{
  "packages": [
    "modules/**"
  ],
<<<<<<< HEAD
  "version": "12.6.23",
=======
  "version": "13.2.22",
>>>>>>> 93767f5e
  "npmClient": "yarn",
  "useWorkspaces": true,
  "command": {
    "version": {
      "gitTagVersion": false,
      "push": false,
      "message": "chore: Release %s [skip ci]",
      "forcePublish": "*"
    },
    "publish": {
      "forcePublish": "*"
    }
  }
}<|MERGE_RESOLUTION|>--- conflicted
+++ resolved
@@ -2,11 +2,7 @@
   "packages": [
     "modules/**"
   ],
-<<<<<<< HEAD
-  "version": "12.6.23",
-=======
   "version": "13.2.22",
->>>>>>> 93767f5e
   "npmClient": "yarn",
   "useWorkspaces": true,
   "command": {

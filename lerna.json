--- conflicted
+++ resolved
@@ -2,11 +2,7 @@
   "packages": [
     "modules/**"
   ],
-<<<<<<< HEAD
-  "version": "7.4.12",
-=======
   "version": "8.6.1",
->>>>>>> 2fd1e6ab
   "npmClient": "yarn",
   "useWorkspaces": true,
   "command": {

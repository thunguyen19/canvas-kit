--- conflicted
+++ resolved
@@ -2,11 +2,7 @@
   "packages": [
     "modules/**"
   ],
-<<<<<<< HEAD
-  "version": "12.6.17",
-=======
   "version": "13.2.12",
->>>>>>> 2230c8df
   "npmClient": "yarn",
   "useWorkspaces": true,
   "command": {

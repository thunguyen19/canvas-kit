--- conflicted
+++ resolved
@@ -2,11 +2,7 @@
   "packages": [
     "modules/**"
   ],
-<<<<<<< HEAD
-  "version": "9.1.32",
-=======
   "version": "10.0.23",
->>>>>>> 62f4d382
   "npmClient": "yarn",
   "useWorkspaces": true,
   "command": {

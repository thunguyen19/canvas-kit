{
  "packages": [
    "modules/**"
  ],
<<<<<<< HEAD
  "version": "10.3.46",
=======
  "version": "11.0.18",
>>>>>>> b8919f55
  "npmClient": "yarn",
  "useWorkspaces": true,
  "command": {
    "version": {
      "gitTagVersion": false,
      "push": false,
      "message": "chore: Release %s [skip ci]",
      "forcePublish": "*"
    },
    "publish": {
      "forcePublish": "*"
    }
  }
}<|MERGE_RESOLUTION|>--- conflicted
+++ resolved
@@ -2,11 +2,7 @@
   "packages": [
     "modules/**"
   ],
-<<<<<<< HEAD
-  "version": "10.3.46",
-=======
   "version": "11.0.18",
->>>>>>> b8919f55
   "npmClient": "yarn",
   "useWorkspaces": true,
   "command": {

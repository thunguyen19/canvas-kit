--- conflicted
+++ resolved
@@ -2,11 +2,7 @@
   "packages": [
     "modules/**"
   ],
-<<<<<<< HEAD
-  "version": "7.4.7",
-=======
   "version": "8.3.3",
->>>>>>> 101789b6
   "npmClient": "yarn",
   "useWorkspaces": true,
   "command": {

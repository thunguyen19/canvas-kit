{
  "packages": [
    "modules/**"
  ],
<<<<<<< HEAD
  "version": "12.6.12",
=======
  "version": "13.1.1",
>>>>>>> f2e49735
  "npmClient": "yarn",
  "useWorkspaces": true,
  "command": {
    "version": {
      "gitTagVersion": false,
      "push": false,
      "message": "chore: Release %s [skip ci]",
      "forcePublish": "*"
    },
    "publish": {
      "forcePublish": "*"
    }
  }
}<|MERGE_RESOLUTION|>--- conflicted
+++ resolved
@@ -2,11 +2,7 @@
   "packages": [
     "modules/**"
   ],
-<<<<<<< HEAD
-  "version": "12.6.12",
-=======
   "version": "13.1.1",
->>>>>>> f2e49735
   "npmClient": "yarn",
   "useWorkspaces": true,
   "command": {

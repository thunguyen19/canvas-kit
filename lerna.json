{
  "packages": [
    "modules/**"
  ],
<<<<<<< HEAD
  "version": "7.4.4",
=======
  "version": "8.0.9",
>>>>>>> 9d202097
  "npmClient": "yarn",
  "useWorkspaces": true,
  "command": {
    "version": {
      "gitTagVersion": false,
      "push": false,
      "message": "chore: Release %s [skip ci]",
      "forcePublish": "*"
    },
    "publish": {
      "forcePublish": "*"
    }
  }
}<|MERGE_RESOLUTION|>--- conflicted
+++ resolved
@@ -2,11 +2,7 @@
   "packages": [
     "modules/**"
   ],
-<<<<<<< HEAD
-  "version": "7.4.4",
-=======
   "version": "8.0.9",
->>>>>>> 9d202097
   "npmClient": "yarn",
   "useWorkspaces": true,
   "command": {

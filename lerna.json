--- conflicted
+++ resolved
@@ -2,11 +2,7 @@
   "packages": [
     "modules/**"
   ],
-<<<<<<< HEAD
-  "version": "6.8.15",
-=======
   "version": "7.3.4",
->>>>>>> 7f8a2875
   "npmClient": "yarn",
   "useWorkspaces": true,
   "command": {

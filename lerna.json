--- conflicted
+++ resolved
@@ -2,11 +2,7 @@
   "packages": [
     "modules/**"
   ],
-<<<<<<< HEAD
-  "version": "11.2.15",
-=======
   "version": "12.6.3",
->>>>>>> c4185979
   "npmClient": "yarn",
   "useWorkspaces": true,
   "command": {

{
  "packages": [
    "modules/**"
  ],
<<<<<<< HEAD
  "version": "12.6.20",
=======
  "version": "13.2.16",
>>>>>>> ecf634fe
  "npmClient": "yarn",
  "useWorkspaces": true,
  "command": {
    "version": {
      "gitTagVersion": false,
      "push": false,
      "message": "chore: Release %s [skip ci]",
      "forcePublish": "*"
    },
    "publish": {
      "forcePublish": "*"
    }
  }
}<|MERGE_RESOLUTION|>--- conflicted
+++ resolved
@@ -2,11 +2,7 @@
   "packages": [
     "modules/**"
   ],
-<<<<<<< HEAD
-  "version": "12.6.20",
-=======
   "version": "13.2.16",
->>>>>>> ecf634fe
   "npmClient": "yarn",
   "useWorkspaces": true,
   "command": {

{
  "packages": [
    "modules/**"
  ],
<<<<<<< HEAD
  "version": "11.2.8",
=======
  "version": "12.5.6",
>>>>>>> 353f9486
  "npmClient": "yarn",
  "useWorkspaces": true,
  "command": {
    "version": {
      "gitTagVersion": false,
      "push": false,
      "message": "chore: Release %s [skip ci]",
      "forcePublish": "*"
    },
    "publish": {
      "forcePublish": "*"
    }
  }
}<|MERGE_RESOLUTION|>--- conflicted
+++ resolved
@@ -2,11 +2,7 @@
   "packages": [
     "modules/**"
   ],
-<<<<<<< HEAD
-  "version": "11.2.8",
-=======
   "version": "12.5.6",
->>>>>>> 353f9486
   "npmClient": "yarn",
   "useWorkspaces": true,
   "command": {

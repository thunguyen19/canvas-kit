--- conflicted
+++ resolved
@@ -2,11 +2,7 @@
   "packages": [
     "modules/**"
   ],
-<<<<<<< HEAD
-  "version": "9.1.40",
-=======
   "version": "10.3.22",
->>>>>>> 71ef1dae
   "npmClient": "yarn",
   "useWorkspaces": true,
   "command": {

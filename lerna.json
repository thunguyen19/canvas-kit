--- conflicted
+++ resolved
@@ -2,11 +2,7 @@
   "packages": [
     "modules/**"
   ],
-<<<<<<< HEAD
-  "version": "10.3.47",
-=======
   "version": "11.0.19",
->>>>>>> c2d95558
   "npmClient": "yarn",
   "useWorkspaces": true,
   "command": {

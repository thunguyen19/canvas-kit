--- conflicted
+++ resolved
@@ -2,11 +2,7 @@
   "packages": [
     "modules/**"
   ],
-<<<<<<< HEAD
-  "version": "8.6.9",
-=======
   "version": "9.0.4",
->>>>>>> 2e7522f9
   "npmClient": "yarn",
   "useWorkspaces": true,
   "command": {

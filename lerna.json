--- conflicted
+++ resolved
@@ -2,11 +2,7 @@
   "packages": [
     "modules/**"
   ],
-<<<<<<< HEAD
-  "version": "5.3.11",
-=======
   "version": "6.3.11",
->>>>>>> 60a0e7d4
   "npmClient": "yarn",
   "useWorkspaces": true,
   "command": {

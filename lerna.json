{
  "packages": [
    "modules/**"
  ],
<<<<<<< HEAD
  "version": "9.1.27",
=======
  "version": "10.0.6",
>>>>>>> ad2165af
  "npmClient": "yarn",
  "useWorkspaces": true,
  "command": {
    "version": {
      "gitTagVersion": false,
      "push": false,
      "message": "chore: Release %s [skip ci]",
      "forcePublish": "*"
    },
    "publish": {
      "forcePublish": "*"
    }
  }
}<|MERGE_RESOLUTION|>--- conflicted
+++ resolved
@@ -2,11 +2,7 @@
   "packages": [
     "modules/**"
   ],
-<<<<<<< HEAD
-  "version": "9.1.27",
-=======
   "version": "10.0.6",
->>>>>>> ad2165af
   "npmClient": "yarn",
   "useWorkspaces": true,
   "command": {

{
  "packages": [
    "modules/**"
  ],
<<<<<<< HEAD
  "version": "7.4.5",
=======
  "version": "8.1.2",
>>>>>>> f79f2083
  "npmClient": "yarn",
  "useWorkspaces": true,
  "command": {
    "version": {
      "gitTagVersion": false,
      "push": false,
      "message": "chore: Release %s [skip ci]",
      "forcePublish": "*"
    },
    "publish": {
      "forcePublish": "*"
    }
  }
}<|MERGE_RESOLUTION|>--- conflicted
+++ resolved
@@ -2,11 +2,7 @@
   "packages": [
     "modules/**"
   ],
-<<<<<<< HEAD
-  "version": "7.4.5",
-=======
   "version": "8.1.2",
->>>>>>> f79f2083
   "npmClient": "yarn",
   "useWorkspaces": true,
   "command": {

{
  "packages": [
    "modules/**"
  ],
<<<<<<< HEAD
  "version": "11.2.7",
=======
  "version": "12.5.5",
>>>>>>> 04e60fca
  "npmClient": "yarn",
  "useWorkspaces": true,
  "command": {
    "version": {
      "gitTagVersion": false,
      "push": false,
      "message": "chore: Release %s [skip ci]",
      "forcePublish": "*"
    },
    "publish": {
      "forcePublish": "*"
    }
  }
}<|MERGE_RESOLUTION|>--- conflicted
+++ resolved
@@ -2,11 +2,7 @@
   "packages": [
     "modules/**"
   ],
-<<<<<<< HEAD
-  "version": "11.2.7",
-=======
   "version": "12.5.5",
->>>>>>> 04e60fca
   "npmClient": "yarn",
   "useWorkspaces": true,
   "command": {

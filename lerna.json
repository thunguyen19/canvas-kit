{
  "packages": [
    "modules/**"
  ],
<<<<<<< HEAD
  "version": "6.8.13",
=======
  "version": "7.2.1",
>>>>>>> ed7a5b8c
  "npmClient": "yarn",
  "useWorkspaces": true,
  "command": {
    "version": {
      "gitTagVersion": false,
      "push": false,
      "message": "chore: Release %s [skip ci]",
      "forcePublish": "*"
    },
    "publish": {
      "forcePublish": "*"
    }
  }
}<|MERGE_RESOLUTION|>--- conflicted
+++ resolved
@@ -2,11 +2,7 @@
   "packages": [
     "modules/**"
   ],
-<<<<<<< HEAD
-  "version": "6.8.13",
-=======
   "version": "7.2.1",
->>>>>>> ed7a5b8c
   "npmClient": "yarn",
   "useWorkspaces": true,
   "command": {

{
  "packages": [
    "modules/**"
  ],
<<<<<<< HEAD
  "version": "9.1.39",
=======
  "version": "10.3.8",
>>>>>>> 90aa5dab
  "npmClient": "yarn",
  "useWorkspaces": true,
  "command": {
    "version": {
      "gitTagVersion": false,
      "push": false,
      "message": "chore: Release %s [skip ci]",
      "forcePublish": "*"
    },
    "publish": {
      "forcePublish": "*"
    }
  }
}<|MERGE_RESOLUTION|>--- conflicted
+++ resolved
@@ -2,11 +2,7 @@
   "packages": [
     "modules/**"
   ],
-<<<<<<< HEAD
-  "version": "9.1.39",
-=======
   "version": "10.3.8",
->>>>>>> 90aa5dab
   "npmClient": "yarn",
   "useWorkspaces": true,
   "command": {

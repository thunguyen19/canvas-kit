--- conflicted
+++ resolved
@@ -2,11 +2,7 @@
   "packages": [
     "modules/**"
   ],
-<<<<<<< HEAD
-  "version": "3.9.3",
-=======
   "version": "4.0.2",
->>>>>>> 3877bad4
   "npmClient": "yarn",
   "useWorkspaces": true,
   "command": {

{
  "packages": [
    "modules/**"
  ],
<<<<<<< HEAD
  "version": "12.0.9",
=======
  "version": "11.1.23",
>>>>>>> 5c9ceb54
  "npmClient": "yarn",
  "useWorkspaces": true,
  "command": {
    "version": {
      "gitTagVersion": false,
      "push": false,
      "message": "chore: Release %s [skip ci]",
      "forcePublish": "*"
    },
    "publish": {
      "forcePublish": "*"
    }
  }
}<|MERGE_RESOLUTION|>--- conflicted
+++ resolved
@@ -1,12 +1,6 @@
 {
-  "packages": [
-    "modules/**"
-  ],
-<<<<<<< HEAD
+  "packages": ["modules/**"],
   "version": "12.0.9",
-=======
-  "version": "11.1.23",
->>>>>>> 5c9ceb54
   "npmClient": "yarn",
   "useWorkspaces": true,
   "command": {

{
  "packages": [
    "modules/**"
  ],
<<<<<<< HEAD
  "version": "7.4.10",
=======
  "version": "8.5.5",
>>>>>>> aa446813
  "npmClient": "yarn",
  "useWorkspaces": true,
  "command": {
    "version": {
      "gitTagVersion": false,
      "push": false,
      "message": "chore: Release %s [skip ci]",
      "forcePublish": "*"
    },
    "publish": {
      "forcePublish": "*"
    }
  }
}<|MERGE_RESOLUTION|>--- conflicted
+++ resolved
@@ -2,11 +2,7 @@
   "packages": [
     "modules/**"
   ],
-<<<<<<< HEAD
-  "version": "7.4.10",
-=======
   "version": "8.5.5",
->>>>>>> aa446813
   "npmClient": "yarn",
   "useWorkspaces": true,
   "command": {

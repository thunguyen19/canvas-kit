{
  "packages": [
    "modules/**"
  ],
<<<<<<< HEAD
  "version": "10.3.42",
=======
  "version": "11.0.5",
>>>>>>> 36c61829
  "npmClient": "yarn",
  "useWorkspaces": true,
  "command": {
    "version": {
      "gitTagVersion": false,
      "push": false,
      "message": "chore: Release %s [skip ci]",
      "forcePublish": "*"
    },
    "publish": {
      "forcePublish": "*"
    }
  }
}<|MERGE_RESOLUTION|>--- conflicted
+++ resolved
@@ -2,11 +2,7 @@
   "packages": [
     "modules/**"
   ],
-<<<<<<< HEAD
-  "version": "10.3.42",
-=======
   "version": "11.0.5",
->>>>>>> 36c61829
   "npmClient": "yarn",
   "useWorkspaces": true,
   "command": {

{
  "packages": [
    "modules/**"
  ],
<<<<<<< HEAD
  "version": "10.3.44",
=======
  "version": "11.0.14",
>>>>>>> 585a43cf
  "npmClient": "yarn",
  "useWorkspaces": true,
  "command": {
    "version": {
      "gitTagVersion": false,
      "push": false,
      "message": "chore: Release %s [skip ci]",
      "forcePublish": "*"
    },
    "publish": {
      "forcePublish": "*"
    }
  }
}<|MERGE_RESOLUTION|>--- conflicted
+++ resolved
@@ -2,11 +2,7 @@
   "packages": [
     "modules/**"
   ],
-<<<<<<< HEAD
-  "version": "10.3.44",
-=======
   "version": "11.0.14",
->>>>>>> 585a43cf
   "npmClient": "yarn",
   "useWorkspaces": true,
   "command": {

{
  "packages": [
    "modules/**"
  ],
<<<<<<< HEAD
  "version": "12.6.14",
=======
  "version": "13.1.3",
>>>>>>> ee6bd619
  "npmClient": "yarn",
  "useWorkspaces": true,
  "command": {
    "version": {
      "gitTagVersion": false,
      "push": false,
      "message": "chore: Release %s [skip ci]",
      "forcePublish": "*"
    },
    "publish": {
      "forcePublish": "*"
    }
  }
}<|MERGE_RESOLUTION|>--- conflicted
+++ resolved
@@ -2,11 +2,7 @@
   "packages": [
     "modules/**"
   ],
-<<<<<<< HEAD
-  "version": "12.6.14",
-=======
   "version": "13.1.3",
->>>>>>> ee6bd619
   "npmClient": "yarn",
   "useWorkspaces": true,
   "command": {

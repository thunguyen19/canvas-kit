--- conflicted
+++ resolved
@@ -2,11 +2,7 @@
   "packages": [
     "modules/**"
   ],
-<<<<<<< HEAD
-  "version": "8.6.24",
-=======
   "version": "9.1.22",
->>>>>>> b00fd1c6
   "npmClient": "yarn",
   "useWorkspaces": true,
   "command": {

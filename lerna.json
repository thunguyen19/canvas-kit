--- conflicted
+++ resolved
@@ -2,11 +2,7 @@
   "packages": [
     "modules/**"
   ],
-<<<<<<< HEAD
-  "version": "12.6.19",
-=======
   "version": "13.2.15",
->>>>>>> 619a1f08
   "npmClient": "yarn",
   "useWorkspaces": true,
   "command": {

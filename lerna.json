--- conflicted
+++ resolved
@@ -2,11 +2,7 @@
   "packages": [
     "modules/**"
   ],
-<<<<<<< HEAD
-  "version": "10.3.61",
-=======
   "version": "11.1.11",
->>>>>>> b490d271
   "npmClient": "yarn",
   "useWorkspaces": true,
   "command": {

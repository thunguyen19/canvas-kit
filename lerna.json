{
  "packages": [
    "modules/**"
  ],
<<<<<<< HEAD
  "version": "8.6.15",
=======
  "version": "9.0.11",
>>>>>>> 6e1f73d1
  "npmClient": "yarn",
  "useWorkspaces": true,
  "command": {
    "version": {
      "gitTagVersion": false,
      "push": false,
      "message": "chore: Release %s [skip ci]",
      "forcePublish": "*"
    },
    "publish": {
      "forcePublish": "*"
    }
  }
}<|MERGE_RESOLUTION|>--- conflicted
+++ resolved
@@ -2,11 +2,7 @@
   "packages": [
     "modules/**"
   ],
-<<<<<<< HEAD
-  "version": "8.6.15",
-=======
   "version": "9.0.11",
->>>>>>> 6e1f73d1
   "npmClient": "yarn",
   "useWorkspaces": true,
   "command": {

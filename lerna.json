{
  "packages": [
    "modules/**"
  ],
<<<<<<< HEAD
  "version": "10.3.53",
=======
  "version": "11.1.2",
>>>>>>> 4c451241
  "npmClient": "yarn",
  "useWorkspaces": true,
  "command": {
    "version": {
      "gitTagVersion": false,
      "push": false,
      "message": "chore: Release %s [skip ci]",
      "forcePublish": "*"
    },
    "publish": {
      "forcePublish": "*"
    }
  }
}<|MERGE_RESOLUTION|>--- conflicted
+++ resolved
@@ -2,11 +2,7 @@
   "packages": [
     "modules/**"
   ],
-<<<<<<< HEAD
-  "version": "10.3.53",
-=======
   "version": "11.1.2",
->>>>>>> 4c451241
   "npmClient": "yarn",
   "useWorkspaces": true,
   "command": {

{
  "name": "@workday/canvas-kit-styling",
  "version": "10.3.0",
  "description": "The custom CSS in JS solution that takes JS styles and turns them into static CSS",
  "author": "Workday, Inc. (https://www.workday.com)",
  "license": "Apache-2.0",
  "main": "dist/commonjs/index.js",
  "module": "dist/es6/index.js",
  "sideEffects": false,
  "types": "dist/es6/index.d.ts",
  "repository": {
    "type": "git",
    "url": "https://github.com/workday/canvas-kit.git",
    "directory": "modules/styling"
  },
  "files": [
    "*/package.json",
    "*/lib/*",
    "*/index.ts",
    "dist/",
    "index.ts"
  ],
  "scripts": {
    "watch": "yarn build:es6 -w",
    "test": "echo \"Error: no test specified\" && exit 1",
    "clean": "rimraf dist && rimraf .build-info && mkdirp dist",
    "build:cjs": "tsc -p tsconfig.cjs.json",
    "build:es6": "tsc -p tsconfig.es6.json",
    "build:rebuild": "npm-run-all clean build",
    "build": "npm-run-all --parallel build:cjs build:es6",
    "depcheck": "node ../../utils/check-dependencies-exist.js",
    "typecheck:src": "tsc -p . --noEmit --incremental false"
  },
  "publishConfig": {
    "access": "public"
  },
  "keywords": [
    "canvas",
    "canvas-kit",
    "react",
    "components",
    "workday",
    "styling"
  ],
  "peerDependencies": {
    "react": ">=16.14"
  },
  "dependencies": {
    "@emotion/css": "^11.7.1",
    "csstype": "^3.0.2"
  },
  "devDependencies": {
    "@emotion/react": "^11.7.1",
    "@emotion/serialize": "^1.0.2",
    "@emotion/styled": "^11.6.0",
    "@emotion/utils": "^1.0.0",
<<<<<<< HEAD
    "@workday/canvas-kit-react": "^10.3.0",
    "@workday/canvas-tokens-web": "^1.0.0",
=======
    "@workday/canvas-kit-react": "^10.2.5",
    "@workday/canvas-tokens-web": "^1.0.2",
>>>>>>> ffa75d9e
    "typescript": "4.2"
  }
}<|MERGE_RESOLUTION|>--- conflicted
+++ resolved
@@ -1,6 +1,6 @@
 {
   "name": "@workday/canvas-kit-styling",
-  "version": "10.3.0",
+  "version": "10.2.5",
   "description": "The custom CSS in JS solution that takes JS styles and turns them into static CSS",
   "author": "Workday, Inc. (https://www.workday.com)",
   "license": "Apache-2.0",
@@ -54,13 +54,8 @@
     "@emotion/serialize": "^1.0.2",
     "@emotion/styled": "^11.6.0",
     "@emotion/utils": "^1.0.0",
-<<<<<<< HEAD
-    "@workday/canvas-kit-react": "^10.3.0",
-    "@workday/canvas-tokens-web": "^1.0.0",
-=======
     "@workday/canvas-kit-react": "^10.2.5",
     "@workday/canvas-tokens-web": "^1.0.2",
->>>>>>> ffa75d9e
     "typescript": "4.2"
   }
 }
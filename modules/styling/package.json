--- conflicted
+++ resolved
@@ -54,13 +54,8 @@
     "@emotion/serialize": "^1.0.2",
     "@emotion/styled": "^11.6.0",
     "@emotion/utils": "^1.0.0",
-<<<<<<< HEAD
     "@workday/canvas-kit-react": "^10.3.14",
-    "@workday/canvas-tokens-web": "^1.0.0",
-=======
-    "@workday/canvas-kit-react": "^10.3.13",
     "@workday/canvas-tokens-web": "^1.0.2",
->>>>>>> eb7a03f1
     "typescript": "4.2"
   }
 }
--- conflicted
+++ resolved
@@ -1,10 +1,6 @@
 {
   "name": "@workday/canvas-kit-styling",
-<<<<<<< HEAD
-  "version": "11.2.4",
-=======
   "version": "12.4.10",
->>>>>>> fd0234ad
   "description": "The custom CSS in JS solution that takes JS styles and turns them into static CSS",
   "author": "Workday, Inc. (https://www.workday.com)",
   "license": "Apache-2.0",
@@ -57,11 +53,7 @@
     "@emotion/react": "^11.7.1",
     "@emotion/serialize": "^1.0.2",
     "@emotion/styled": "^11.6.0",
-<<<<<<< HEAD
-    "@workday/canvas-kit-react": "^11.2.4",
-=======
     "@workday/canvas-kit-react": "^12.4.10",
->>>>>>> fd0234ad
     "@workday/canvas-system-icons-web": "^3.0.0",
     "@workday/canvas-tokens-web": "^2.1.1",
     "typescript": "5.0"

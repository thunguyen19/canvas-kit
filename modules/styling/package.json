--- conflicted
+++ resolved
@@ -1,10 +1,6 @@
 {
   "name": "@workday/canvas-kit-styling",
-<<<<<<< HEAD
   "version": "10.3.3",
-=======
-  "version": "10.2.5",
->>>>>>> 23e495b1
   "description": "The custom CSS in JS solution that takes JS styles and turns them into static CSS",
   "author": "Workday, Inc. (https://www.workday.com)",
   "license": "Apache-2.0",
@@ -58,13 +54,8 @@
     "@emotion/serialize": "^1.0.2",
     "@emotion/styled": "^11.6.0",
     "@emotion/utils": "^1.0.0",
-<<<<<<< HEAD
     "@workday/canvas-kit-react": "^10.3.3",
-    "@workday/canvas-tokens-web": "^1.0.0",
-=======
-    "@workday/canvas-kit-react": "^10.2.5",
     "@workday/canvas-tokens-web": "^1.0.2",
->>>>>>> 23e495b1
     "typescript": "4.2"
   }
 }
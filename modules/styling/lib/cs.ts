--- conflicted
+++ resolved
@@ -471,17 +471,10 @@
    */
   modifiers: ModifierReturn<M>,
   compound: CompoundModifier<M>[]
-<<<<<<< HEAD
-): ModifierReturn<M> {
-  return (modifiers => {
+): ModifierFn<M> {
+  return modifiers => {
     return combineClassNames(
       compound.map(compoundModifier => {
-=======
-): ModifierFn<M> {
-  return modifiers => {
-    return compound
-      .map(compoundModifier => {
->>>>>>> d6f6fb35
         const match = Object.keys(compoundModifier.modifiers).reduce(
           (result, compoundModifierKey) => {
             return (
@@ -496,14 +489,8 @@
         }
         return '';
       })
-<<<<<<< HEAD
     );
-  }) as ModifierReturn<M>;
-=======
-      .filter(v => v)
-      .join(' ');
   };
->>>>>>> d6f6fb35
 }
 
 function isCsPropsReturn(input: {}): input is CsToPropsReturn {
@@ -1064,7 +1051,6 @@
   return array.indexOf(value) === index;
 }
 
-<<<<<<< HEAD
 /**
  * Combines an array of space-delimited CSS class names into a single string of space-delimited
  * class names. Duplicate class names are removed.
@@ -1076,9 +1062,7 @@
     .filter((s, i, a) => onlyDefined(s) && onlyUnique(s, i, a))
     .join(' ');
 }
-  
-=======
->>>>>>> d6f6fb35
+
 /**
  * Creates a reuseable Stencil for styling elements. It takes vars, base styles, modifiers, and
  * compound modifiers.
@@ -1163,27 +1147,16 @@
     const inputModifiers = {...composes?.defaultModifiers, ...defaultModifiers, ...input};
     const composesReturn = composes?.(inputModifiers as any);
     return {
-<<<<<<< HEAD
       className: combineClassNames([
-=======
-      className: [
         composesReturn?.className,
->>>>>>> d6f6fb35
         _base,
         _modifiers(inputModifiers),
         compound ? _compound(inputModifiers) : '',
-<<<<<<< HEAD
-      ]),
-      style: _vars(input || {}),
-=======
-      ]
-        .filter(onlyDefined) // filter out empty strings
-        .join(' ')
+      ])
         .split(' ')
         .filter(onlyUnique)
         .join(' '),
       style: {...composesReturn?.style, ..._vars(input || {})},
->>>>>>> d6f6fb35
     };
   }) as any;
 

--- conflicted
+++ resolved
@@ -1,10 +1,6 @@
 {
   "name": "@workday/canvas-kit-popup-stack",
-<<<<<<< HEAD
-  "version": "12.6.12",
-=======
   "version": "13.1.1",
->>>>>>> f2e49735
   "description": "Stack for managing popup UIs to coordinate global concerns like escape key handling and rendering order",
   "author": "Workday, Inc. (https://www.workday.com)",
   "license": "Apache-2.0",

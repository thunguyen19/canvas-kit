--- conflicted
+++ resolved
@@ -1,10 +1,6 @@
 {
   "name": "@workday/canvas-kit-labs-react-select",
-<<<<<<< HEAD
   "version": "5.0.0-beta.0",
-=======
-  "version": "4.5.1",
->>>>>>> 8e93b403
   "description": "A Canvas-styled select",
   "author": "Workday, Inc. (https://www.workday.com)",
   "license": "Apache-2.0",
@@ -43,19 +39,11 @@
   },
   "dependencies": {
     "@emotion/core": "^10.0.28",
-<<<<<<< HEAD
     "@workday/canvas-kit-labs-react-core": "^5.0.0-beta.0",
     "@workday/canvas-kit-react-common": "^5.0.0-beta.0",
     "@workday/canvas-kit-react-core": "^5.0.0-beta.0",
     "@workday/canvas-kit-react-icon": "^5.0.0-beta.0",
     "@workday/canvas-kit-react-popup": "^5.0.0-beta.0",
-=======
-    "@workday/canvas-kit-labs-react-core": "^4.5.1",
-    "@workday/canvas-kit-react-common": "^4.5.1",
-    "@workday/canvas-kit-react-core": "^4.5.1",
-    "@workday/canvas-kit-react-icon": "^4.5.1",
-    "@workday/canvas-kit-react-popup": "^4.5.1",
->>>>>>> 8e93b403
     "@workday/canvas-system-icons-web": "1.0.41",
     "uuid": "^3.3.3"
   }

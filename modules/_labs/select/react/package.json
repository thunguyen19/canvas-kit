{
  "name": "@workday/canvas-kit-labs-react-select",
<<<<<<< HEAD
  "version": "3.8.0",
=======
  "version": "4.0.0-beta.4",
>>>>>>> d7be48d0
  "description": "A Canvas-styled select",
  "author": "Workday, Inc. (https://www.workday.com)",
  "license": "Apache-2.0",
  "main": "dist/commonjs/index.js",
  "module": "dist/es6/index.js",
  "sideEffects": false,
  "types": "dist/es6/index.d.ts",
  "repository": {
    "type": "git",
    "url": "https://github.com/Workday/canvas-kit/tree/master/modules/_labs/select/react"
  },
  "files": [
    "dist/",
    "lib/",
    "index.ts"
  ],
  "scripts": {
    "watch": "yarn build:es6 -w",
    "clean": "rimraf dist && rimraf ts3.5 && rimraf .build-info && mkdirp dist && mkdirp ts3.5/dist",
    "build:cjs": "tsc -p tsconfig.cjs.json",
    "build:es6": "tsc -p tsconfig.es6.json",
    "build:rebuild": "npm-run-all clean build",
    "build": "npm-run-all --parallel build:cjs build:es6",
    "depcheck": "node ../../../../utils/check-dependencies-exist.js"
  },
  "keywords": [
    "canvas",
    "canvas-kit",
    "react",
    "components",
    "workday",
    "select"
  ],
  "peerDependencies": {
    "react": ">= 16.8 < 17"
  },
  "dependencies": {
    "@emotion/core": "^10.0.28",
<<<<<<< HEAD
    "@workday/canvas-kit-labs-react-core": "^3.8.0",
    "@workday/canvas-kit-react-common": "^3.8.0",
    "@workday/canvas-kit-react-core": "^3.8.0",
    "@workday/canvas-kit-react-icon": "^3.8.0",
=======
    "@workday/canvas-kit-labs-react-core": "4.0.0-beta.4",
    "@workday/canvas-kit-react-common": "4.0.0-beta.4",
    "@workday/canvas-kit-react-core": "4.0.0-beta.4",
    "@workday/canvas-kit-react-icon": "4.0.0-beta.4",
>>>>>>> d7be48d0
    "@workday/canvas-system-icons-web": "^1.0.20",
    "uuid": "^3.3.3"
  }
}<|MERGE_RESOLUTION|>--- conflicted
+++ resolved
@@ -1,10 +1,6 @@
 {
   "name": "@workday/canvas-kit-labs-react-select",
-<<<<<<< HEAD
-  "version": "3.8.0",
-=======
   "version": "4.0.0-beta.4",
->>>>>>> d7be48d0
   "description": "A Canvas-styled select",
   "author": "Workday, Inc. (https://www.workday.com)",
   "license": "Apache-2.0",
@@ -43,17 +39,10 @@
   },
   "dependencies": {
     "@emotion/core": "^10.0.28",
-<<<<<<< HEAD
-    "@workday/canvas-kit-labs-react-core": "^3.8.0",
-    "@workday/canvas-kit-react-common": "^3.8.0",
-    "@workday/canvas-kit-react-core": "^3.8.0",
-    "@workday/canvas-kit-react-icon": "^3.8.0",
-=======
     "@workday/canvas-kit-labs-react-core": "4.0.0-beta.4",
     "@workday/canvas-kit-react-common": "4.0.0-beta.4",
     "@workday/canvas-kit-react-core": "4.0.0-beta.4",
     "@workday/canvas-kit-react-icon": "4.0.0-beta.4",
->>>>>>> d7be48d0
     "@workday/canvas-system-icons-web": "^1.0.20",
     "uuid": "^3.3.3"
   }

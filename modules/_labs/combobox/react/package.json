{
  "name": "@workday/canvas-kit-labs-react-combobox",
<<<<<<< HEAD
  "version": "5.0.0-beta.0",
=======
  "version": "4.5.1",
>>>>>>> 8e93b403
  "description": "Text input with an autocomplete menu",
  "author": "Workday, Inc. (https://www.workday.com)",
  "license": "Apache-2.0",
  "main": "dist/commonjs/index.js",
  "module": "dist/es6/index.js",
  "sideEffects": false,
  "types": "dist/es6/index.d.ts",
  "repository": {
    "type": "git",
    "url": "http://github.com/Workday/canvas-kit/tree/master/modules/_labs/combobox/react"
  },
  "files": [
    "dist/",
    "lib/",
    "index.ts",
    "ts3.5/**/*"
  ],
  "typesVersions": {
    "<=3.5": {
      "*": [
        "ts3.5/*"
      ]
    }
  },
  "scripts": {
    "watch": "yarn build:es6 -w",
    "test": "echo \"Error: no test specified\" && exit 1",
    "clean": "rimraf dist && rimraf ts3.5 && rimraf .build-info && mkdirp dist && mkdirp ts3.5/dist",
    "build:cjs": "tsc -p tsconfig.cjs.json",
    "build:es6": "tsc -p tsconfig.es6.json",
    "build:rebuild": "npm-run-all clean build",
    "build:downlevel-dts": "yarn run downlevel-dts dist ts3.5/dist",
    "build": "npm-run-all --parallel build:cjs build:es6 --sequential build:downlevel-dts",
    "depcheck": "node ../../../../utils/check-dependencies-exist.js"
  },
  "keywords": [
    "canvas",
    "canvas-kit",
    "react",
    "components",
    "workday",
    "combobox"
  ],
  "peerDependencies": {
    "react": "^16.8 || ^17.0"
  },
  "dependencies": {
    "@emotion/core": "^10.0.28",
    "@emotion/styled": "^10.0.27",
<<<<<<< HEAD
    "@workday/canvas-kit-labs-react-menu": "^5.0.0-beta.0",
    "@workday/canvas-kit-react-button": "^5.0.0-beta.0",
    "@workday/canvas-kit-react-card": "^5.0.0-beta.0",
    "@workday/canvas-kit-react-common": "^5.0.0-beta.0",
    "@workday/canvas-kit-react-core": "^5.0.0-beta.0",
    "@workday/canvas-kit-react-text-input": "^5.0.0-beta.0",
=======
    "@workday/canvas-kit-labs-react-menu": "^4.5.1",
    "@workday/canvas-kit-react-button": "^4.5.1",
    "@workday/canvas-kit-react-card": "^4.5.1",
    "@workday/canvas-kit-react-common": "^4.5.1",
    "@workday/canvas-kit-react-core": "^4.5.1",
    "@workday/canvas-kit-react-text-input": "^4.5.1",
>>>>>>> 8e93b403
    "@workday/canvas-system-icons-web": "1.0.41",
    "lodash.flatten": "^4.4.0",
    "uuid": "^3.3.3"
  },
  "devDependencies": {
    "@types/lodash.flatten": "^4.4.6"
  }
}<|MERGE_RESOLUTION|>--- conflicted
+++ resolved
@@ -1,10 +1,6 @@
 {
   "name": "@workday/canvas-kit-labs-react-combobox",
-<<<<<<< HEAD
   "version": "5.0.0-beta.0",
-=======
-  "version": "4.5.1",
->>>>>>> 8e93b403
   "description": "Text input with an autocomplete menu",
   "author": "Workday, Inc. (https://www.workday.com)",
   "license": "Apache-2.0",
@@ -54,21 +50,12 @@
   "dependencies": {
     "@emotion/core": "^10.0.28",
     "@emotion/styled": "^10.0.27",
-<<<<<<< HEAD
     "@workday/canvas-kit-labs-react-menu": "^5.0.0-beta.0",
     "@workday/canvas-kit-react-button": "^5.0.0-beta.0",
     "@workday/canvas-kit-react-card": "^5.0.0-beta.0",
     "@workday/canvas-kit-react-common": "^5.0.0-beta.0",
     "@workday/canvas-kit-react-core": "^5.0.0-beta.0",
     "@workday/canvas-kit-react-text-input": "^5.0.0-beta.0",
-=======
-    "@workday/canvas-kit-labs-react-menu": "^4.5.1",
-    "@workday/canvas-kit-react-button": "^4.5.1",
-    "@workday/canvas-kit-react-card": "^4.5.1",
-    "@workday/canvas-kit-react-common": "^4.5.1",
-    "@workday/canvas-kit-react-core": "^4.5.1",
-    "@workday/canvas-kit-react-text-input": "^4.5.1",
->>>>>>> 8e93b403
     "@workday/canvas-system-icons-web": "1.0.41",
     "lodash.flatten": "^4.4.0",
     "uuid": "^3.3.3"

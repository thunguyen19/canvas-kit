--- conflicted
+++ resolved
@@ -1,10 +1,6 @@
 {
   "name": "@workday/canvas-kit-labs-react-combobox",
-<<<<<<< HEAD
-  "version": "3.9.3",
-=======
   "version": "4.0.2",
->>>>>>> 3877bad4
   "description": "Text input with an autocomplete menu",
   "author": "Workday, Inc. (https://www.workday.com)",
   "license": "Apache-2.0",
@@ -54,21 +50,12 @@
   "dependencies": {
     "@emotion/core": "^10.0.28",
     "@emotion/styled": "^10.0.27",
-<<<<<<< HEAD
-    "@workday/canvas-kit-labs-react-menu": "^3.9.3",
-    "@workday/canvas-kit-react-button": "^3.9.2",
-    "@workday/canvas-kit-react-card": "^3.9.1",
-    "@workday/canvas-kit-react-common": "^3.9.1",
-    "@workday/canvas-kit-react-core": "^3.9.1",
-    "@workday/canvas-kit-react-text-input": "^3.9.1",
-=======
     "@workday/canvas-kit-labs-react-menu": "^4.0.2",
     "@workday/canvas-kit-react-button": "^4.0.2",
     "@workday/canvas-kit-react-card": "^4.0.2",
     "@workday/canvas-kit-react-common": "^4.0.2",
     "@workday/canvas-kit-react-core": "^4.0.2",
     "@workday/canvas-kit-react-text-input": "^4.0.2",
->>>>>>> 3877bad4
     "@workday/canvas-system-icons-web": "^1.0.20",
     "uuid": "^3.3.3"
   }

--- conflicted
+++ resolved
@@ -1,10 +1,6 @@
 {
   "name": "@workday/canvas-kit-labs-react-side-panel",
-<<<<<<< HEAD
   "version": "5.0.0-beta.0",
-=======
-  "version": "4.5.1",
->>>>>>> 8e93b403
   "description": "A collapsable side panel",
   "author": "Workday, Inc. (https://www.workday.com)",
   "license": "Apache-2.0",
@@ -53,7 +49,6 @@
   "dependencies": {
     "@emotion/core": "^10.0.28",
     "@workday/canvas-accent-icons-web": "^1.0.21",
-<<<<<<< HEAD
     "@workday/canvas-kit-react-button": "^5.0.0-beta.0",
     "@workday/canvas-kit-react-common": "^5.0.0-beta.0",
     "@workday/canvas-kit-react-core": "^5.0.0-beta.0",
@@ -63,17 +58,6 @@
   "devDependencies": {
     "@workday/canvas-kit-labs-react-core": "^5.0.0-beta.0",
     "@workday/canvas-kit-react-avatar": "^5.0.0-beta.0"
-=======
-    "@workday/canvas-kit-react-button": "^4.5.1",
-    "@workday/canvas-kit-react-common": "^4.5.1",
-    "@workday/canvas-kit-react-core": "^4.5.1",
-    "@workday/canvas-kit-react-icon": "^4.5.1",
-    "@workday/canvas-system-icons-web": "1.0.41"
-  },
-  "devDependencies": {
-    "@workday/canvas-kit-labs-react-core": "^4.5.1",
-    "@workday/canvas-kit-react-avatar": "^4.5.1"
->>>>>>> 8e93b403
   },
   "peerDependencies": {
     "react": "^16.8 || ^17.0"

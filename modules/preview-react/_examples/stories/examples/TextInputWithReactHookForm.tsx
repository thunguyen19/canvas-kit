import React from 'react';

import {useForm, FieldErrorsImpl} from 'react-hook-form';
import {object, SchemaOf, string} from 'yup';

import {TextInput} from '@workday/canvas-kit-preview-react/text-input';
import {Flex} from '@workday/canvas-kit-react/layout';
import {TertiaryButton, PrimaryButton} from '@workday/canvas-kit-react/button';
import {Select} from '@workday/canvas-kit-react/select';
import {FormField} from '@workday/canvas-kit-preview-react/form-field';
import {visibleIcon, invisibleIcon} from '@workday/canvas-system-icons-web';
import {useUniqueId} from '@workday/canvas-kit-react/common';

type YupValidationResolver = <T extends {}>(
  validationSchema: SchemaOf<T>
) => (data: T) => Promise<{values: T; errors: {}} | {values: {}; errors: FieldErrorsImpl<T>}>;

const useYupValidationResolver: YupValidationResolver = validationSchema => {
  return React.useCallback(
    async data => {
      try {
        const values = await validationSchema.validate(data, {abortEarly: false});
        return {values, errors: {}};
      } catch (errors) {
        return {
          values: {},
          errors: errors.inner.reduce(
            (allErrors, currentError) => ({
              ...allErrors,
              [currentError.path]: {
                type: currentError.type ?? 'validation',
                message: currentError.message,
              },
            }),
            {}
          ),
        };
      }
    },
    [validationSchema]
  );
};

interface LoginSchema {
  email: string;
  password: string;
  role: string;
}

const passwordMinimum = 8;
const passwordHint = `Password should be of minimum ${passwordMinimum} characters length`;
const emailRequired = 'Email is required';
const passwordRequired = 'Password is required';
const roleRequired = 'Role is required';

const validationSchema: SchemaOf<LoginSchema> = object({
  email: string().email('Enter a valid email').required(emailRequired),
  password: string().min(passwordMinimum, passwordHint).required(passwordRequired),
  role: string().required(roleRequired),
});

const options = [
  {id: '1', label: 'Developer'},
  {id: '2', label: 'Designer'},
  {id: '3', label: 'Product Manager'},
];

export const TextInputWithReactHookForm = () => {
  const {
    handleSubmit,
    register,
    formState: {errors},
  } = useForm<LoginSchema>({
    defaultValues: {
      email: 'example@baz.com',
      password: 'foobarbaz',
      role: '',
    },
    resolver: useYupValidationResolver(validationSchema),
    mode: 'onTouched',
  });

  const onSubmit = handleSubmit(values => {
    setShowPassword(false);
    // Send data to server
    setTimeout(() => {
      alert(JSON.stringify(values, null, 2));
    }, 0);
  });

  const [showPassword, setShowPassword] = React.useState(false);
  const passwordId = useUniqueId();
  const passwordRef = React.useRef<HTMLInputElement | null>(null);
  const {ref: passwordCallbackRef, ...passwordRegistration} = register('password');
  const combinePasswordRef = (ref: HTMLInputElement | null) => {
    passwordCallbackRef(ref);
    passwordRef.current = ref;
  };
  return (
    <form onSubmit={onSubmit} action="." noValidate={true}>
      <Flex gap="xs" flexDirection="column" alignItems="flex-start">
<<<<<<< HEAD
        <FormField orientation="vertical" isRequired={true} hasError={!!errors.role}>
          <Select items={options} getTextValue={item => item.label}>
=======
        <FormField
          orientation="vertical"
          isRequired={true}
          error={!!errors.role ? 'error' : undefined}
        >
          <Select items={options}>
>>>>>>> b8255498
            <FormField.Label>What is your role?</FormField.Label>
            <FormField.Input as={Select.Input} {...register('role')} width="280px" />
            <Select.Popper>
              <Select.Card>
                <Select.List maxHeight={200}>
                  {item => {
                    return <Select.Item>{item.label}</Select.Item>;
                  }}
                </Select.List>
              </Select.Card>
            </Select.Popper>
            <FormField.Hint>{errors.role?.message}</FormField.Hint>
          </Select>
        </FormField>
        <TextInput
          orientation="vertical"
          isRequired={true}
          error={!!errors.email ? 'error' : undefined}
        >
          <TextInput.Label>Email</TextInput.Label>
          <TextInput.Field
            {...register('email')}
            autoComplete="username"
            placeholder="yourName@example.com"
          />
          <TextInput.Hint>{errors.email?.message}</TextInput.Hint>
        </TextInput>
        <TextInput
          orientation="vertical"
          id={passwordId}
          isRequired={true}
          error={!!errors.password ? 'error' : undefined}
        >
          <TextInput.Label>Password</TextInput.Label>
          <Flex gap="xxs">
            <TextInput.Field
              {...passwordRegistration}
              type={showPassword ? 'text' : 'password'}
              autoComplete="current-password"
              spellCheck={false}
              ref={combinePasswordRef}
            />
            <TertiaryButton
              type="button"
              icon={showPassword ? invisibleIcon : visibleIcon}
              aria-label={showPassword ? 'Hide Password' : 'Show Password'}
              aria-controls={`input-${passwordId}`}
              onClick={() => {
                setShowPassword(state => !state);
                passwordRef.current?.focus();
              }}
            />
          </Flex>
          <TextInput.Hint>{errors.password?.message || passwordHint}</TextInput.Hint>
        </TextInput>

        <PrimaryButton type="submit">Submit</PrimaryButton>
      </Flex>
    </form>
  );
};<|MERGE_RESOLUTION|>--- conflicted
+++ resolved
@@ -99,17 +99,12 @@
   return (
     <form onSubmit={onSubmit} action="." noValidate={true}>
       <Flex gap="xs" flexDirection="column" alignItems="flex-start">
-<<<<<<< HEAD
-        <FormField orientation="vertical" isRequired={true} hasError={!!errors.role}>
-          <Select items={options} getTextValue={item => item.label}>
-=======
         <FormField
           orientation="vertical"
           isRequired={true}
           error={!!errors.role ? 'error' : undefined}
         >
-          <Select items={options}>
->>>>>>> b8255498
+          <Select items={options} getTextValue={item => item.label}>
             <FormField.Label>What is your role?</FormField.Label>
             <FormField.Input as={Select.Input} {...register('role')} width="280px" />
             <Select.Popper>

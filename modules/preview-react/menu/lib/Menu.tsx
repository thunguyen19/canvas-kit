--- conflicted
+++ resolved
@@ -216,20 +216,12 @@
     const children = React.Children.toArray(this.props.children);
     let nextSelectedIndex = 0;
     let isShortcut = false;
-<<<<<<< HEAD
     const interactiveItems = children.filter(child => {
-      return !(child as React.ReactElement<MenuItemProps>)?.props?.isHeader;
+      return !(child as React.ReactElement<DeprecatedMenuItemProps>)?.props?.isHeader;
     });
     const interactiveItemCount = interactiveItems.length;
     const firstIndex = 0;
     const lastIndex = interactiveItemCount - 1;
-=======
-    const itemCount = children.filter(child => {
-      return !(child as React.ReactElement<DeprecatedMenuItemProps>)?.props?.isHeader;
-    }).length;
-    const firstItem = 0;
-    const lastItem = itemCount - 1;
->>>>>>> 1eae50d2
 
     if (event.key.length === 1 && event.key.match(/\S/)) {
       let start = this.state.selectedItemIndex + 1;
@@ -281,13 +273,8 @@
         case ' ':
         case 'Enter':
           nextSelectedIndex = this.state.selectedItemIndex;
-<<<<<<< HEAD
           const child = interactiveItems[this.state.selectedItemIndex] as React.ReactElement<
-            MenuItemProps
-=======
-          const child = children[this.state.selectedItemIndex] as React.ReactElement<
             DeprecatedMenuItemProps
->>>>>>> 1eae50d2
           >;
           this.handleClick(event, child.props);
           isShortcut = true;

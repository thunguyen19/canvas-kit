import React from 'react';
import {
  StyledType,
  focusRing,
  createComponent,
  ExtractProps,
} from '@workday/canvas-kit-react/common';

<<<<<<< HEAD
import {Box, Flex, mergeStyles} from '@workday/canvas-kit-react/layout';
import {CSProps, calc, createStencil, px2rem} from '@workday/canvas-kit-styling';
import {brand, system} from '@workday/canvas-tokens-web';
import {RadioLabelContext} from './RadioLabel';
=======
import {Box, Flex} from '@workday/canvas-kit-react/layout';
import isPropValid from '@emotion/is-prop-valid';
>>>>>>> e3072c44

const radioWidth = 18;
const radioHeight = 18;

export interface StyledRadioButtonProps extends CSProps {
  variant?: 'inverse' | undefined;
}

const radioInputStencil = createStencil({
  base: {
    cursor: 'pointer',
    height: px2rem(radioHeight),
    width: px2rem(radioWidth),
    borderRadius: system.shape.round,
    position: 'absolute',
    margin: system.space.zero,
    '&:focus-visible, &.focus, &:active': {
      outline: 'transparent',
    },
    '&:disabled, &.disabled': {
      cursor: 'auto',
      '+ .cnvs-radio-check': {
        borderColor: system.color.border.input.disabled,
        backgroundColor: system.color.bg.alt.softer,
      },
      '&:hover + .cnvs-radio-check, &.hover + .cnvs-radio-check': {
        borderColor: system.color.border.input.disabled,
      },
      // This creates the inner circle when the Radio is checked.
      // The backgroundColor represents the dot in the middle of the radio.
      // The borderColor represents the border around the middle dot of the radio.
      '&:checked + .cnvs-radio-check, &.checked + .cnvs-radio-check': {
        backgroundColor: brand.primary.accent, // inner circle background color
        border: `${px2rem(5)} solid ${brand.primary.base}`, // inner circle border color
      },
    },

    // Circle element styles the radio as checked or unchecked
    '+ .cnvs-radio-check': {
      display: 'flex',
      flexDirection: 'column',
      alignItems: 'center',
      backgroundColor: system.color.bg.default,
      borderRadius: system.shape.round,
      boxSizing: 'border-box',
      border: `${px2rem(1)} solid ${system.color.border.input.default}`,
      height: px2rem(radioHeight),
      width: px2rem(radioWidth),
      justifyContent: 'center',
      pointerEvents: 'none',
      position: 'absolute',
      transition: 'border 200ms ease, background 200ms',
      opacity: system.opacity.full,
    },

    '&:hover + .cnvs-radio-check, &.hover + .cnvs-radio-check': {
      borderColor: system.color.border.input.strong,
    },

    '&:focus-visible + .cnvs-radio-check, &.focus + .cnvs-radio-check': {
      borderColor: system.color.border.primary.default,
      ...focusRing({
        width: 1,
        separation: 0,
        animate: false,
        innerColor: system.color.border.inverse,
        outerColor: brand.common.focusOutline,
      }),
    },

    '&:focus-visible:hover + .cnvs-radio-check, &.focus:hover + .cnvs-radio-check': {
      outline: 'transparent',
    },
    // This creates the inner circle when the Radio is checked.
    // The backgroundColor represents the dot in the middle of the radio.
    // The borderColor represents the border around the middle dot of the radio.
    '&:checked + .cnvs-radio-check, &.checked + .cnvs-radio-check': {
      backgroundColor: brand.primary.accent, // inner circle background color
      border: `${px2rem(5)} solid ${brand.primary.base}`, // inner circle border color
    },

    '&:focus-visible:checked + .cnvs-radio-check, &:focus-visible:hover:checked + .cnvs-radio-check, &.focus:checked + .cnvs-radio-check, &.focus:hover:checked + .cnvs-radio-check':
      {
        outline: 'transparent',
        ...focusRing({
          width: 2,
          separation: 2,
          animate: false,
          innerColor: system.color.border.inverse,
          outerColor: brand.common.focusOutline,
        }),
      },
  },
  modifiers: {
    variant: {
      inverse: {
        '+ .cnvs-radio-check': {
          backgroundColor: system.color.bg.alt.softer,
          borderColor: system.color.border.input.inverse,
        },
        '&:disabled, &.disabled': {
          opacity: system.opacity.disabled,
          '+ .cnvs-radio-check': {
            backgroundColor: system.color.bg.alt.softer,
            borderColor: system.color.border.input.disabled,
            opacity: system.opacity.disabled,
          },
          // This creates the inner circle when the Radio is checked.
          // The backgroundColor represents the dot in the middle of the radio.
          // The borderColor represents the border around the middle dot of the radio.
          '&:checked + .cnvs-radio-check, &.checked + .cnvs-radio-check': {
            backgroundColor: brand.primary.base, // inner circle background color
            borderColor: system.color.border.inverse, // inner circle border color
          },
        },
        '&:hover + .cnvs-radio-check, &.hover + .cnvs-radio-check': {
          borderColor: system.color.border.input.inverse,
        },
        '&:focus-visible + .cnvs-radio-check, &.focus + .cnvs-radio-check': {
          borderColor: system.color.border.input.inverse,
        },
        // This creates the inner circle when the Radio is checked.
        // The backgroundColor represents the dot in the middle of the radio.
        // The borderColor represents the border around the middle dot of the radio.
        '&:checked + .cnvs-radio-check, &.checked + .cnvs-radio-check': {
          backgroundColor: brand.primary.base, // inner circle background color
          borderColor: system.color.border.inverse, // inner circle border color
        },
        '&:focus-visible + .cnvs-radio-check, &:focus-visible:hover + .cnvs-radio-check, &.focus + .cnvs-radio-check, &.focus:hover + .cnvs-radio-check':
          {
            ...focusRing({
              width: 2,
              separation: 0,
              innerColor: system.color.border.contrast.default,
              outerColor: system.color.border.inverse,
            }),
          },
        '&:focus-visible:checked + .cnvs-radio-check, &:focus-visible:hover:checked + .cnvs-radio-check, &.focus:checked + .cnvs-radio-check, &.focus:hover:checked + .cnvs-radio-check':
          {
            ...focusRing({
              width: 2,
              separation: 2,
              innerColor: system.color.border.contrast.default,
              outerColor: system.color.border.inverse,
            }),
          },
      },
    },
  },
});

<<<<<<< HEAD
const StyledRadioInput = createComponent('input')<StyledRadioButtonProps & StyledType>({
  displayName: 'StyledRadioInput',
  Component: ({children, variant, ...elemProps}: StyledRadioButtonProps, ref, Element) => {
    return <Element ref={ref} {...mergeStyles(elemProps, radioInputStencil({variant}))} />;
  },
});

const radioInputWrapperStyles = createStencil({
  base: {
    height: px2rem(radioHeight),
    width: px2rem(radioWidth),
    flex: '0 0 auto',
=======
const RadioInputWrapper = styled(Flex, {
  shouldForwardProp: prop => isPropValid(prop) && prop !== 'disabled' && prop !== 'variant',
})<Pick<StyledRadioButtonProps, 'variant' | 'disabled'>>(
  {
>>>>>>> e3072c44
    // Hover Ripple element
    '::before': {
      content: "''",
      position: 'absolute',
      borderRadius: system.shape.round,
      height: px2rem(radioHeight),
      transition: 'box-shadow 150ms ease-out',
      width: px2rem(radioWidth),
      pointerEvents: 'none',
      opacity: system.opacity.full,
    },
    '&:hover:before, &.hover:before': {
      boxShadow: `0 0 0 ${calc.subtract(system.space.x2, px2rem(1))} ${system.color.bg.alt.soft}`,
    },
  },
  modifiers: {
    variant: {
      inverse: {
        '::before': {
          opacity: system.opacity.disabled,
        },
      },
    },
    disabled: {
      true: {
        '&:hover:before, &.hover:before': {
          boxShadow: 'none',
          cursor: 'auto',
        },
      },
    },
  },
});

const RadioInputWrapper = createComponent(Flex)<
  Pick<StyledRadioButtonProps, 'disabled' | 'variant'>
>({
  displayName: 'RadioInputWrapper',
  Component: ({children, variant, ...elemProps}: StyledRadioButtonProps, ref, Element) => {
    const {disabled} = React.useContext(RadioLabelContext);
    return (
      <Element ref={ref} {...mergeStyles(elemProps, radioInputWrapperStyles({variant, disabled}))}>
        {children}
      </Element>
    );
  },
});

export interface StyledRadioButtonProps extends ExtractProps<typeof Box, 'input'> {
  variant?: 'inverse' | undefined;
}

/**
 * Use `StyledRadioButton` when you want a styled radio button on its own without using `RadioGroup`.
 * You will need to handle behavior and accessibility.
 */
export const StyledRadioButton = createComponent('input')({
  displayName: 'Radio',
  Component: (
    {className, variant, disabled, ...elemProps}: StyledRadioButtonProps,
    ref,
    Element
  ) => {
    return (
      <RadioInputWrapper
<<<<<<< HEAD
        {...elemProps} // This ensures our visual testing stories work properly
      >
        <StyledRadioInput type="radio" {...elemProps} />
        <span className="cnvs-radio-check" />
=======
        height="18px"
        width="18px"
        flex="0 0 auto"
        className={className}
        variant={variant}
        disabled={disabled}
      >
        <StyledRadioInput
          borderRadius="circle"
          position="absolute"
          margin="zero"
          as={Element}
          type="radio"
          ref={ref}
          className={className}
          variant={variant}
          disabled={disabled}
          {...elemProps}
        />
        <span className="cnvs-radio-check"></span>
>>>>>>> e3072c44
      </RadioInputWrapper>
    );
  },
});<|MERGE_RESOLUTION|>--- conflicted
+++ resolved
@@ -1,4 +1,5 @@
 import React from 'react';
+
 import {
   StyledType,
   focusRing,
@@ -6,15 +7,11 @@
   ExtractProps,
 } from '@workday/canvas-kit-react/common';
 
-<<<<<<< HEAD
 import {Box, Flex, mergeStyles} from '@workday/canvas-kit-react/layout';
-import {CSProps, calc, createStencil, px2rem} from '@workday/canvas-kit-styling';
+import {CSProps, calc, createStencil, px2rem, handleCsProp} from '@workday/canvas-kit-styling';
 import {brand, system} from '@workday/canvas-tokens-web';
+
 import {RadioLabelContext} from './RadioLabel';
-=======
-import {Box, Flex} from '@workday/canvas-kit-react/layout';
-import isPropValid from '@emotion/is-prop-valid';
->>>>>>> e3072c44
 
 const radioWidth = 18;
 const radioHeight = 18;
@@ -166,7 +163,6 @@
   },
 });
 
-<<<<<<< HEAD
 const StyledRadioInput = createComponent('input')<StyledRadioButtonProps & StyledType>({
   displayName: 'StyledRadioInput',
   Component: ({children, variant, ...elemProps}: StyledRadioButtonProps, ref, Element) => {
@@ -179,12 +175,6 @@
     height: px2rem(radioHeight),
     width: px2rem(radioWidth),
     flex: '0 0 auto',
-=======
-const RadioInputWrapper = styled(Flex, {
-  shouldForwardProp: prop => isPropValid(prop) && prop !== 'disabled' && prop !== 'variant',
-})<Pick<StyledRadioButtonProps, 'variant' | 'disabled'>>(
-  {
->>>>>>> e3072c44
     // Hover Ripple element
     '::before': {
       content: "''",
@@ -226,7 +216,7 @@
   Component: ({children, variant, ...elemProps}: StyledRadioButtonProps, ref, Element) => {
     const {disabled} = React.useContext(RadioLabelContext);
     return (
-      <Element ref={ref} {...mergeStyles(elemProps, radioInputWrapperStyles({variant, disabled}))}>
+      <Element ref={ref} {...handleCsProp(elemProps, radioInputWrapperStyles({variant, disabled}))}>
         {children}
       </Element>
     );
@@ -249,34 +239,17 @@
     Element
   ) => {
     return (
-      <RadioInputWrapper
-<<<<<<< HEAD
-        {...elemProps} // This ensures our visual testing stories work properly
-      >
-        <StyledRadioInput type="radio" {...elemProps} />
-        <span className="cnvs-radio-check" />
-=======
-        height="18px"
-        width="18px"
-        flex="0 0 auto"
-        className={className}
-        variant={variant}
-        disabled={disabled}
-      >
+      <RadioInputWrapper className={className} variant={variant} disabled={disabled}>
         <StyledRadioInput
-          borderRadius="circle"
-          position="absolute"
-          margin="zero"
           as={Element}
+          ref={ref}
           type="radio"
-          ref={ref}
           className={className}
           variant={variant}
           disabled={disabled}
           {...elemProps}
         />
-        <span className="cnvs-radio-check"></span>
->>>>>>> e3072c44
+        <span className="cnvs-radio-check" />
       </RadioInputWrapper>
     );
   },

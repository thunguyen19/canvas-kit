import * as React from 'react';
import {colors, type} from '@workday/canvas-kit-react/tokens';
import {SecondaryButton} from '@workday/canvas-kit-react/button';
import {
  SidePanel,
  useSidePanel,
  SidePanelTransitionStates,
} from '@workday/canvas-kit-preview-react/side-panel';
import {Flex} from '@workday/canvas-kit-react/layout';
import {CanvasProvider, styled} from '@workday/canvas-kit-react/common';
// local helper hook for setting content direction;
import {useDirection} from './useDirection';

const StyledHeader = styled('h3')({
  ...type.levels.body.large,
  color: colors.licorice500,
  fontWeight: type.properties.fontWeights.bold,
});

export const AlternatePanel = () => {
  const {direction, toggleDirection} = useDirection();
  const {expanded, panelProps, labelProps, controlProps} = useSidePanel();
  const [panelState, setPanelState] = React.useState<SidePanelTransitionStates>(
    expanded ? 'expanded' : 'collapsed'
  );

  return (
    <CanvasProvider theme={{canvas: {direction}}}>
      <Flex height={320} backgroundColor="soap100">
        <SidePanel {...panelProps} onStateTransition={setPanelState} variant="alternate">
          <SidePanel.ToggleButton {...controlProps} />
          {panelState === 'expanded' && (
<<<<<<< HEAD
            <Flex alignItems="center" paddingY="s" paddingX="s">
              <h3
                css={{
                  ...type.levels.body.large,
                  color: colors.licorice500,
                  fontWeight: type.properties.fontWeights.bold,
                }}
                {...labelProps}
              >
                Alternate Panel
              </h3>
=======
            <Flex alignItems="center" paddingY="s" paddingX="xs">
              <StyledHeader {...labelProps}>Alternate Panel</StyledHeader>
>>>>>>> 23568685
            </Flex>
          )}
        </SidePanel>
        <Flex
          as="main"
          alignItems="center"
          justifyContent="center"
          flexDirection="column"
          flex={1}
          flexBasis="auto"
        >
          <p>Toggle the content direction</p>
          <SecondaryButton onClick={toggleDirection} role="button">
            Set to {direction === 'ltr' ? 'Right-to-Left' : 'Left-to-Right'}
          </SecondaryButton>
        </Flex>
      </Flex>
    </CanvasProvider>
  );
};<|MERGE_RESOLUTION|>--- conflicted
+++ resolved
@@ -30,22 +30,8 @@
         <SidePanel {...panelProps} onStateTransition={setPanelState} variant="alternate">
           <SidePanel.ToggleButton {...controlProps} />
           {panelState === 'expanded' && (
-<<<<<<< HEAD
             <Flex alignItems="center" paddingY="s" paddingX="s">
-              <h3
-                css={{
-                  ...type.levels.body.large,
-                  color: colors.licorice500,
-                  fontWeight: type.properties.fontWeights.bold,
-                }}
-                {...labelProps}
-              >
-                Alternate Panel
-              </h3>
-=======
-            <Flex alignItems="center" paddingY="s" paddingX="xs">
               <StyledHeader {...labelProps}>Alternate Panel</StyledHeader>
->>>>>>> 23568685
             </Flex>
           )}
         </SidePanel>

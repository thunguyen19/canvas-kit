{
  "name": "@workday/canvas-kit-preview-react",
  "version": "6.4.2",
  "description": "Canvas Kit Preview is made up of components that have the full design and a11y review, are part of the DS ecosystem and are approved for use in product. The API's could be subject to change, but not without strong communication and migration strategies.",
  "author": "Workday, Inc. (https://www.workday.com)",
  "license": "Apache-2.0",
  "main": "dist/commonjs/index.js",
  "module": "dist/es6/index.js",
  "sideEffects": false,
  "types": "dist/es6/index.d.ts",
  "repository": {
    "type": "git",
    "url": "http://github.com/Workday/canvas-kit/tree/master/modules/canvas-kit-preview-react"
  },
  "files": [
    "*/package.json",
    "*/lib/*",
    "*/index.ts",
    "dist/",
    "index.ts",
    "ts3.5/**/*"
  ],
  "typesVersions": {
    "<=3.5": {
      "*": [
        "ts3.5/*"
      ]
    }
  },
  "scripts": {
    "watch": "yarn build:es6 -w",
    "test": "echo \"Error: no test specified\" && exit 1",
    "clean": "rimraf dist && rimraf ts3.5 && rimraf .build-info && mkdirp dist && mkdirp ts3.5/dist",
    "build:cjs": "tsc -p tsconfig.cjs.json",
    "build:es6": "tsc -p tsconfig.es6.json",
    "build:rebuild": "npm-run-all clean build",
    "build:downlevel-dts": "yarn run downlevel-dts dist ts3.5/dist",
    "build": "npm-run-all --parallel build:cjs build:es6 --sequential build:downlevel-dts",
    "prepack": "node ../../utils/publish.js pre preview-react",
    "postpack": "node ../../utils/publish.js post preview-react",
    "depcheck": "node ../../utils/check-dependencies-exist.js",
    "typecheck:src": "tsc -p . --noEmit --incremental false"
  },
  "keywords": [
    "canvas",
    "canvas-kit",
    "react",
    "components",
    "workday"
  ],
  "peerDependencies": {
    "react": "^16.8 || ^17.0"
  },
  "dependencies": {
<<<<<<< HEAD
    "@emotion/core": "^10.0.28",
    "@emotion/styled": "^10.0.27",
    "@workday/canvas-kit-react": "^6.4.2",
=======
    "@emotion/react": "^11.7.1",
    "@emotion/styled": "^11.6.0",
    "@workday/canvas-kit-react": "^6.3.4",
>>>>>>> 23568685
    "@workday/canvas-system-icons-web": "1.0.41",
    "@workday/design-assets-types": "^0.2.4"
  },
  "devDependencies": {
    "@workday/canvas-accent-icons-web": "^1.0.0",
    "@workday/canvas-kit-labs-react": "^6.4.2",
    "formik": "^2.2.9",
    "yup": "^0.31.1"
  }
}<|MERGE_RESOLUTION|>--- conflicted
+++ resolved
@@ -52,15 +52,9 @@
     "react": "^16.8 || ^17.0"
   },
   "dependencies": {
-<<<<<<< HEAD
-    "@emotion/core": "^10.0.28",
-    "@emotion/styled": "^10.0.27",
-    "@workday/canvas-kit-react": "^6.4.2",
-=======
     "@emotion/react": "^11.7.1",
     "@emotion/styled": "^11.6.0",
-    "@workday/canvas-kit-react": "^6.3.4",
->>>>>>> 23568685
+    "@workday/canvas-kit-react": "^6.4.2",
     "@workday/canvas-system-icons-web": "1.0.41",
     "@workday/design-assets-types": "^0.2.4"
   },

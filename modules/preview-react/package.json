--- conflicted
+++ resolved
@@ -1,10 +1,6 @@
 {
   "name": "@workday/canvas-kit-preview-react",
-<<<<<<< HEAD
-  "version": "10.3.60",
-=======
   "version": "11.1.10",
->>>>>>> 4ed130e8
   "description": "Canvas Kit Preview is made up of components that have the full design and a11y review, are part of the DS ecosystem and are approved for use in product. The API's could be subject to change, but not without strong communication and migration strategies.",
   "author": "Workday, Inc. (https://www.workday.com)",
   "license": "Apache-2.0",
@@ -50,13 +46,8 @@
   "dependencies": {
     "@emotion/react": "^11.7.1",
     "@emotion/styled": "^11.6.0",
-<<<<<<< HEAD
-    "@workday/canvas-kit-react": "^10.3.60",
-    "@workday/canvas-kit-styling": "^10.3.60",
-=======
     "@workday/canvas-kit-react": "^11.1.10",
     "@workday/canvas-kit-styling": "^11.1.10",
->>>>>>> 4ed130e8
     "@workday/canvas-system-icons-web": "^3.0.0",
     "@workday/canvas-tokens-web": "^2.0.0",
     "@workday/design-assets-types": "^0.2.8"

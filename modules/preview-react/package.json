--- conflicted
+++ resolved
@@ -43,27 +43,15 @@
     "react": "^16.8 || ^17.0"
   },
   "dependencies": {
-<<<<<<< HEAD
-    "@emotion/core": "^10.0.28",
-    "@emotion/styled": "^10.0.27",
-    "@workday/canvas-kit-react": "^6.8.9",
-    "@workday/canvas-system-icons-web": "1.0.41",
-    "@workday/design-assets-types": "^0.2.4"
-  },
-  "devDependencies": {
-    "@workday/canvas-accent-icons-web": "^1.0.0",
-    "@workday/canvas-kit-labs-react": "^6.8.9",
-=======
     "@emotion/react": "^11.7.1",
     "@emotion/styled": "^11.6.0",
-    "@workday/canvas-kit-react": "^6.8.6",
+    "@workday/canvas-kit-react": "^6.8.9",
     "@workday/canvas-system-icons-web": "^3.0.0",
     "@workday/design-assets-types": "^0.2.4"
   },
   "devDependencies": {
     "@workday/canvas-accent-icons-web": "^3.0.0",
-    "@workday/canvas-kit-labs-react": "^6.8.6",
->>>>>>> ab2883e3
+    "@workday/canvas-kit-labs-react": "^6.8.9",
     "formik": "^2.2.9",
     "yup": "^0.31.1"
   }

--- conflicted
+++ resolved
@@ -52,10 +52,6 @@
   },
   "devDependencies": {
     "@workday/canvas-accent-icons-web": "^3.0.0",
-<<<<<<< HEAD
-    "@workday/canvas-kit-labs-react": "^8.5.12",
-=======
->>>>>>> 399695e0
     "formik": "^2.2.9",
     "react-hook-form": "7.36.1",
     "yup": "^0.32.11"

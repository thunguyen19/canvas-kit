{
  "name": "@workday/canvas-kit-styling-transform",
  "version": "10.3.0",
  "description": "The custom CSS in JS solution that takes JS styles and turns them into static CSS",
  "author": "Workday, Inc. (https://www.workday.com)",
  "license": "Apache-2.0",
  "main": "dist/commonjs/index.js",
  "module": "dist/es6/index.js",
  "sideEffects": false,
  "types": "dist/es6/index.d.ts",
  "repository": {
    "type": "git",
    "url": "https://github.com/workday/canvas-kit.git",
    "directory": "modules/styling/parser"
  },
  "files": [
    "*/package.json",
    "*/lib/*",
    "*/index.ts",
    "dist/",
    "index.ts"
  ],
  "scripts": {
    "watch": "yarn build:es6 -w",
    "test": "echo \"Error: no test specified\" && exit 1",
    "clean": "rimraf dist && rimraf .build-info && mkdirp dist",
    "build:cjs": "tsc -p tsconfig.cjs.json",
    "build:es6": "tsc -p tsconfig.es6.json",
    "build:rebuild": "npm-run-all clean build",
    "build": "npm-run-all --parallel build:cjs build:es6",
    "depcheck": "node ../../utils/check-dependencies-exist.js",
    "typecheck:src": "tsc -p . --noEmit --incremental false"
  },
  "keywords": [
    "canvas",
    "canvas-kit",
    "react",
    "components",
    "workday",
    "styling"
  ],
  "dependencies": {
    "@emotion/serialize": "^1.0.2",
<<<<<<< HEAD
    "@workday/canvas-kit-styling": "^10.3.0",
    "@workday/canvas-tokens-web": "^1.0.0",
=======
    "@workday/canvas-kit-styling": "^10.2.5",
    "@workday/canvas-tokens-web": "^1.0.2",
>>>>>>> ffa75d9e
    "stylis": "4.0.13",
    "typescript": "4.2"
  },
  "devDependencies": {
    "common-tags": "^1.8.0"
  }
}<|MERGE_RESOLUTION|>--- conflicted
+++ resolved
@@ -1,6 +1,6 @@
 {
   "name": "@workday/canvas-kit-styling-transform",
-  "version": "10.3.0",
+  "version": "10.2.5",
   "description": "The custom CSS in JS solution that takes JS styles and turns them into static CSS",
   "author": "Workday, Inc. (https://www.workday.com)",
   "license": "Apache-2.0",
@@ -41,13 +41,8 @@
   ],
   "dependencies": {
     "@emotion/serialize": "^1.0.2",
-<<<<<<< HEAD
-    "@workday/canvas-kit-styling": "^10.3.0",
-    "@workday/canvas-tokens-web": "^1.0.0",
-=======
     "@workday/canvas-kit-styling": "^10.2.5",
     "@workday/canvas-tokens-web": "^1.0.2",
->>>>>>> ffa75d9e
     "stylis": "4.0.13",
     "typescript": "4.2"
   },

--- conflicted
+++ resolved
@@ -34,12 +34,8 @@
   ],
   "dependencies": {
     "@emotion/serialize": "^1.0.2",
-<<<<<<< HEAD
     "@workday/canvas-kit-styling": "^10.3.38",
-=======
-    "@workday/canvas-kit-styling": "^10.3.36",
     "@workday/canvas-tokens-web": "^1.3.1",
->>>>>>> b8255498
     "stylis": "4.0.13",
     "typescript": "4.2"
   },

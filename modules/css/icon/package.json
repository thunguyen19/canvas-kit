{
  "name": "@workday/canvas-kit-css-icon",
<<<<<<< HEAD
  "version": "8.6.7",
=======
  "version": "9.0.0",
>>>>>>> 4e8110ad
  "description": "Icon toolkit for Canvas kit",
  "author": "Workday, Inc. (https://www.workday.com)",
  "license": "Apache-2.0",
  "files": [
    "dist",
    "lib",
    "index.scss"
  ],
  "style": "dist/canvas-kit-css-icon.min.css",
  "main": "dist/canvas-kit-css-icon.min.js",
  "repository": {
    "type": "git",
    "url": "http://github.com/Workday/canvas-kit/tree/master/modules/icon/css"
  },
  "dependencies": {
    "@workday/canvas-colors-web": "^2.0.0",
<<<<<<< HEAD
    "@workday/canvas-kit-css-core": "^8.6.7",
=======
    "@workday/canvas-kit-css-core": "^9.0.0",
>>>>>>> 4e8110ad
    "svg-injector": "^1.1.3",
    "to-slug-case": "^1.0.0"
  },
  "scripts": {
    "test": "echo \"Error: no test specified\" && exit 1",
    "build": "node ../../../utils/js-build.js lib/canvas-kit-css-icon.js && node ../../../utils/css-build.js index.scss"
  },
  "keywords": [
    "canvas",
    "canvas-kit",
    "css",
    "scss",
    "sass",
    "workday",
    "icon",
    "icon-list"
  ]
}<|MERGE_RESOLUTION|>--- conflicted
+++ resolved
@@ -1,10 +1,6 @@
 {
   "name": "@workday/canvas-kit-css-icon",
-<<<<<<< HEAD
-  "version": "8.6.7",
-=======
   "version": "9.0.0",
->>>>>>> 4e8110ad
   "description": "Icon toolkit for Canvas kit",
   "author": "Workday, Inc. (https://www.workday.com)",
   "license": "Apache-2.0",
@@ -21,11 +17,7 @@
   },
   "dependencies": {
     "@workday/canvas-colors-web": "^2.0.0",
-<<<<<<< HEAD
-    "@workday/canvas-kit-css-core": "^8.6.7",
-=======
     "@workday/canvas-kit-css-core": "^9.0.0",
->>>>>>> 4e8110ad
     "svg-injector": "^1.1.3",
     "to-slug-case": "^1.0.0"
   },

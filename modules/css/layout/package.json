{
  "name": "@workday/canvas-kit-css-layout",
<<<<<<< HEAD
  "version": "8.6.7",
=======
  "version": "9.0.0",
>>>>>>> 4e8110ad
  "description": "Layout css for canvas-kit-css",
  "author": "Workday, Inc. (https://www.workday.com)",
  "license": "Apache-2.0",
  "files": [
    "dist",
    "lib",
    "index.scss"
  ],
  "style": "dist/canvas-kit-css-layout.min.css",
  "main": "dist/canvas-kit-css-layout.min.css",
  "repository": {
    "type": "git",
    "url": "http://github.com/Workday/canvas-kit/tree/master/modules/layout/css"
  },
  "dependencies": {
<<<<<<< HEAD
    "@workday/canvas-kit-css-core": "^8.6.7"
=======
    "@workday/canvas-kit-css-core": "^9.0.0"
>>>>>>> 4e8110ad
  },
  "scripts": {
    "test": "echo \"Error: no test specified\" && exit 1",
    "build": "node ../../../utils/css-build.js index.scss"
  },
  "keywords": [
    "canvas",
    "canvas-kit",
    "css",
    "layout",
    "scss",
    "sass",
    "workday",
    "grids"
  ]
}<|MERGE_RESOLUTION|>--- conflicted
+++ resolved
@@ -1,10 +1,6 @@
 {
   "name": "@workday/canvas-kit-css-layout",
-<<<<<<< HEAD
-  "version": "8.6.7",
-=======
   "version": "9.0.0",
->>>>>>> 4e8110ad
   "description": "Layout css for canvas-kit-css",
   "author": "Workday, Inc. (https://www.workday.com)",
   "license": "Apache-2.0",
@@ -20,11 +16,7 @@
     "url": "http://github.com/Workday/canvas-kit/tree/master/modules/layout/css"
   },
   "dependencies": {
-<<<<<<< HEAD
-    "@workday/canvas-kit-css-core": "^8.6.7"
-=======
     "@workday/canvas-kit-css-core": "^9.0.0"
->>>>>>> 4e8110ad
   },
   "scripts": {
     "test": "echo \"Error: no test specified\" && exit 1",

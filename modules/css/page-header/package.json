{
  "name": "@workday/canvas-kit-css-page-header",
<<<<<<< HEAD
  "version": "8.6.23",
=======
  "version": "9.1.21",
>>>>>>> 2c0010f6
  "description": "The blue header at the top of a page to indicate page title and other details",
  "author": "Workday, Inc. (https://www.workday.com)",
  "license": "Apache-2.0",
  "files": [
    "dist",
    "lib",
    "index.scss"
  ],
  "style": "dist/canvas-kit-css-page-header.css",
  "main": "dist/canvas-kit-css-page-header.css",
  "repository": {
    "type": "git",
    "url": "http://github.com/Workday/canvas-kit/tree/master/modules/page-header/css"
  },
  "dependencies": {
<<<<<<< HEAD
    "@workday/canvas-kit-css-core": "^8.6.23"
=======
    "@workday/canvas-kit-css-core": "^9.1.21"
>>>>>>> 2c0010f6
  },
  "scripts": {
    "test": "echo \"Error: no test specified\" && exit 1",
    "build": "node ../../../utils/css-build.js index.scss"
  },
  "keywords": [
    "canvas",
    "canvas-kit",
    "css",
    "scss",
    "sass",
    "workday",
    "page-header"
  ]
}<|MERGE_RESOLUTION|>--- conflicted
+++ resolved
@@ -1,10 +1,6 @@
 {
   "name": "@workday/canvas-kit-css-page-header",
-<<<<<<< HEAD
-  "version": "8.6.23",
-=======
   "version": "9.1.21",
->>>>>>> 2c0010f6
   "description": "The blue header at the top of a page to indicate page title and other details",
   "author": "Workday, Inc. (https://www.workday.com)",
   "license": "Apache-2.0",
@@ -20,11 +16,7 @@
     "url": "http://github.com/Workday/canvas-kit/tree/master/modules/page-header/css"
   },
   "dependencies": {
-<<<<<<< HEAD
-    "@workday/canvas-kit-css-core": "^8.6.23"
-=======
     "@workday/canvas-kit-css-core": "^9.1.21"
->>>>>>> 2c0010f6
   },
   "scripts": {
     "test": "echo \"Error: no test specified\" && exit 1",

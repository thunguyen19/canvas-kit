{
  "name": "@workday/canvas-kit-css-radio",
<<<<<<< HEAD
  "version": "7.4.12",
=======
  "version": "8.6.1",
>>>>>>> 2fd1e6ab
  "description": "The radio css for canvas-kit-css",
  "author": "Workday, Inc. (https://www.workday.com)",
  "license": "Apache-2.0",
  "files": [
    "dist",
    "lib",
    "index.scss"
  ],
  "style": "dist/canvas-kit-css-radio.min.css",
  "main": "dist/canvas-kit-css-radio.min.css",
  "repository": {
    "type": "git",
    "url": "http://github.com/Workday/canvas-kit/tree/master/modules/radio/css"
  },
  "scripts": {
    "test": "echo \"Error: no test specified\" && exit 1",
    "build": "node ../../../utils/css-build.js index.scss"
  },
  "keywords": [
    "canvas",
    "canvas-kit",
    "css",
    "radio",
    "scss",
    "sass",
    "workday"
  ],
  "dependencies": {
<<<<<<< HEAD
    "@workday/canvas-kit-css-common": "^7.4.12",
    "@workday/canvas-kit-css-core": "^7.4.12"
=======
    "@workday/canvas-kit-css-common": "^8.6.1",
    "@workday/canvas-kit-css-core": "^8.6.1"
>>>>>>> 2fd1e6ab
  }
}<|MERGE_RESOLUTION|>--- conflicted
+++ resolved
@@ -1,10 +1,6 @@
 {
   "name": "@workday/canvas-kit-css-radio",
-<<<<<<< HEAD
-  "version": "7.4.12",
-=======
   "version": "8.6.1",
->>>>>>> 2fd1e6ab
   "description": "The radio css for canvas-kit-css",
   "author": "Workday, Inc. (https://www.workday.com)",
   "license": "Apache-2.0",
@@ -33,12 +29,7 @@
     "workday"
   ],
   "dependencies": {
-<<<<<<< HEAD
-    "@workday/canvas-kit-css-common": "^7.4.12",
-    "@workday/canvas-kit-css-core": "^7.4.12"
-=======
     "@workday/canvas-kit-css-common": "^8.6.1",
     "@workday/canvas-kit-css-core": "^8.6.1"
->>>>>>> 2fd1e6ab
   }
 }
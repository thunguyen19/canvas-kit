{
  "name": "@workday/canvas-kit-css-form-field",
<<<<<<< HEAD
  "version": "7.4.11",
=======
  "version": "8.6.0",
>>>>>>> c3cc81bb
  "description": "The form css for canvas-kit-css",
  "author": "Workday, Inc. (https://www.workday.com)",
  "license": "Apache-2.0",
  "files": [
    "dist",
    "lib",
    "index.scss"
  ],
  "style": "dist/canvas-kit-css-form-field.min.css",
  "main": "dist/canvas-kit-css-form-field.min.css",
  "repository": {
    "type": "git",
    "url": "http://github.com/Workday/canvas-kit/tree/master/modules/form-field/css"
  },
  "dependencies": {
<<<<<<< HEAD
    "@workday/canvas-kit-css-common": "^7.4.11",
    "@workday/canvas-kit-css-core": "^7.4.11",
    "@workday/canvas-system-icons-web": "^3.0.0"
  },
  "devDependencies": {
    "@workday/canvas-kit-css-checkbox": "^7.4.11",
    "@workday/canvas-kit-css-radio": "^7.4.11",
    "@workday/canvas-kit-css-select": "^7.4.11",
    "@workday/canvas-kit-css-text-area": "^7.4.11",
    "@workday/canvas-kit-css-text-input": "^7.4.11"
=======
    "@workday/canvas-kit-css-common": "^8.6.0",
    "@workday/canvas-kit-css-core": "^8.6.0",
    "@workday/canvas-system-icons-web": "^3.0.0"
  },
  "devDependencies": {
    "@workday/canvas-kit-css-checkbox": "^8.6.0",
    "@workday/canvas-kit-css-radio": "^8.6.0",
    "@workday/canvas-kit-css-select": "^8.6.0",
    "@workday/canvas-kit-css-text-area": "^8.6.0",
    "@workday/canvas-kit-css-text-input": "^8.6.0"
>>>>>>> c3cc81bb
  },
  "scripts": {
    "test": "echo \"Error: no test specified\" && exit 1",
    "build": "node ../../../utils/css-build.js index.scss"
  },
  "keywords": [
    "canvas",
    "canvas-kit",
    "css",
    "scss",
    "sass",
    "workday",
    "form"
  ]
}<|MERGE_RESOLUTION|>--- conflicted
+++ resolved
@@ -1,10 +1,6 @@
 {
   "name": "@workday/canvas-kit-css-form-field",
-<<<<<<< HEAD
-  "version": "7.4.11",
-=======
   "version": "8.6.0",
->>>>>>> c3cc81bb
   "description": "The form css for canvas-kit-css",
   "author": "Workday, Inc. (https://www.workday.com)",
   "license": "Apache-2.0",
@@ -20,18 +16,6 @@
     "url": "http://github.com/Workday/canvas-kit/tree/master/modules/form-field/css"
   },
   "dependencies": {
-<<<<<<< HEAD
-    "@workday/canvas-kit-css-common": "^7.4.11",
-    "@workday/canvas-kit-css-core": "^7.4.11",
-    "@workday/canvas-system-icons-web": "^3.0.0"
-  },
-  "devDependencies": {
-    "@workday/canvas-kit-css-checkbox": "^7.4.11",
-    "@workday/canvas-kit-css-radio": "^7.4.11",
-    "@workday/canvas-kit-css-select": "^7.4.11",
-    "@workday/canvas-kit-css-text-area": "^7.4.11",
-    "@workday/canvas-kit-css-text-input": "^7.4.11"
-=======
     "@workday/canvas-kit-css-common": "^8.6.0",
     "@workday/canvas-kit-css-core": "^8.6.0",
     "@workday/canvas-system-icons-web": "^3.0.0"
@@ -42,7 +26,6 @@
     "@workday/canvas-kit-css-select": "^8.6.0",
     "@workday/canvas-kit-css-text-area": "^8.6.0",
     "@workday/canvas-kit-css-text-input": "^8.6.0"
->>>>>>> c3cc81bb
   },
   "scripts": {
     "test": "echo \"Error: no test specified\" && exit 1",

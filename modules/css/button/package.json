{
  "name": "@workday/canvas-kit-css-button",
<<<<<<< HEAD
  "version": "6.8.15",
=======
  "version": "7.3.4",
>>>>>>> 7f8a2875
  "description": "The button css for canvas-kit-css",
  "author": "Workday, Inc. (https://www.workday.com)",
  "license": "Apache-2.0",
  "files": [
    "dist",
    "lib",
    "index.scss"
  ],
  "style": "dist/canvas-kit-css-button.min.css",
  "main": "dist/canvas-kit-css-button.min.css",
  "repository": {
    "type": "git",
    "url": "http://github.com/Workday/canvas-kit/tree/master/modules/button/css"
  },
  "dependencies": {
<<<<<<< HEAD
    "@workday/canvas-kit-css-core": "^6.8.15",
    "@workday/canvas-system-icons-web": "1.0.41"
=======
    "@workday/canvas-kit-css-core": "^7.3.4",
    "@workday/canvas-system-icons-web": "^3.0.0"
>>>>>>> 7f8a2875
  },
  "scripts": {
    "test": "echo \"Error: no test specified\" && exit 1",
    "build": "node ../../../utils/css-build.js index.scss"
  },
  "keywords": [
    "canvas",
    "canvas-kit",
    "css",
    "scss",
    "sass",
    "workday",
    "button"
  ]
}<|MERGE_RESOLUTION|>--- conflicted
+++ resolved
@@ -1,10 +1,6 @@
 {
   "name": "@workday/canvas-kit-css-button",
-<<<<<<< HEAD
-  "version": "6.8.15",
-=======
   "version": "7.3.4",
->>>>>>> 7f8a2875
   "description": "The button css for canvas-kit-css",
   "author": "Workday, Inc. (https://www.workday.com)",
   "license": "Apache-2.0",
@@ -20,13 +16,8 @@
     "url": "http://github.com/Workday/canvas-kit/tree/master/modules/button/css"
   },
   "dependencies": {
-<<<<<<< HEAD
-    "@workday/canvas-kit-css-core": "^6.8.15",
-    "@workday/canvas-system-icons-web": "1.0.41"
-=======
     "@workday/canvas-kit-css-core": "^7.3.4",
     "@workday/canvas-system-icons-web": "^3.0.0"
->>>>>>> 7f8a2875
   },
   "scripts": {
     "test": "echo \"Error: no test specified\" && exit 1",

{
  "name": "@workday/canvas-kit-css-menu",
<<<<<<< HEAD
  "version": "5.3.14",
=======
  "version": "6.6.1",
>>>>>>> e6ff906b
  "description": "Menu CSS for Canvas kit CSS",
  "author": "Workday, Inc. (https://www.workday.com)",
  "license": "Apache-2.0",
  "files": [
    "dist",
    "lib",
    "index.scss"
  ],
  "style": "dist/canvas-kit-css-menu.min.css",
  "main": "dist/canvas-kit-css-menu.min.css",
  "repository": {
    "type": "git",
    "url": "http://github.com/Workday/canvas-kit/tree/master/modules/menu/css"
  },
  "dependencies": {
<<<<<<< HEAD
    "@workday/canvas-kit-css-core": "^5.3.14"
=======
    "@workday/canvas-kit-css-core": "^6.6.1"
>>>>>>> e6ff906b
  },
  "scripts": {
    "test": "echo \"Error: no test specified\" && exit 1",
    "build": "node ../../../utils/css-build.js index.scss"
  },
  "keywords": [
    "canvas",
    "canvas-kit",
    "css",
    "scss",
    "sass",
    "workday",
    "menu",
    "menus"
  ]
}<|MERGE_RESOLUTION|>--- conflicted
+++ resolved
@@ -1,10 +1,6 @@
 {
   "name": "@workday/canvas-kit-css-menu",
-<<<<<<< HEAD
-  "version": "5.3.14",
-=======
   "version": "6.6.1",
->>>>>>> e6ff906b
   "description": "Menu CSS for Canvas kit CSS",
   "author": "Workday, Inc. (https://www.workday.com)",
   "license": "Apache-2.0",
@@ -20,11 +16,7 @@
     "url": "http://github.com/Workday/canvas-kit/tree/master/modules/menu/css"
   },
   "dependencies": {
-<<<<<<< HEAD
-    "@workday/canvas-kit-css-core": "^5.3.14"
-=======
     "@workday/canvas-kit-css-core": "^6.6.1"
->>>>>>> e6ff906b
   },
   "scripts": {
     "test": "echo \"Error: no test specified\" && exit 1",

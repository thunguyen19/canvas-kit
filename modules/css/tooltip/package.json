--- conflicted
+++ resolved
@@ -1,10 +1,6 @@
 {
   "name": "@workday/canvas-kit-css-tooltip",
-<<<<<<< HEAD
-  "version": "8.6.11",
-=======
   "version": "9.0.8",
->>>>>>> e0f80f62
   "description": "Tooltip CSS for Canvas kit CSS",
   "author": "Workday, Inc. (https://www.workday.com)",
   "license": "Apache-2.0",
@@ -20,11 +16,7 @@
     "url": "http://github.com/Workday/canvas-kit/tree/master/modules/tooltip/css"
   },
   "dependencies": {
-<<<<<<< HEAD
-    "@workday/canvas-kit-css-core": "^8.6.11"
-=======
     "@workday/canvas-kit-css-core": "^9.0.8"
->>>>>>> e0f80f62
   },
   "scripts": {
     "test": "echo \"Error: no test specified\" && exit 1",

--- conflicted
+++ resolved
@@ -1,10 +1,6 @@
 {
   "name": "@workday/canvas-kit-css-checkbox",
-<<<<<<< HEAD
-  "version": "8.6.19",
-=======
   "version": "9.1.13",
->>>>>>> 803e504e
   "description": "The checkbox css for canvas-kit-css",
   "author": "Workday, Inc. (https://www.workday.com)",
   "license": "Apache-2.0",
@@ -33,12 +29,7 @@
     "workday"
   ],
   "dependencies": {
-<<<<<<< HEAD
-    "@workday/canvas-kit-css-common": "^8.6.19",
-    "@workday/canvas-kit-css-core": "^8.6.19"
-=======
     "@workday/canvas-kit-css-common": "^9.1.13",
     "@workday/canvas-kit-css-core": "^9.1.13"
->>>>>>> 803e504e
   }
 }
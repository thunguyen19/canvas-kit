{
  "name": "@workday/canvas-kit-css-checkbox",
<<<<<<< HEAD
  "version": "7.4.5",
=======
  "version": "8.1.2",
>>>>>>> f79f2083
  "description": "The checkbox css for canvas-kit-css",
  "author": "Workday, Inc. (https://www.workday.com)",
  "license": "Apache-2.0",
  "files": [
    "dist",
    "lib",
    "index.scss"
  ],
  "style": "dist/canvas-kit-css-checkbox.min.css",
  "main": "dist/canvas-kit-css-checkbox.min.css",
  "repository": {
    "type": "git",
    "url": "http://github.com/Workday/canvas-kit/tree/master/modules/checkbox/css"
  },
  "scripts": {
    "test": "echo \"Error: no test specified\" && exit 1",
    "build": "node ../../../utils/css-build.js index.scss"
  },
  "keywords": [
    "canvas",
    "canvas-kit",
    "checkbox",
    "css",
    "scss",
    "sass",
    "workday"
  ],
  "dependencies": {
<<<<<<< HEAD
    "@workday/canvas-kit-css-common": "^7.4.5",
    "@workday/canvas-kit-css-core": "^7.4.5"
=======
    "@workday/canvas-kit-css-common": "^8.1.2",
    "@workday/canvas-kit-css-core": "^8.1.2"
>>>>>>> f79f2083
  }
}<|MERGE_RESOLUTION|>--- conflicted
+++ resolved
@@ -1,10 +1,6 @@
 {
   "name": "@workday/canvas-kit-css-checkbox",
-<<<<<<< HEAD
-  "version": "7.4.5",
-=======
   "version": "8.1.2",
->>>>>>> f79f2083
   "description": "The checkbox css for canvas-kit-css",
   "author": "Workday, Inc. (https://www.workday.com)",
   "license": "Apache-2.0",
@@ -33,12 +29,7 @@
     "workday"
   ],
   "dependencies": {
-<<<<<<< HEAD
-    "@workday/canvas-kit-css-common": "^7.4.5",
-    "@workday/canvas-kit-css-core": "^7.4.5"
-=======
     "@workday/canvas-kit-css-common": "^8.1.2",
     "@workday/canvas-kit-css-core": "^8.1.2"
->>>>>>> f79f2083
   }
 }
{
  "name": "@workday/canvas-kit-css-core",
<<<<<<< HEAD
  "version": "7.4.4",
=======
  "version": "8.0.9",
>>>>>>> 9d202097
  "description": "The core css for canvas-kit-css",
  "author": "Workday, Inc. (https://www.workday.com)",
  "license": "Apache-2.0",
  "files": [
    "dist",
    "lib",
    "index.scss"
  ],
  "style": "dist/canvas-kit-css-core.min.css",
  "main": "dist/canvas-kit-css-core.min.css",
  "repository": {
    "type": "git",
    "url": "http://github.com/Workday/canvas-kit/tree/master/modules/core/css"
  },
  "scripts": {
    "test": "echo \"Error: no test specified\" && exit 1",
    "build": "node ../../../utils/css-build.js index.scss"
  },
  "keywords": [
    "canvas",
    "canvas-kit",
    "css",
    "scss",
    "sass",
    "workday"
  ],
  "dependencies": {
    "@workday/canvas-colors-web": "^2.0.0",
    "@workday/canvas-depth-web": "^0.16.4"
  }
}<|MERGE_RESOLUTION|>--- conflicted
+++ resolved
@@ -1,10 +1,6 @@
 {
   "name": "@workday/canvas-kit-css-core",
-<<<<<<< HEAD
-  "version": "7.4.4",
-=======
   "version": "8.0.9",
->>>>>>> 9d202097
   "description": "The core css for canvas-kit-css",
   "author": "Workday, Inc. (https://www.workday.com)",
   "license": "Apache-2.0",

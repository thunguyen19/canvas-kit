--- conflicted
+++ resolved
@@ -1,10 +1,6 @@
 {
   "name": "@workday/canvas-kit-css-core",
-<<<<<<< HEAD
-  "version": "6.8.13",
-=======
   "version": "7.2.1",
->>>>>>> ed7a5b8c
   "description": "The core css for canvas-kit-css",
   "author": "Workday, Inc. (https://www.workday.com)",
   "license": "Apache-2.0",

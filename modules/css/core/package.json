{
  "name": "@workday/canvas-kit-css-core",
<<<<<<< HEAD
  "version": "8.6.14",
=======
  "version": "9.0.11",
>>>>>>> f3eeb360
  "description": "The core css for canvas-kit-css",
  "author": "Workday, Inc. (https://www.workday.com)",
  "license": "Apache-2.0",
  "files": [
    "dist",
    "lib",
    "index.scss"
  ],
  "style": "dist/canvas-kit-css-core.min.css",
  "main": "dist/canvas-kit-css-core.min.css",
  "repository": {
    "type": "git",
    "url": "http://github.com/Workday/canvas-kit/tree/master/modules/core/css"
  },
  "scripts": {
    "test": "echo \"Error: no test specified\" && exit 1",
    "build": "node ../../../utils/css-build.js index.scss"
  },
  "keywords": [
    "canvas",
    "canvas-kit",
    "css",
    "scss",
    "sass",
    "workday"
  ],
  "dependencies": {
    "@workday/canvas-colors-web": "^2.0.0",
    "@workday/canvas-depth-web": "^0.16.4"
  }
}<|MERGE_RESOLUTION|>--- conflicted
+++ resolved
@@ -1,10 +1,6 @@
 {
   "name": "@workday/canvas-kit-css-core",
-<<<<<<< HEAD
-  "version": "8.6.14",
-=======
   "version": "9.0.11",
->>>>>>> f3eeb360
   "description": "The core css for canvas-kit-css",
   "author": "Workday, Inc. (https://www.workday.com)",
   "license": "Apache-2.0",

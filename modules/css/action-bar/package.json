{
  "name": "@workday/canvas-kit-css-action-bar",
<<<<<<< HEAD
  "version": "5.3.5",
=======
  "version": "6.0.6",
>>>>>>> f4290c84
  "description": "Action bar CSS for canvas-kit-css",
  "author": "Workday, Inc. (https://www.workday.com)",
  "license": "Apache-2.0",
  "files": [
    "dist",
    "lib",
    "index.scss"
  ],
  "style": "dist/canvas-kit-css-action-bar.min.css",
  "main": "dist/canvas-kit-css-action-bar.min.css",
  "repository": {
    "type": "git",
    "url": "http://github.com/Workday/canvas-kit/tree/master/modules/action-bar/css"
  },
  "dependencies": {
<<<<<<< HEAD
    "@workday/canvas-kit-css-button": "^5.3.5",
    "@workday/canvas-kit-css-core": "^5.3.5"
=======
    "@workday/canvas-kit-css-button": "^6.0.6",
    "@workday/canvas-kit-css-core": "^6.0.6"
>>>>>>> f4290c84
  },
  "scripts": {
    "test": "echo \"Error: no test specified\" && exit 1",
    "build": "node ../../../utils/css-build.js index.scss"
  },
  "keywords": [
    "canvas",
    "canvas-kit",
    "css",
    "scss",
    "sass",
    "workday",
    "action-bar"
  ]
}<|MERGE_RESOLUTION|>--- conflicted
+++ resolved
@@ -1,10 +1,6 @@
 {
   "name": "@workday/canvas-kit-css-action-bar",
-<<<<<<< HEAD
-  "version": "5.3.5",
-=======
   "version": "6.0.6",
->>>>>>> f4290c84
   "description": "Action bar CSS for canvas-kit-css",
   "author": "Workday, Inc. (https://www.workday.com)",
   "license": "Apache-2.0",
@@ -20,13 +16,8 @@
     "url": "http://github.com/Workday/canvas-kit/tree/master/modules/action-bar/css"
   },
   "dependencies": {
-<<<<<<< HEAD
-    "@workday/canvas-kit-css-button": "^5.3.5",
-    "@workday/canvas-kit-css-core": "^5.3.5"
-=======
     "@workday/canvas-kit-css-button": "^6.0.6",
     "@workday/canvas-kit-css-core": "^6.0.6"
->>>>>>> f4290c84
   },
   "scripts": {
     "test": "echo \"Error: no test specified\" && exit 1",

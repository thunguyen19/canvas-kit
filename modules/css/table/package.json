--- conflicted
+++ resolved
@@ -1,10 +1,6 @@
 {
   "name": "@workday/canvas-kit-css-table",
-<<<<<<< HEAD
-  "version": "8.6.15",
-=======
   "version": "9.0.11",
->>>>>>> 6e1f73d1
   "description": "Table CSS for Canvas kit",
   "author": "Workday, Inc. (https://www.workday.com)",
   "license": "Apache-2.0",
@@ -20,13 +16,8 @@
     "url": "http://github.com/Workday/canvas-kit/tree/master/modules/table/css"
   },
   "dependencies": {
-<<<<<<< HEAD
-    "@workday/canvas-kit-css-core": "^8.6.15",
-    "@workday/canvas-kit-css-icon": "^8.6.15"
-=======
     "@workday/canvas-kit-css-core": "^9.0.11",
     "@workday/canvas-kit-css-icon": "^9.0.11"
->>>>>>> 6e1f73d1
   },
   "scripts": {
     "test": "echo \"Error: no test specified\" && exit 1",

--- conflicted
+++ resolved
@@ -1,10 +1,6 @@
 {
   "name": "@workday/canvas-kit-css-table",
-<<<<<<< HEAD
-  "version": "5.3.5",
-=======
   "version": "6.0.6",
->>>>>>> f4290c84
   "description": "Table CSS for Canvas kit",
   "author": "Workday, Inc. (https://www.workday.com)",
   "license": "Apache-2.0",
@@ -20,13 +16,8 @@
     "url": "http://github.com/Workday/canvas-kit/tree/master/modules/table/css"
   },
   "dependencies": {
-<<<<<<< HEAD
-    "@workday/canvas-kit-css-core": "^5.3.5",
-    "@workday/canvas-kit-css-icon": "^5.3.5"
-=======
     "@workday/canvas-kit-css-core": "^6.0.6",
     "@workday/canvas-kit-css-icon": "^6.0.6"
->>>>>>> f4290c84
   },
   "scripts": {
     "test": "echo \"Error: no test specified\" && exit 1",

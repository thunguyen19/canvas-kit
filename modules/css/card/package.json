--- conflicted
+++ resolved
@@ -1,10 +1,6 @@
 {
   "name": "@workday/canvas-kit-css-card",
-<<<<<<< HEAD
-  "version": "5.3.15",
-=======
   "version": "6.7.2",
->>>>>>> 5ea64c81
   "description": "Card CSS for canvas-kit-css",
   "author": "Workday, Inc. (https://www.workday.com)",
   "license": "Apache-2.0",
@@ -20,11 +16,7 @@
     "url": "http://github.com/Workday/canvas-kit/tree/master/modules/card/css"
   },
   "dependencies": {
-<<<<<<< HEAD
-    "@workday/canvas-kit-css-core": "^5.3.15"
-=======
     "@workday/canvas-kit-css-core": "^6.7.2"
->>>>>>> 5ea64c81
   },
   "scripts": {
     "test": "echo \"Error: no test specified\" && exit 1",

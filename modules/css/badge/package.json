{
  "name": "@workday/canvas-kit-css-badge",
<<<<<<< HEAD
  "version": "8.6.20",
=======
  "version": "9.1.17",
>>>>>>> 5304ed1d
  "description": "provides a summary indicator with dynamic values",
  "author": "Workday, Inc. (https://www.workday.com)",
  "license": "Apache-2.0",
  "files": [
    "dist",
    "lib",
    "index.scss"
  ],
  "style": "dist/canvas-kit-css-badge.min.css",
  "main": "dist/canvas-kit-css-badge.min.css",
  "repository": {
    "type": "git",
    "url": "https://github.com/Workday/canvas-kit/tree/master/modules/badge/css"
  },
  "scripts": {
    "test": "echo \"Error: no test specified\" && exit 1",
    "build": "node ../../../utils/css-build.js index.scss"
  },
  "keywords": [
    "canvas",
    "canvas-kit",
    "css",
    "scss",
    "sass",
    "components",
    "workday",
    "badge"
  ],
  "publishConfig": {
    "access": "public"
  }
}<|MERGE_RESOLUTION|>--- conflicted
+++ resolved
@@ -1,10 +1,6 @@
 {
   "name": "@workday/canvas-kit-css-badge",
-<<<<<<< HEAD
-  "version": "8.6.20",
-=======
   "version": "9.1.17",
->>>>>>> 5304ed1d
   "description": "provides a summary indicator with dynamic values",
   "author": "Workday, Inc. (https://www.workday.com)",
   "license": "Apache-2.0",

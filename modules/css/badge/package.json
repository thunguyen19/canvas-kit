--- conflicted
+++ resolved
@@ -1,10 +1,6 @@
 {
   "name": "@workday/canvas-kit-css-badge",
-<<<<<<< HEAD
-  "version": "8.6.19",
-=======
   "version": "9.1.13",
->>>>>>> 803e504e
   "description": "provides a summary indicator with dynamic values",
   "author": "Workday, Inc. (https://www.workday.com)",
   "license": "Apache-2.0",

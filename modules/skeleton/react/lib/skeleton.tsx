--- conflicted
+++ resolved
@@ -6,8 +6,12 @@
 
 export interface SkeletonProps {
   /**
-   * The text representation (visually hidden, but announced by screen readers) of the loader.
-   * Do not use the `aria-label` attribute as this will cause the `Skeleton` to announce twice.
+   * For accessibility reasons, `aria-label` is transformed into a text representation
+   * (visually hidden, but announced by screen readers) of the loader.
+   *
+   * IMPORTANT: Since we take over the use of `aria-label` here, the attribute
+   * does not get applied to the container element. We anticipate that this will change
+   * in a future major version.
    * @default 'Loading'
    */
   'aria-label'?: string;
@@ -72,18 +76,8 @@
     const topPosition = (-1 * (diagonal - height)) / 2;
 
     return (
-<<<<<<< HEAD
       <SkeletonContainer ref={this.ref} {...elemProps}>
-        <AccessibleHide>{loadingLabel}</AccessibleHide>
-=======
-      <SkeletonContainer
-        aria-label={loadingAriaLabel}
-        aria-live={'polite'}
-        role={'status'}
-        ref={this.ref}
-        {...elemProps}
-      >
->>>>>>> 3877bad4
+        <AccessibleHide>{loadingAriaLabel}</AccessibleHide>
         <SkeletonAnimator diagonal={diagonal} topPosition={topPosition} width={width} />
         <div aria-hidden={true}>{children}</div>
       </SkeletonContainer>

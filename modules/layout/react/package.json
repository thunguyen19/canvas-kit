--- conflicted
+++ resolved
@@ -1,10 +1,6 @@
 {
   "name": "@workday/canvas-kit-react-layout",
-<<<<<<< HEAD
   "version": "5.0.0-beta.0",
-=======
-  "version": "4.5.1",
->>>>>>> 8e93b403
   "description": "Layout module for canvas-kit-react",
   "author": "Workday, Inc. (https://www.workday.com)",
   "license": "Apache-2.0",
@@ -55,12 +51,7 @@
     "@emotion/core": "^10.0.28",
     "@emotion/is-prop-valid": "^0.8.2",
     "@emotion/styled": "^10.0.27",
-<<<<<<< HEAD
     "@workday/canvas-kit-react-common": "^5.0.0-beta.0",
     "@workday/canvas-kit-react-core": "^5.0.0-beta.0"
-=======
-    "@workday/canvas-kit-react-common": "^4.5.1",
-    "@workday/canvas-kit-react-core": "^4.5.1"
->>>>>>> 8e93b403
   }
 }
{
  "name": "@workday/canvas-kit-react-fonts",
<<<<<<< HEAD
  "version": "9.1.33",
=======
  "version": "10.0.27",
>>>>>>> 859030fd
  "description": "Fonts for canvas-kit-react",
  "author": "Workday, Inc. (https://www.workday.com)",
  "license": "Apache-2.0",
  "main": "dist/commonjs/index.js",
  "module": "dist/es6/index.js",
  "sideEffects": false,
  "types": "dist/es6/index.d.ts",
  "repository": {
    "type": "git",
    "url": "https://github.com/workday/canvas-kit.git",
    "directory": "modules/react-fonts"
  },
  "files": [
    "dist/",
    "lib/",
    "index.ts"
  ],
  "scripts": {
    "watch": "yarn build:es6 -w",
    "test": "echo \"Error: no test specified\" && exit 1",
    "clean": "rimraf dist && rimraf .build-info && mkdirp dist",
    "build:cjs": "tsc -p tsconfig.cjs.json",
    "build:es6": "tsc -p tsconfig.es6.json",
    "build:rebuild": "npm-run-all clean build",
    "build": "npm-run-all --parallel build:cjs build:es6",
    "depcheck": "node ../../utils/check-dependencies-exist.js",
    "typecheck:src": "tsc -p . --noEmit --incremental false"
  },
  "keywords": [
    "canvas",
    "canvas-kit",
    "react",
    "components",
    "workday",
    "fonts"
  ],
  "peerDependencies": {
    "react": ">=16.14"
  },
  "dependencies": {
    "@emotion/react": "^11.7.1"
  }
}<|MERGE_RESOLUTION|>--- conflicted
+++ resolved
@@ -1,10 +1,6 @@
 {
   "name": "@workday/canvas-kit-react-fonts",
-<<<<<<< HEAD
-  "version": "9.1.33",
-=======
   "version": "10.0.27",
->>>>>>> 859030fd
   "description": "Fonts for canvas-kit-react",
   "author": "Workday, Inc. (https://www.workday.com)",
   "license": "Apache-2.0",

--- conflicted
+++ resolved
@@ -1,10 +1,6 @@
 {
   "name": "@workday/canvas-kit-react-fonts",
-<<<<<<< HEAD
-  "version": "9.1.34",
-=======
   "version": "10.1.2",
->>>>>>> d864e467
   "description": "Fonts for canvas-kit-react",
   "author": "Workday, Inc. (https://www.workday.com)",
   "license": "Apache-2.0",

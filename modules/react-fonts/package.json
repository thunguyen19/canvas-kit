{
  "name": "@workday/canvas-kit-react-fonts",
<<<<<<< HEAD
  "version": "5.3.6",
=======
  "version": "6.1.3",
>>>>>>> 729934bb
  "description": "Fonts for canvas-kit-react",
  "author": "Workday, Inc. (https://www.workday.com)",
  "license": "Apache-2.0",
  "main": "dist/commonjs/index.js",
  "module": "dist/es6/index.js",
  "sideEffects": false,
  "types": "dist/es6/index.d.ts",
  "repository": {
    "type": "git",
    "url": "http://github.com/Workday/canvas-kit/tree/master/modules/fonts/react"
  },
  "files": [
    "dist/",
    "lib/",
    "index.ts",
    "ts3.5/**/*"
  ],
  "typesVersions": {
    "<=3.5": {
      "*": [
        "ts3.5/*"
      ]
    }
  },
  "scripts": {
    "watch": "yarn build:es6 -w",
    "test": "echo \"Error: no test specified\" && exit 1",
    "clean": "rimraf dist && rimraf ts3.5 && rimraf .build-info && mkdirp dist && mkdirp ts3.5/dist",
    "build:cjs": "tsc -p tsconfig.cjs.json",
    "build:es6": "tsc -p tsconfig.es6.json",
    "build:rebuild": "npm-run-all clean build",
    "build:downlevel-dts": "yarn run downlevel-dts dist ts3.5/dist",
    "build": "npm-run-all --parallel build:cjs build:es6 --sequential build:downlevel-dts",
    "depcheck": "node ../../utils/check-dependencies-exist.js",
    "typecheck:src": "tsc -p . --noEmit --incremental false"
  },
  "keywords": [
    "canvas",
    "canvas-kit",
    "react",
    "components",
    "workday",
    "fonts"
  ],
  "peerDependencies": {
    "react": "^16.8 || ^17.0"
  },
  "dependencies": {
    "@emotion/core": "^10.0.28"
  }
}<|MERGE_RESOLUTION|>--- conflicted
+++ resolved
@@ -1,10 +1,6 @@
 {
   "name": "@workday/canvas-kit-react-fonts",
-<<<<<<< HEAD
-  "version": "5.3.6",
-=======
   "version": "6.1.3",
->>>>>>> 729934bb
   "description": "Fonts for canvas-kit-react",
   "author": "Workday, Inc. (https://www.workday.com)",
   "license": "Apache-2.0",

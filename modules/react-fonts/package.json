--- conflicted
+++ resolved
@@ -1,10 +1,6 @@
 {
   "name": "@workday/canvas-kit-react-fonts",
-<<<<<<< HEAD
-  "version": "8.6.20",
-=======
   "version": "9.1.17",
->>>>>>> 5304ed1d
   "description": "Fonts for canvas-kit-react",
   "author": "Workday, Inc. (https://www.workday.com)",
   "license": "Apache-2.0",

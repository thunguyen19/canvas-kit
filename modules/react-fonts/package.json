--- conflicted
+++ resolved
@@ -1,10 +1,6 @@
 {
   "name": "@workday/canvas-kit-react-fonts",
-<<<<<<< HEAD
-  "version": "10.3.52",
-=======
   "version": "11.1.0",
->>>>>>> d6a5bd2b
   "description": "Fonts for canvas-kit-react",
   "author": "Workday, Inc. (https://www.workday.com)",
   "license": "Apache-2.0",

--- conflicted
+++ resolved
@@ -1,10 +1,6 @@
 {
   "name": "@workday/canvas-kit-react-fonts",
-<<<<<<< HEAD
-  "version": "10.3.58",
-=======
   "version": "11.1.5",
->>>>>>> deb1fdc2
   "description": "Fonts for canvas-kit-react",
   "author": "Workday, Inc. (https://www.workday.com)",
   "license": "Apache-2.0",

{
  "name": "@workday/canvas-kit-react-fonts",
<<<<<<< HEAD
  "version": "11.2.3",
=======
  "version": "12.4.2",
>>>>>>> ecb80703
  "description": "Fonts for canvas-kit-react",
  "author": "Workday, Inc. (https://www.workday.com)",
  "license": "Apache-2.0",
  "main": "dist/commonjs/index.js",
  "module": "dist/es6/index.js",
  "sideEffects": false,
  "types": "dist/es6/index.d.ts",
  "repository": {
    "type": "git",
    "url": "https://github.com/workday/canvas-kit.git",
    "directory": "modules/react-fonts"
  },
  "files": [
    "dist/",
    "lib/",
    "index.ts"
  ],
  "scripts": {
    "watch": "yarn build:es6 -w",
    "test": "echo \"Error: no test specified\" && exit 1",
    "clean": "rimraf dist && rimraf .build-info && mkdirp dist",
    "build:cjs": "tsc -p tsconfig.cjs.json",
    "build:es6": "tsc -p tsconfig.es6.json",
    "build:rebuild": "npm-run-all clean build",
    "build": "npm-run-all build:cjs build:es6",
    "depcheck": "node ../../utils/check-dependencies-exist.js",
    "typecheck:src": "tsc -p . --noEmit --incremental false"
  },
  "keywords": [
    "canvas",
    "canvas-kit",
    "react",
    "components",
    "workday",
    "fonts"
  ],
  "peerDependencies": {
    "react": ">=16.14"
  },
  "dependencies": {
    "@emotion/react": "^11.7.1"
  }
}<|MERGE_RESOLUTION|>--- conflicted
+++ resolved
@@ -1,10 +1,6 @@
 {
   "name": "@workday/canvas-kit-react-fonts",
-<<<<<<< HEAD
-  "version": "11.2.3",
-=======
   "version": "12.4.2",
->>>>>>> ecb80703
   "description": "Fonts for canvas-kit-react",
   "author": "Workday, Inc. (https://www.workday.com)",
   "license": "Apache-2.0",

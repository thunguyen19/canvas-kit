{
  "name": "@workday/canvas-kit-react-fonts",
<<<<<<< HEAD
  "version": "11.1.21",
=======
  "version": "12.0.8",
>>>>>>> f53db79d
  "description": "Fonts for canvas-kit-react",
  "author": "Workday, Inc. (https://www.workday.com)",
  "license": "Apache-2.0",
  "main": "dist/commonjs/index.js",
  "module": "dist/es6/index.js",
  "sideEffects": false,
  "types": "dist/es6/index.d.ts",
  "repository": {
    "type": "git",
    "url": "https://github.com/workday/canvas-kit.git",
    "directory": "modules/react-fonts"
  },
  "files": [
    "dist/",
    "lib/",
    "index.ts"
  ],
  "scripts": {
    "watch": "yarn build:es6 -w",
    "test": "echo \"Error: no test specified\" && exit 1",
    "clean": "rimraf dist && rimraf .build-info && mkdirp dist",
    "build:cjs": "tsc -p tsconfig.cjs.json",
    "build:es6": "tsc -p tsconfig.es6.json",
    "build:rebuild": "npm-run-all clean build",
    "build": "npm-run-all --parallel build:cjs build:es6",
    "depcheck": "node ../../utils/check-dependencies-exist.js",
    "typecheck:src": "tsc -p . --noEmit --incremental false"
  },
  "keywords": [
    "canvas",
    "canvas-kit",
    "react",
    "components",
    "workday",
    "fonts"
  ],
  "peerDependencies": {
    "react": ">=16.14"
  },
  "dependencies": {
    "@emotion/react": "^11.7.1"
  }
}<|MERGE_RESOLUTION|>--- conflicted
+++ resolved
@@ -1,10 +1,6 @@
 {
   "name": "@workday/canvas-kit-react-fonts",
-<<<<<<< HEAD
-  "version": "11.1.21",
-=======
   "version": "12.0.8",
->>>>>>> f53db79d
   "description": "Fonts for canvas-kit-react",
   "author": "Workday, Inc. (https://www.workday.com)",
   "license": "Apache-2.0",

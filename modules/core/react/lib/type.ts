--- conflicted
+++ resolved
@@ -1,10 +1,6 @@
 import get from 'lodash/get';
-<<<<<<< HEAD
-import canvasColors, {typeColors, statusColors} from '@workday/canvas-colors-web';
-=======
 import {default as colors, typeColors, statusColors} from '@workday/canvas-colors-web';
 import {borderRadius} from './radius';
->>>>>>> 53b7f49e
 import {CSSProperties} from './types';
 
 const inheritFont = get(window, 'window.workday.canvas.inheritFontFamily');
@@ -111,11 +107,7 @@
 Object.keys(hierarchy).forEach(key => {
   hierarchy[key] = {
     ...hierarchy[key],
-<<<<<<< HEAD
     fontFamily,
-=======
-    fontFamily: fontFamily,
->>>>>>> 53b7f49e
   };
 });
 

--- conflicted
+++ resolved
@@ -1,33 +1,19 @@
 import * as React from 'react';
 
-<<<<<<< HEAD
-import {borderRadius, colors, space, type} from '@workday/canvas-kit-react/tokens';
-import {TransformOrigin, getTranslateFromOrigin} from '@workday/canvas-kit-react/common';
-import {px2rem} from '@workday/canvas-kit-styling';
-
-const tooltipAnimation = (transformOrigin: TransformOrigin) => {
-  const translate = getTranslateFromOrigin(transformOrigin, space.xxxs);
-
-  return keyframes`
-    0% {
-      opacity: 0;
-      transform: translate(${translate.x}px, ${translate.y}px);
-    }
-    100% {
-      opacity: 1;
-      transform: translate(0);
-    }
-  `;
-};
-=======
 import {
   TransformOrigin,
   createComponent,
   getTransformOrigin,
 } from '@workday/canvas-kit-react/common';
->>>>>>> 7dab7ee0
 
-import {calc, createStencil, createVars, cssVar, keyframes} from '@workday/canvas-kit-styling';
+import {
+  calc,
+  createStencil,
+  createVars,
+  cssVar,
+  keyframes,
+  px2rem,
+} from '@workday/canvas-kit-styling';
 import {system} from '@workday/canvas-tokens-web';
 import {mergeStyles} from '@workday/canvas-kit-react/layout';
 export interface TooltipContainerProps extends React.HTMLAttributes<HTMLDivElement> {
@@ -93,13 +79,9 @@
     // use :before vs margin to increase the tooltip hit-box
     '&:before': {
       content: '""',
-<<<<<<< HEAD
-      borderRadius: borderRadius.m,
+      borderRadius: system.shape.x1,
       outline: `${px2rem(1)} solid transparent`,
       outlineOffset: `-${px2rem(1)}`,
-=======
-      borderRadius: system.shape.x1,
->>>>>>> 7dab7ee0
       zIndex: -1,
       margin: system.space.x1,
       backgroundColor: system.color.bg.translucent,

--- conflicted
+++ resolved
@@ -1,11 +1,6 @@
 import * as React from 'react';
-<<<<<<< HEAD
 import {screen, render} from '@testing-library/react';
-import FormField from '../lib/FormField';
-=======
-import {render} from '@testing-library/react';
 import {FormField} from '../lib/FormField';
->>>>>>> c3cc81bb
 import {ErrorType} from '@workday/canvas-kit-react/common';
 
 describe('FormField', () => {

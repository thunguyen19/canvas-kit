--- conflicted
+++ resolved
@@ -3,21 +3,16 @@
   createContainer,
   createElemPropsHook,
   createSubcomponent,
-  ExtractProps,
 } from '@workday/canvas-kit-react/common';
-<<<<<<< HEAD
-import {Box, Flex, FlexProps} from '@workday/canvas-kit-react/layout';
-=======
-import {Box, Flex, mergeStyles} from '@workday/canvas-kit-react/layout';
+import {FlexProps, mergeStyles} from '@workday/canvas-kit-react/layout';
 import {createStencil, handleCsProp} from '@workday/canvas-kit-styling';
 import {system} from '@workday/canvas-tokens-web';
->>>>>>> 653fbad7
 
 import {useListModel} from './useListModel';
 import {useListRenderItems} from './useListRenderItem';
 import {useListItemRegister} from './useListItemRegister';
 
-export interface ListBoxProps<T = any> extends Omit<ExtractProps<typeof Flex, never>, 'children'> {
+export interface ListBoxProps<T = any> extends Omit<FlexProps, 'children'> {
   children?: React.ReactNode | ((item: T, index: number) => React.ReactNode);
   /**
    * Set the margin top of the list box. You must use this prop and not style any other way. The
@@ -43,8 +38,8 @@
   displayName: 'Item',
   modelHook: useListModel,
   elemPropsHook: useListItemRegister,
-})<ExtractProps<typeof Flex, never>>((elemProps, Element) => {
-  return <Box as={Element} {...elemProps} />;
+})<FlexProps>((elemProps, Element) => {
+  return <Element {...mergeStyles(elemProps)} />;
 });
 
 export const useListBox = createElemPropsHook(useListModel)(model => {
@@ -72,6 +67,7 @@
 
 const listBoxStencil = createStencil({
   base: {
+    display: 'flex',
     flexDirection: 'column',
     marginTop: system.space.zero,
     marginBottom: system.space.zero,
@@ -112,25 +108,6 @@
     Item: ListBoxItem,
   },
 })<ListBoxProps>(
-<<<<<<< HEAD
-  ({height, maxHeight, marginTop, marginBottom, marginY, ...elemProps}, Element, model) => {
-    // We're moving `marginY` to the container to not interfere with the virtualization size. We set
-    // the `marginY` on the Flex to `0` to avoid inaccurate scrollbars
-
-    // TODO figure out what style props should go to which `Box`
-    return (
-      <Box
-        ref={model.state.containerRef}
-        marginTop={marginTop ?? marginY}
-        marginBottom={marginBottom ?? marginY}
-        maxHeight={maxHeight}
-        overflowY={model.state.orientation === 'vertical' ? 'auto' : undefined}
-      >
-        <Flex as={Element} flexDirection="column" {...elemProps} marginY={0}>
-          {useListRenderItems(model, elemProps.children)}
-        </Flex>
-      </Box>
-=======
   (
     {height, maxHeight, marginY, marginBottom, overflowY, marginTop, ...elemProps},
     Element,
@@ -145,18 +122,17 @@
           {
             style: {
               maxHeight,
-              marginBottom: marginY || marginBottom,
-              marginTop: marginY || marginBottom,
+              marginBottom: marginBottom ?? marginY,
+              marginTop: marginTop ?? marginY,
             },
           },
           listBoxContainerStencil({orientation: model.state.orientation})
         )}
       >
-        <Flex as={Element} {...mergeStyles(elemProps, listBoxStencil())}>
+        <Element {...mergeStyles(elemProps, listBoxStencil())}>
           {useListRenderItems(model, elemProps.children)}
-        </Flex>
+        </Element>
       </div>
->>>>>>> 653fbad7
     );
   }
 );
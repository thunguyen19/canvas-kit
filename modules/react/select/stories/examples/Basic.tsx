import React from 'react';
import {FormField} from '@workday/canvas-kit-preview-react/form-field';
import {Select} from '@workday/canvas-kit-react/select';
import {Flex} from '@workday/canvas-kit-react/layout';

const options = [
  'E-mail',
  'Phone',
  'Fax',
  'Mail',
  'Mobile Phone',
  'The Ontologically Anthropocentric Sensory Immersive Simulation',
];

export const Basic = () => {
  const [value, setValue] = React.useState('');

  const handleChange = (event: React.ChangeEvent<HTMLInputElement>) => {
    setValue(event.target.value);
  };

  return (
    <Flex flexDirection="column">
      <Select items={options}>
<<<<<<< HEAD
        <FormField label="Contact">
          <Select.Input onChange={handleChange} />
=======
        <FormField>
          <FormField.Label>Contact</FormField.Label>
          <FormField.Input as={Select.Input} onChange={e => handleChange(e)} />
>>>>>>> 2c256dd5
          <Select.Popper>
            <Select.Card>
              <Select.List>
                {item => {
                  return <Select.Item>{item}</Select.Item>;
                }}
              </Select.List>
            </Select.Card>
          </Select.Popper>
        </FormField>
      </Select>
      Selected Value: {value}
    </Flex>
  );
};<|MERGE_RESOLUTION|>--- conflicted
+++ resolved
@@ -22,14 +22,9 @@
   return (
     <Flex flexDirection="column">
       <Select items={options}>
-<<<<<<< HEAD
-        <FormField label="Contact">
-          <Select.Input onChange={handleChange} />
-=======
         <FormField>
           <FormField.Label>Contact</FormField.Label>
-          <FormField.Input as={Select.Input} onChange={e => handleChange(e)} />
->>>>>>> 2c256dd5
+          <FormField.Input as={Select.Input} onChange={handleChange} />
           <Select.Popper>
             <Select.Card>
               <Select.List>

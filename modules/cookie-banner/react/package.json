--- conflicted
+++ resolved
@@ -1,10 +1,6 @@
 {
   "name": "@workday/canvas-kit-react-cookie-banner",
-<<<<<<< HEAD
   "version": "5.0.0-beta.0",
-=======
-  "version": "4.5.1",
->>>>>>> 8e93b403
   "description": "Canvas styled cookie banner",
   "author": "Workday, Inc. (https://www.workday.com)",
   "license": "Apache-2.0",
@@ -54,12 +50,7 @@
   "dependencies": {
     "@emotion/core": "^10.0.28",
     "@emotion/styled": "^10.0.27",
-<<<<<<< HEAD
     "@workday/canvas-kit-react-button": "^5.0.0-beta.0",
     "@workday/canvas-kit-react-core": "^5.0.0-beta.0"
-=======
-    "@workday/canvas-kit-react-button": "^4.5.1",
-    "@workday/canvas-kit-react-core": "^4.5.1"
->>>>>>> 8e93b403
   }
 }
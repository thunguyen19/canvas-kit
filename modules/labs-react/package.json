{
  "name": "@workday/canvas-kit-labs-react",
<<<<<<< HEAD
  "version": "5.3.17",
=======
  "version": "6.8.8",
>>>>>>> 9bce0569
  "description": "Canvas Kit Labs is an incubator for new and experimental components. Since we have a rather rigorous process for getting components in at a production level, it can be valuable to make them available earlier while we continuously iterate on the API/functionality. The Labs modules allow us to do that as needed.",
  "author": "Workday, Inc. (https://www.workday.com)",
  "license": "Apache-2.0",
  "main": "dist/commonjs/index.js",
  "module": "dist/es6/index.js",
  "sideEffects": false,
  "types": "dist/es6/index.d.ts",
  "repository": {
    "type": "git",
    "url": "http://github.com/Workday/canvas-kit/tree/master/modules/canvas-kit-labs-react"
  },
  "files": [
    "*/package.json",
    "*/lib/*",
    "*/index.ts",
    "dist/",
    "index.ts",
    "ts3.5/**/*"
  ],
  "typesVersions": {
    "<=3.5": {
      "*": [
        "ts3.5/*"
      ]
    }
  },
  "scripts": {
    "watch": "yarn build:es6 -w",
    "test": "echo \"Error: no test specified\" && exit 1",
    "clean": "rimraf dist && rimraf ts3.5 && rimraf .build-info && mkdirp dist && mkdirp ts3.5/dist",
    "build:cjs": "tsc -p tsconfig.cjs.json",
    "build:es6": "tsc -p tsconfig.es6.json",
    "build:rebuild": "npm-run-all clean build",
    "build:downlevel-dts": "yarn run downlevel-dts dist ts3.5/dist",
    "build": "npm-run-all --parallel build:cjs build:es6 --sequential build:downlevel-dts",
    "prepack": "node ../../utils/publish.js pre labs-react",
    "postpack": "node ../../utils/publish.js post labs-react",
    "depcheck": "node ../../utils/check-dependencies-exist.js",
    "typecheck:src": "tsc -p . --noEmit --incremental false"
  },
  "keywords": [
    "canvas",
    "canvas-kit",
    "react",
    "components",
    "workday"
  ],
  "peerDependencies": {
    "react": "^16.8 || ^17.0"
  },
  "dependencies": {
    "@emotion/core": "^10.0.28",
    "@emotion/is-prop-valid": "^0.8.2",
    "@emotion/styled": "^10.0.27",
<<<<<<< HEAD
    "@types/uuid": "^3.4.4",
    "@workday/canvas-kit-preview-react": "^5.3.17",
    "@workday/canvas-kit-react": "^5.3.17",
=======
    "@workday/canvas-kit-preview-react": "^6.8.8",
    "@workday/canvas-kit-react": "^6.8.8",
>>>>>>> 9bce0569
    "@workday/canvas-system-icons-web": "1.0.41",
    "chroma-js": "^2.1.0",
    "csstype": "^2.6.17",
    "lodash.flatten": "^4.4.0",
    "rtl-css-js": "^1.14.1"
  },
  "devDependencies": {
    "@types/lodash.flatten": "^4.4.6"
  }
}<|MERGE_RESOLUTION|>--- conflicted
+++ resolved
@@ -1,10 +1,6 @@
 {
   "name": "@workday/canvas-kit-labs-react",
-<<<<<<< HEAD
-  "version": "5.3.17",
-=======
   "version": "6.8.8",
->>>>>>> 9bce0569
   "description": "Canvas Kit Labs is an incubator for new and experimental components. Since we have a rather rigorous process for getting components in at a production level, it can be valuable to make them available earlier while we continuously iterate on the API/functionality. The Labs modules allow us to do that as needed.",
   "author": "Workday, Inc. (https://www.workday.com)",
   "license": "Apache-2.0",
@@ -59,14 +55,8 @@
     "@emotion/core": "^10.0.28",
     "@emotion/is-prop-valid": "^0.8.2",
     "@emotion/styled": "^10.0.27",
-<<<<<<< HEAD
-    "@types/uuid": "^3.4.4",
-    "@workday/canvas-kit-preview-react": "^5.3.17",
-    "@workday/canvas-kit-react": "^5.3.17",
-=======
     "@workday/canvas-kit-preview-react": "^6.8.8",
     "@workday/canvas-kit-react": "^6.8.8",
->>>>>>> 9bce0569
     "@workday/canvas-system-icons-web": "1.0.41",
     "chroma-js": "^2.1.0",
     "csstype": "^2.6.17",

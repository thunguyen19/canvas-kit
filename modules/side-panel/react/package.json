{
  "name": "@workday/canvas-kit-react-side-panel",
<<<<<<< HEAD
  "version": "3.8.0",
=======
  "version": "4.0.0-beta.4",
>>>>>>> d7be48d0
  "description": "A Canvas-styled side panel",
  "author": "Workday, Inc. (https://www.workday.com)",
  "license": "Apache-2.0",
  "main": "dist/commonjs/index.js",
  "module": "dist/es6/index.js",
  "sideEffects": false,
  "types": "dist/es6/index.d.ts",
  "repository": {
    "type": "git",
    "url": "http://github.com/Workday/canvas-kit/tree/master/modules/side-panel/react"
  },
  "files": [
    "dist/",
    "lib/",
    "index.ts",
    "ts3.5/**/*"
  ],
  "typesVersions": {
    "<=3.5": {
      "*": [
        "ts3.5/*"
      ]
    }
  },
  "scripts": {
    "watch": "yarn build:es6 -w",
    "test": "echo \"Error: no test specified\" && exit 1",
    "clean": "rimraf dist && rimraf ts3.5 && rimraf .build-info && mkdirp dist && mkdirp ts3.5/dist",
    "build:cjs": "tsc -p tsconfig.cjs.json",
    "build:es6": "tsc -p tsconfig.es6.json",
    "build:rebuild": "npm-run-all clean build",
    "build:downlevel-dts": "yarn run downlevel-dts dist ts3.5/dist",
    "build": "npm-run-all --parallel build:cjs build:es6 --sequential build:downlevel-dts",
    "depcheck": "node ../../../utils/check-dependencies-exist.js"
  },
  "keywords": [
    "canvas",
    "canvas-kit",
    "react",
    "components",
    "workday",
    "side-panel"
  ],
  "dependencies": {
    "@emotion/core": "^10.0.28",
    "@emotion/styled": "^10.0.27",
<<<<<<< HEAD
    "@workday/canvas-kit-react-button": "^3.8.0",
    "@workday/canvas-kit-react-core": "^3.8.0",
=======
    "@workday/canvas-kit-react-button": "4.0.0-beta.4",
    "@workday/canvas-kit-react-core": "4.0.0-beta.4",
>>>>>>> d7be48d0
    "@workday/canvas-system-icons-web": "^1.0.20",
    "@workday/design-assets-types": "^0.2.4",
    "lodash": "^4.17.14"
  },
  "peerDependencies": {
    "react": ">= 16.8 < 17"
  }
}<|MERGE_RESOLUTION|>--- conflicted
+++ resolved
@@ -1,10 +1,6 @@
 {
   "name": "@workday/canvas-kit-react-side-panel",
-<<<<<<< HEAD
-  "version": "3.8.0",
-=======
   "version": "4.0.0-beta.4",
->>>>>>> d7be48d0
   "description": "A Canvas-styled side panel",
   "author": "Workday, Inc. (https://www.workday.com)",
   "license": "Apache-2.0",
@@ -51,13 +47,8 @@
   "dependencies": {
     "@emotion/core": "^10.0.28",
     "@emotion/styled": "^10.0.27",
-<<<<<<< HEAD
-    "@workday/canvas-kit-react-button": "^3.8.0",
-    "@workday/canvas-kit-react-core": "^3.8.0",
-=======
     "@workday/canvas-kit-react-button": "4.0.0-beta.4",
     "@workday/canvas-kit-react-core": "4.0.0-beta.4",
->>>>>>> d7be48d0
     "@workday/canvas-system-icons-web": "^1.0.20",
     "@workday/design-assets-types": "^0.2.4",
     "lodash": "^4.17.14"

{
  "name": "@workday/canvas-kit-react-button",
<<<<<<< HEAD
  "version": "5.0.0-beta.0",
=======
  "version": "4.5.1",
>>>>>>> 8e93b403
  "description": "A collection of various Canvas Buttons",
  "author": "Workday, Inc. (https://www.workday.com)",
  "license": "Apache-2.0",
  "main": "dist/commonjs/index.js",
  "module": "dist/es6/index.js",
  "sideEffects": false,
  "types": "dist/es6/index.d.ts",
  "repository": {
    "type": "git",
    "url": "https://github.com/Workday/canvas-kit/tree/master/modules/button/react"
  },
  "files": [
    "dist/",
    "lib/",
    "index.ts",
    "ts3.5/**/*"
  ],
  "typesVersions": {
    "<=3.5": {
      "*": [
        "ts3.5/*"
      ]
    }
  },
  "scripts": {
    "watch": "yarn build:es6 -w",
    "clean": "rimraf dist && rimraf ts3.5 && rimraf .build-info && mkdirp dist && mkdirp ts3.5/dist",
    "build:cjs": "tsc -p tsconfig.cjs.json",
    "build:es6": "tsc -p tsconfig.es6.json",
    "build:rebuild": "npm-run-all clean build",
    "build:downlevel-dts": "yarn run downlevel-dts dist ts3.5/dist",
    "build": "npm-run-all --parallel build:cjs build:es6 --sequential build:downlevel-dts",
    "depcheck": "node ../../../utils/check-dependencies-exist.js"
  },
  "keywords": [
    "canvas",
    "canvas-kit",
    "react",
    "components",
    "workday",
    "button"
  ],
  "peerDependencies": {
    "react": "^16.8 || ^17.0"
  },
  "dependencies": {
    "@emotion/core": "^10.0.28",
    "@emotion/is-prop-valid": "^0.8.2",
    "@emotion/styled": "^10.0.27",
<<<<<<< HEAD
    "@workday/canvas-kit-labs-react-core": "^5.0.0-beta.0",
    "@workday/canvas-kit-react-common": "^5.0.0-beta.0",
    "@workday/canvas-kit-react-core": "^5.0.0-beta.0",
    "@workday/canvas-kit-react-icon": "^5.0.0-beta.0",
=======
    "@workday/canvas-kit-labs-react-core": "^4.5.1",
    "@workday/canvas-kit-react-common": "^4.5.1",
    "@workday/canvas-kit-react-core": "^4.5.1",
    "@workday/canvas-kit-react-icon": "^4.5.1",
>>>>>>> 8e93b403
    "@workday/canvas-system-icons-web": "1.0.41",
    "@workday/design-assets-types": "^0.2.4"
  }
}<|MERGE_RESOLUTION|>--- conflicted
+++ resolved
@@ -1,10 +1,6 @@
 {
   "name": "@workday/canvas-kit-react-button",
-<<<<<<< HEAD
   "version": "5.0.0-beta.0",
-=======
-  "version": "4.5.1",
->>>>>>> 8e93b403
   "description": "A collection of various Canvas Buttons",
   "author": "Workday, Inc. (https://www.workday.com)",
   "license": "Apache-2.0",
@@ -54,17 +50,10 @@
     "@emotion/core": "^10.0.28",
     "@emotion/is-prop-valid": "^0.8.2",
     "@emotion/styled": "^10.0.27",
-<<<<<<< HEAD
     "@workday/canvas-kit-labs-react-core": "^5.0.0-beta.0",
     "@workday/canvas-kit-react-common": "^5.0.0-beta.0",
     "@workday/canvas-kit-react-core": "^5.0.0-beta.0",
     "@workday/canvas-kit-react-icon": "^5.0.0-beta.0",
-=======
-    "@workday/canvas-kit-labs-react-core": "^4.5.1",
-    "@workday/canvas-kit-react-common": "^4.5.1",
-    "@workday/canvas-kit-react-core": "^4.5.1",
-    "@workday/canvas-kit-react-icon": "^4.5.1",
->>>>>>> 8e93b403
     "@workday/canvas-system-icons-web": "1.0.41",
     "@workday/design-assets-types": "^0.2.4"
   }

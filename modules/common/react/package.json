--- conflicted
+++ resolved
@@ -1,10 +1,6 @@
 {
   "name": "@workday/canvas-kit-react-common",
-<<<<<<< HEAD
   "version": "5.0.0-beta.0",
-=======
-  "version": "4.5.1",
->>>>>>> 8e93b403
   "description": "A module of common utilities shared across canvas components",
   "author": "Workday, Inc. (https://www.workday.com)",
   "license": "Apache-2.0",
@@ -52,24 +48,15 @@
     "react": "^16.8 || ^17.0"
   },
   "devDependencies": {
-<<<<<<< HEAD
     "@workday/canvas-kit-react-button": "^5.0.0-beta.0",
     "@workday/canvas-kit-react-card": "^5.0.0-beta.0",
-=======
-    "@workday/canvas-kit-react-button": "^4.5.1",
-    "@workday/canvas-kit-react-card": "^4.5.1",
->>>>>>> 8e93b403
     "@workday/canvas-system-icons-web": "1.0.41"
   },
   "dependencies": {
     "@emotion/core": "^10.0.28",
     "@emotion/styled": "^10.0.27",
     "@workday/canvas-colors-web": "^2.0.0",
-<<<<<<< HEAD
     "@workday/canvas-kit-react-core": "^5.0.0-beta.0",
-=======
-    "@workday/canvas-kit-react-core": "^4.5.1",
->>>>>>> 8e93b403
     "chroma-js": "^2.1.0",
     "emotion-theming": "^10.0.10",
     "lodash": "^4.17.14",

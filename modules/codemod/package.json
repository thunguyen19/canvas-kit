--- conflicted
+++ resolved
@@ -2,11 +2,7 @@
   "name": "@workday/canvas-kit-codemod",
   "author": "Workday, Inc. (https://www.workday.com)",
   "license": "Apache-2.0",
-<<<<<<< HEAD
-  "version": "5.3.11",
-=======
   "version": "6.3.11",
->>>>>>> 60a0e7d4
   "description": "A collection of codemods for use on Workday Canvas Kit packages.",
   "main": "dist/es6/index.js",
   "sideEffects": false,

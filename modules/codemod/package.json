--- conflicted
+++ resolved
@@ -2,11 +2,7 @@
   "name": "@workday/canvas-kit-codemod",
   "author": "Workday, Inc. (https://www.workday.com)",
   "license": "Apache-2.0",
-<<<<<<< HEAD
-  "version": "7.4.6",
-=======
   "version": "8.2.4",
->>>>>>> 3e9d4d5a
   "description": "A collection of codemods for use on Workday Canvas Kit packages.",
   "main": "dist/es6/index.js",
   "sideEffects": false,

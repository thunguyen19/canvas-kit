{
  "name": "@workday/canvas-kit-codemod",
  "author": "Workday, Inc. (https://www.workday.com)",
  "license": "Apache-2.0",
<<<<<<< HEAD
  "version": "8.6.23",
=======
  "version": "9.1.21",
>>>>>>> 2c0010f6
  "description": "A collection of codemods for use on Workday Canvas Kit packages.",
  "main": "dist/es6/index.js",
  "sideEffects": false,
  "bin": {
    "canvas-kit-codemod": "index.js"
  },
  "repository": {
    "type": "git",
    "url": "https://github.com/workday/canvas-kit.git",
    "directory": "modules/codemod"
  },
  "files": [
    "dist/",
    "index.js",
    "README.md"
  ],
  "keywords": [
    "workday",
    "canvas",
    "kit",
    "codemod"
  ],
  "bugs": {
    "url": "https://github.com/Workday/canvas-kit/issues"
  },
  "homepage": "https://github.com/Workday/canvas-kit#readme",
  "dependencies": {
    "chalk": "4.1.2",
    "jscodeshift": "^0.13.1",
    "yargs": "^16.2.0"
  },
  "devDependencies": {
    "@types/jscodeshift": "^0.11.3"
  },
  "scripts": {
    "clean": "rimraf dist && rimraf .build-info && mkdirp dist",
    "build": "tsc -p tsconfig.es6.json",
    "test": "TZ=UTC jest -c ../../jest.config.js",
    "typecheck:src": "tsc -p . --noEmit --incremental false"
  }
}<|MERGE_RESOLUTION|>--- conflicted
+++ resolved
@@ -2,11 +2,7 @@
   "name": "@workday/canvas-kit-codemod",
   "author": "Workday, Inc. (https://www.workday.com)",
   "license": "Apache-2.0",
-<<<<<<< HEAD
-  "version": "8.6.23",
-=======
   "version": "9.1.21",
->>>>>>> 2c0010f6
   "description": "A collection of codemods for use on Workday Canvas Kit packages.",
   "main": "dist/es6/index.js",
   "sideEffects": false,

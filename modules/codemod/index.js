--- conflicted
+++ resolved
@@ -21,18 +21,14 @@
       describe: chalk.gray('The path to execute the transform in (recursively).'),
     });
   })
-<<<<<<< HEAD
-  .demandCommand(1, chalk.red.bold('You must provide a transform to apply.'))
-=======
-  .command('v7 [path]', 'Canvas Kit v6 > v7 migration transform'.gray, yargs => {
+  .command('v7 [path]', chalk.gray('Canvas Kit v6 > v7 migration transform'), yargs => {
     yargs.positional('path', {
       type: 'string',
       default: '.',
-      describe: 'The path to execute the transform in (recursively).'.gray,
+      describe: chalk.gray('The path to execute the transform in (recursively).'),
     });
   })
-  .demandCommand(1, 'You must provide a transform to apply.'.red.bold)
->>>>>>> b7fc2fe6
+  .demandCommand(1, chalk.red.bold('You must provide a transform to apply.'))
   .strictCommands()
   .fail((msg, err, yargs) => {
     if (err) {

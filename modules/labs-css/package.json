--- conflicted
+++ resolved
@@ -1,10 +1,6 @@
 {
   "name": "@workday/canvas-kit-labs-css",
-<<<<<<< HEAD
-  "version": "11.1.21",
-=======
   "version": "12.0.8",
->>>>>>> f53db79d
   "description": "The parent module that contains all Workday Canvas Kit Labs CSS components",
   "author": "Workday, Inc. (https://www.workday.com)",
   "license": "Apache-2.0",

--- conflicted
+++ resolved
@@ -50,7 +50,6 @@
   "dependencies": {
     "@emotion/core": "^10.0.28",
     "@emotion/styled": "^10.0.27",
-<<<<<<< HEAD
     "@workday/canvas-kit-popup-stack": "0.0.0",
     "@workday/canvas-kit-react-common": "4.0.0-beta.4",
     "@workday/canvas-kit-react-popup": "4.0.0-beta.4"
@@ -59,12 +58,5 @@
     "@workday/canvas-kit-react-button": "4.0.0-beta.4",
     "@workday/canvas-kit-react-form-field": "4.0.0-beta.4",
     "@workday/canvas-kit-react-text-input": "4.0.0-beta.4"
-  },
-  "peerDependencies": {
-    "react": ">= 16.8 < 17"
-=======
-    "@workday/canvas-kit-react-popup": "^3.8.0",
-    "focus-trap-js": "1.0.8"
->>>>>>> 4c93ba9e
   }
 }
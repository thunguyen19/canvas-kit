{
  "name": "@workday/canvas-kit-docs",
<<<<<<< HEAD
  "version": "8.6.23",
=======
  "version": "9.1.21",
>>>>>>> 2c0010f6
  "description": "Documentation components of Canvas Kit components",
  "author": "Workday, Inc. (https://www.workday.com)",
  "license": "Apache-2.0",
  "main": "dist/commonjs/index.js",
  "module": "dist/es6/index.js",
  "sideEffects": true,
  "types": "dist/es6/index.d.ts",
  "repository": {
    "type": "git",
    "url": "https://github.com/workday/canvas-kit.git",
    "directory": "modules/docs"
  },
  "files": [
    "dist/",
    "lib/",
    "webpack/",
    "index.ts"
  ],
  "scripts": {
    "watch": "yarn build:es6 -w",
    "clean": "rimraf dist && rimraf .build-info && mkdirp dist",
    "build:mdx": "node ./utils/build-mdx.js mdx/",
    "build:es6": "tsc -p tsconfig.es6.json",
    "build:docs": "node ./utils/build-docs.js",
    "build:rebuild": "npm-run-all clean build",
    "build:specs": "node ./utils/build-specifications.js",
    "build": "npm-run-all --parallel build:es6 build:mdx --parallel build:specs build:docs",
    "depcheck": "node ../../utils/check-dependencies-exist.js",
    "typecheck:src": "tsc -p . --noEmit --incremental false"
  },
  "publishConfig": {
    "access": "public"
  },
  "keywords": [
    "canvas",
    "canvas-kit",
    "react",
    "components",
    "workday"
  ],
  "dependencies": {
    "@emotion/styled": "^11.6.0",
    "@storybook/csf": "0.0.1",
<<<<<<< HEAD
    "@workday/canvas-kit-labs-react": "^8.6.23",
    "@workday/canvas-kit-preview-react": "^8.6.23",
    "@workday/canvas-kit-react": "^8.6.23",
=======
    "@workday/canvas-kit-labs-react": "^9.1.21",
    "@workday/canvas-kit-preview-react": "^9.1.21",
    "@workday/canvas-kit-react": "^9.1.21",
>>>>>>> 2c0010f6
    "@workday/canvas-system-icons-web": "^3.0.0",
    "markdown-to-jsx": "^6.10.3",
    "ts-node": "^10.9.1"
  },
  "devDependencies": {
    "fs-extra": "^10.0.0",
    "glob": "^7.1.6",
    "mkdirp": "^1.0.3",
    "typescript": "4.2"
  }
}<|MERGE_RESOLUTION|>--- conflicted
+++ resolved
@@ -1,10 +1,6 @@
 {
   "name": "@workday/canvas-kit-docs",
-<<<<<<< HEAD
-  "version": "8.6.23",
-=======
   "version": "9.1.21",
->>>>>>> 2c0010f6
   "description": "Documentation components of Canvas Kit components",
   "author": "Workday, Inc. (https://www.workday.com)",
   "license": "Apache-2.0",
@@ -48,15 +44,9 @@
   "dependencies": {
     "@emotion/styled": "^11.6.0",
     "@storybook/csf": "0.0.1",
-<<<<<<< HEAD
-    "@workday/canvas-kit-labs-react": "^8.6.23",
-    "@workday/canvas-kit-preview-react": "^8.6.23",
-    "@workday/canvas-kit-react": "^8.6.23",
-=======
     "@workday/canvas-kit-labs-react": "^9.1.21",
     "@workday/canvas-kit-preview-react": "^9.1.21",
     "@workday/canvas-kit-react": "^9.1.21",
->>>>>>> 2c0010f6
     "@workday/canvas-system-icons-web": "^3.0.0",
     "markdown-to-jsx": "^6.10.3",
     "ts-node": "^10.9.1"

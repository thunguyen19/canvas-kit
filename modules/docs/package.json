{
  "name": "@workday/canvas-kit-docs",
<<<<<<< HEAD
  "version": "7.4.5",
=======
  "version": "8.1.2",
>>>>>>> f79f2083
  "description": "Documentation components of Canvas Kit components",
  "author": "Workday, Inc. (https://www.workday.com)",
  "license": "Apache-2.0",
  "main": "dist/commonjs/index.js",
  "module": "dist/es6/index.js",
  "sideEffects": false,
  "types": "dist/es6/index.d.ts",
  "repository": {
    "type": "git",
    "url": "https://github.com/workday/canvas-kit.git",
    "directory": "modules/docs"
  },
  "files": [
    "dist/",
    "lib/",
    "index.ts"
  ],
  "scripts": {
    "watch": "yarn build:es6 -w",
    "clean": "rimraf dist && rimraf .build-info && mkdirp dist",
    "build:mdx": "node ./utils/build-mdx.js mdx/",
    "build:cjs": "tsc -p tsconfig.cjs.json",
    "build:es6": "tsc -p tsconfig.es6.json",
    "build:rebuild": "npm-run-all clean build",
    "build:specs": "node ./utils/build-specifications.js",
    "build": "npm-run-all --parallel build:cjs build:es6 build:mdx --sequential build:specs",
    "depcheck": "node ../../utils/check-dependencies-exist.js",
    "typecheck:src": "tsc -p . --noEmit --incremental false"
  },
  "publishConfig": {
    "access": "public"
  },
  "keywords": [
    "canvas",
    "canvas-kit",
    "react",
    "components",
    "workday"
  ],
  "dependencies": {
    "@storybook/csf": "0.0.1",
<<<<<<< HEAD
    "@workday/canvas-kit-react": "^7.4.5"
=======
    "@workday/canvas-kit-react": "^8.1.2"
>>>>>>> f79f2083
  },
  "devDependencies": {
    "fs-extra": "^10.0.0",
    "glob": "^7.1.6",
    "mkdirp": "^1.0.3",
    "typescript": "4.1"
  }
}<|MERGE_RESOLUTION|>--- conflicted
+++ resolved
@@ -1,10 +1,6 @@
 {
   "name": "@workday/canvas-kit-docs",
-<<<<<<< HEAD
-  "version": "7.4.5",
-=======
   "version": "8.1.2",
->>>>>>> f79f2083
   "description": "Documentation components of Canvas Kit components",
   "author": "Workday, Inc. (https://www.workday.com)",
   "license": "Apache-2.0",
@@ -46,11 +42,7 @@
   ],
   "dependencies": {
     "@storybook/csf": "0.0.1",
-<<<<<<< HEAD
-    "@workday/canvas-kit-react": "^7.4.5"
-=======
     "@workday/canvas-kit-react": "^8.1.2"
->>>>>>> f79f2083
   },
   "devDependencies": {
     "fs-extra": "^10.0.0",

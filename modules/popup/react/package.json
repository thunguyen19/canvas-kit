{
  "name": "@workday/canvas-kit-react-popup",
<<<<<<< HEAD
  "version": "5.0.0-beta.0",
=======
  "version": "4.5.1",
>>>>>>> 8e93b403
  "description": "Popup to display some content on top of another",
  "author": "Workday, Inc. (https://www.workday.com)",
  "license": "Apache-2.0",
  "main": "dist/commonjs/index.js",
  "module": "dist/es6/index.js",
  "sideEffects": false,
  "types": "dist/es6/index.d.ts",
  "repository": {
    "type": "git",
    "url": "http://github.com/Workday/canvas-kit/tree/master/modules/popup/react"
  },
  "files": [
    "dist/",
    "lib/",
    "index.ts",
    "ts3.5/**/*"
  ],
  "typesVersions": {
    "<=3.5": {
      "*": [
        "ts3.5/*"
      ]
    }
  },
  "scripts": {
    "watch": "yarn build:es6 -w",
    "test": "echo \"Error: no test specified\" && exit 1",
    "clean": "rimraf dist && rimraf ts3.5 && rimraf .build-info && mkdirp dist && mkdirp ts3.5/dist",
    "build:cjs": "tsc -p tsconfig.cjs.json",
    "build:es6": "tsc -p tsconfig.es6.json",
    "build:rebuild": "npm-run-all clean build",
    "build:downlevel-dts": "yarn run downlevel-dts dist ts3.5/dist",
    "build": "npm-run-all --parallel build:cjs build:es6 --sequential build:downlevel-dts",
    "depcheck": "node ../../../utils/check-dependencies-exist.js"
  },
  "keywords": [
    "canvas",
    "canvas-kit",
    "react",
    "components",
    "workday",
    "popup"
  ],
  "dependencies": {
    "@emotion/core": "^10.0.28",
    "@emotion/is-prop-valid": "^0.8.2",
    "@popperjs/core": "^2.1.1",
<<<<<<< HEAD
    "@workday/canvas-kit-popup-stack": "^5.0.0-beta.0",
    "@workday/canvas-kit-react-button": "^5.0.0-beta.0",
    "@workday/canvas-kit-react-card": "^5.0.0-beta.0",
    "@workday/canvas-kit-react-common": "^5.0.0-beta.0",
    "@workday/canvas-kit-react-core": "^5.0.0-beta.0",
=======
    "@workday/canvas-kit-popup-stack": "^4.5.1",
    "@workday/canvas-kit-react-button": "^4.5.1",
    "@workday/canvas-kit-react-card": "^4.5.1",
    "@workday/canvas-kit-react-common": "^4.5.1",
    "@workday/canvas-kit-react-core": "^4.5.1",
>>>>>>> 8e93b403
    "@workday/canvas-system-icons-web": "1.0.41",
    "focus-trap-js": "1.1.0",
    "uuid": "^3.3.3"
  },
  "devDependencies": {
<<<<<<< HEAD
    "@workday/canvas-kit-labs-react-core": "^5.0.0-beta.0",
    "@workday/canvas-kit-labs-react-menu": "^5.0.0-beta.0",
=======
    "@workday/canvas-kit-labs-react-core": "^4.5.1",
    "@workday/canvas-kit-labs-react-menu": "^4.5.1",
>>>>>>> 8e93b403
    "lodash": "^4.17.14"
  },
  "peerDependencies": {
    "react": "^16.8 || ^17.0"
  }
}<|MERGE_RESOLUTION|>--- conflicted
+++ resolved
@@ -1,10 +1,6 @@
 {
   "name": "@workday/canvas-kit-react-popup",
-<<<<<<< HEAD
   "version": "5.0.0-beta.0",
-=======
-  "version": "4.5.1",
->>>>>>> 8e93b403
   "description": "Popup to display some content on top of another",
   "author": "Workday, Inc. (https://www.workday.com)",
   "license": "Apache-2.0",
@@ -52,31 +48,18 @@
     "@emotion/core": "^10.0.28",
     "@emotion/is-prop-valid": "^0.8.2",
     "@popperjs/core": "^2.1.1",
-<<<<<<< HEAD
     "@workday/canvas-kit-popup-stack": "^5.0.0-beta.0",
     "@workday/canvas-kit-react-button": "^5.0.0-beta.0",
     "@workday/canvas-kit-react-card": "^5.0.0-beta.0",
     "@workday/canvas-kit-react-common": "^5.0.0-beta.0",
     "@workday/canvas-kit-react-core": "^5.0.0-beta.0",
-=======
-    "@workday/canvas-kit-popup-stack": "^4.5.1",
-    "@workday/canvas-kit-react-button": "^4.5.1",
-    "@workday/canvas-kit-react-card": "^4.5.1",
-    "@workday/canvas-kit-react-common": "^4.5.1",
-    "@workday/canvas-kit-react-core": "^4.5.1",
->>>>>>> 8e93b403
     "@workday/canvas-system-icons-web": "1.0.41",
     "focus-trap-js": "1.1.0",
     "uuid": "^3.3.3"
   },
   "devDependencies": {
-<<<<<<< HEAD
     "@workday/canvas-kit-labs-react-core": "^5.0.0-beta.0",
     "@workday/canvas-kit-labs-react-menu": "^5.0.0-beta.0",
-=======
-    "@workday/canvas-kit-labs-react-core": "^4.5.1",
-    "@workday/canvas-kit-labs-react-menu": "^4.5.1",
->>>>>>> 8e93b403
     "lodash": "^4.17.14"
   },
   "peerDependencies": {

{
  "name": "@workday/canvas-kit-react-action-bar",
<<<<<<< HEAD
  "version": "3.8.0",
=======
  "version": "4.0.0-beta.4",
>>>>>>> d7be48d0
  "description": "Canvas action bar component",
  "author": "Workday, Inc. (https://www.workday.com)",
  "license": "Apache-2.0",
  "main": "dist/commonjs/index.js",
  "module": "dist/es6/index.js",
  "sideEffects": false,
  "types": "dist/es6/index.d.ts",
  "repository": {
    "type": "git",
    "url": "http://github.com/Workday/canvas-kit/tree/master/modules/action-bar/react"
  },
  "files": [
    "dist/",
    "lib/",
    "index.ts",
    "ts3.5/**/*"
  ],
  "typesVersions": {
    "<=3.5": {
      "*": [
        "ts3.5/*"
      ]
    }
  },
  "scripts": {
    "watch": "yarn build:es6 -w",
    "test": "echo \"Error: no test specified\" && exit 1",
    "clean": "rimraf dist && rimraf ts3.5 && rimraf .build-info && mkdirp dist && mkdirp ts3.5/dist",
    "build:cjs": "tsc -p tsconfig.cjs.json",
    "build:es6": "tsc -p tsconfig.es6.json",
    "build:rebuild": "npm-run-all clean build",
    "build:downlevel-dts": "yarn run downlevel-dts dist ts3.5/dist",
    "build": "npm-run-all --parallel build:cjs build:es6 --sequential build:downlevel-dts",
    "depcheck": "node ../../../utils/check-dependencies-exist.js"
  },
  "keywords": [
    "canvas",
    "canvas-kit",
    "react",
    "components",
    "workday",
    "action-bar"
  ],
  "peerDependencies": {
    "react": ">= 16.8 < 17"
  },
  "dependencies": {
    "@emotion/core": "^10.0.28",
    "@emotion/styled": "^10.0.27",
<<<<<<< HEAD
    "@workday/canvas-kit-react-core": "^3.8.0"
=======
    "@workday/canvas-kit-react-core": "4.0.0-beta.4"
>>>>>>> d7be48d0
  }
}<|MERGE_RESOLUTION|>--- conflicted
+++ resolved
@@ -1,10 +1,6 @@
 {
   "name": "@workday/canvas-kit-react-action-bar",
-<<<<<<< HEAD
-  "version": "3.8.0",
-=======
   "version": "4.0.0-beta.4",
->>>>>>> d7be48d0
   "description": "Canvas action bar component",
   "author": "Workday, Inc. (https://www.workday.com)",
   "license": "Apache-2.0",
@@ -54,10 +50,6 @@
   "dependencies": {
     "@emotion/core": "^10.0.28",
     "@emotion/styled": "^10.0.27",
-<<<<<<< HEAD
-    "@workday/canvas-kit-react-core": "^3.8.0"
-=======
     "@workday/canvas-kit-react-core": "4.0.0-beta.4"
->>>>>>> d7be48d0
   }
 }
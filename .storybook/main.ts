import path from 'node:path';
import remarkGfm from 'remark-gfm';
import ts from 'typescript';

import {StorybookConfig} from '@storybook/react-webpack5';
<<<<<<< HEAD
const {createDocProgram} = require('../modules/docs/docgen/createDocProgram');
const {version} = require('../lerna.json');
=======
import {ExportedSymbol, Value} from '@workday/canvas-kit-docs/docgen/docTypes';
import getSpecifications from '../modules/docs/utils/get-specifications';
import {getDocParser} from '../modules/docs/docgen/createDocProgram';
// Drop the `/index.ts` if using the published package
import {styleTransformer, StylingWebpackPlugin} from '@workday/canvas-kit-styling-transform';
import stylingConfig from '../styling.config';
>>>>>>> 93767f5e

const modulesPath = path.resolve(__dirname, '../modules');
const processDocs = process.env.SKIP_DOCGEN !== 'true';

const config: StorybookConfig = {
  framework: '@storybook/react-webpack5',
  staticDirs: ['../public'],
  stories: ['../modules/**/mdx/**/*.mdx', '../modules/**/*.stories.@(js|jsx|ts|tsx)'],
  addons: [
    {
      name: '@storybook/addon-essentials',
      options: {
        actions: false, // Disabled because actions is SLOW
      },
    },
    './readme-panel/preset.js',
    '@storybook/addon-storysource',
    {
      name: '@storybook/addon-docs',
      options: {
        mdxPluginOptions: {
          mdxCompileOptions: {
            remarkPlugins: [remarkGfm],
          },
        },
      },
    },
  ],
  core: {
    builder: '@storybook/builder-webpack5',
    disableTelemetry: true,
  },
  docs: {
    autodocs: 'tag',
    defaultName: 'Docs',
  },
  typescript: {
    check: false,
    reactDocgen: false, // we'll handle this ourselves
  },
  webpackFinal: async config => {
    const docsMap = new Map<string, ExportedSymbol<Value>[]>();

    const tsPlugin = new StylingWebpackPlugin({
      tsconfigPath: path.resolve(__dirname, '../tsconfig.json'),
      transformers: [
        processDocs
          ? program => {
              const docParser = getDocParser(program);
              return _context => {
                return node => {
                  if (ts.isSourceFile(node)) {
                    const fileName = node.fileName;
                    const symbols = docParser.getExportedSymbols(fileName);
                    docsMap.set(fileName, symbols);
                  }

                  return node;
                };
              };
            }
          : undefined,
        program => styleTransformer(program, {...stylingConfig, extractCSS: false}),
      ],
      postTransform(code, id) {
        if (docsMap.get(id) && processDocs) {
          return (
            code +
            `\nconst __docs = ${JSON.stringify(docsMap.get(id))}
  if (window.__updateDocs) {
    window.__updateDocs?.(__docs)
  } else {
    window.__docs = (window.__docs || []).concat(__docs)
  }`
          );
        }
      },
    });

    config.plugins?.push(tsPlugin);

    // Load the source code of story files to display in docs.
    config.module?.rules?.push({
      test: /\.stories\.tsx?$/,
      include: [modulesPath],
      use: [
        {
          loader: require.resolve('@storybook/source-loader'),
          options: {parser: 'typescript'},
        },
      ],
      enforce: 'pre',
    });

    config.module?.rules?.push({
      test: /.+\.tsx?$/,
      include: [modulesPath],
      exclude: /examples|stories|spec|codemod|docs/,
      use: [
        {
          // If you copy this code, change the path to
          // '@workday/canvas-kit-styling-transform/webpack-loader'. We have to use the direct path
          // because we don't build the JS files first.
          loader: require.resolve('@workday/canvas-kit-styling-transform/lib/webpack-loader.ts'),
          options: tsPlugin.getLoaderOptions(),
        },
      ],
      enforce: 'pre',
    });

    // Get the specifications object and replace with a real object in the spec.ts file
    if (processDocs) {
      const specs = await getSpecifications();

      config.module?.rules?.push({
        test: /.ts$/,
        include: [path.resolve(__dirname, '../modules/docs')],
        use: [
          {
            loader: require.resolve('string-replace-loader'),
            options: {
              search: '[/* SPEC_FILES_REPLACE_BY_WEBPACK */]',
              replace: JSON.stringify(specs, null, '  '),
            },
          },
        ],
      });
<<<<<<< HEAD

      // Load the source code of story files to display in docs.
      config.module?.rules?.push({
        test: /\.stories\.tsx?$/,
        include: [modulesPath],
        use: [
          {
            loader: require.resolve('@storybook/source-loader'),
            options: {parser: 'typescript'},
          },
        ],
        enforce: 'pre',
      });

      config.module?.rules?.push({
        test: /.+\.tsx?$/,
        include: [modulesPath],
        exclude: /examples|stories|spec|codemod|docs/,
        use: [
          {
            loader: require.resolve('string-replace-loader'),
            options: {
              search: '%VERSION%',
              replace: version,
            },
          },
          // loaders are run in reverse order. symbol-doc-loader needs to be done first
          {
            loader: path.resolve(__dirname, 'symbol-doc-loader'),
            options: {
              Doc,
            },
          },
          {
            loader: path.resolve(__dirname, 'style-transform-loader'),
            options: {
              Doc,
            },
          },
        ],
        enforce: 'pre',
      });
=======
>>>>>>> 93767f5e
    }

    // Convert mdx links to point to github
    /**
     * This was added to tell webpack not to parse the typescript.js file in node_modules and suppress these warnings:
     * WARN Module not found: Error: Can't resolve 'perf_hooks' in 'node_modules/typescript/lib'
     * WARN resolve 'perf_hooks' in 'node_modules/typescript/lib
     *
     * These warnings relate to this open GitHub issue: https://github.com/microsoft/TypeScript/issues/39436
     * If you no longer see these warnings when this is config is removed, you can safely delete this config.
     */
    if (config.module) {
      config.module.noParse = [require.resolve('typescript/lib/typescript.js')];
    }

    config.module?.rules?.push({
      test: /\.mdx?$/,
      include: [path.resolve(__dirname, '..')],
      exclude: [/node_modules/],
      use: [
        {
          loader: path.resolve(__dirname, 'webpack-loader-redirect-mdx-to-github'),
        },
      ],
    });

    config.module?.rules?.push({
      test: /\.mdx?$/,
      include: [path.resolve(__dirname, '..')],
      use: [
        {
          loader: path.resolve(__dirname, 'mdx-code-block-rewrite'),
        },
      ],
    });

    // Load the whole example code of story files to display in docs.
    config.module?.rules?.push({
      test: /\/examples\/.*\.tsx?$/,
      include: [modulesPath],
      use: [
        {
          loader: path.resolve(__dirname, 'whole-source-loader'),
        },
      ],
      enforce: 'pre',
    });

    return config;
  },
  babel: async options => ({
    ...options,
    plugins: [...(options.plugins as []), '@babel/plugin-transform-modules-commonjs'],
    presets: [...(options.presets as []), ['@babel/preset-react', {runtime: 'automatic'}]],
  }),
};

export default config;<|MERGE_RESOLUTION|>--- conflicted
+++ resolved
@@ -3,17 +3,13 @@
 import ts from 'typescript';
 
 import {StorybookConfig} from '@storybook/react-webpack5';
-<<<<<<< HEAD
-const {createDocProgram} = require('../modules/docs/docgen/createDocProgram');
-const {version} = require('../lerna.json');
-=======
 import {ExportedSymbol, Value} from '@workday/canvas-kit-docs/docgen/docTypes';
 import getSpecifications from '../modules/docs/utils/get-specifications';
 import {getDocParser} from '../modules/docs/docgen/createDocProgram';
 // Drop the `/index.ts` if using the published package
 import {styleTransformer, StylingWebpackPlugin} from '@workday/canvas-kit-styling-transform';
 import stylingConfig from '../styling.config';
->>>>>>> 93767f5e
+import {version} from '../lerna.json';
 
 const modulesPath = path.resolve(__dirname, '../modules');
 const processDocs = process.env.SKIP_DOCGEN !== 'true';
@@ -79,9 +75,10 @@
         program => styleTransformer(program, {...stylingConfig, extractCSS: false}),
       ],
       postTransform(code, id) {
+        let newCode = code.replace('%VERSION%', version);
         if (docsMap.get(id) && processDocs) {
           return (
-            code +
+            newCode +
             `\nconst __docs = ${JSON.stringify(docsMap.get(id))}
   if (window.__updateDocs) {
     window.__updateDocs?.(__docs)
@@ -90,6 +87,7 @@
   }`
           );
         }
+        return newCode;
       },
     });
 
@@ -141,51 +139,6 @@
           },
         ],
       });
-<<<<<<< HEAD
-
-      // Load the source code of story files to display in docs.
-      config.module?.rules?.push({
-        test: /\.stories\.tsx?$/,
-        include: [modulesPath],
-        use: [
-          {
-            loader: require.resolve('@storybook/source-loader'),
-            options: {parser: 'typescript'},
-          },
-        ],
-        enforce: 'pre',
-      });
-
-      config.module?.rules?.push({
-        test: /.+\.tsx?$/,
-        include: [modulesPath],
-        exclude: /examples|stories|spec|codemod|docs/,
-        use: [
-          {
-            loader: require.resolve('string-replace-loader'),
-            options: {
-              search: '%VERSION%',
-              replace: version,
-            },
-          },
-          // loaders are run in reverse order. symbol-doc-loader needs to be done first
-          {
-            loader: path.resolve(__dirname, 'symbol-doc-loader'),
-            options: {
-              Doc,
-            },
-          },
-          {
-            loader: path.resolve(__dirname, 'style-transform-loader'),
-            options: {
-              Doc,
-            },
-          },
-        ],
-        enforce: 'pre',
-      });
-=======
->>>>>>> 93767f5e
     }
 
     // Convert mdx links to point to github

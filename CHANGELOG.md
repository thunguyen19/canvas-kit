# Changelog

All notable changes to this project will be documented in this file.
See [Conventional Commits](https://conventionalcommits.org) for commit guidelines.

<<<<<<< HEAD
## [v10.3.59](https://github.com/Workday/canvas-kit/releases/tag/v10.3.59) (2024-09-06)

### Components

- fix: Updated ButtonColors interface to deprecated focusRing from focus ([#2906](https://github.com/Workday/canvas-kit/pull/2906)) ([@josh-bagwell](https://github.com/josh-bagwell))
  Deprecated the use of focusRing within focus in the colors prop on buttons as this does not work with our current styling methods. Added support for boxShadowInner and boxShadowOuter within focus in colors prop.
=======
## [v11.1.7](https://github.com/Workday/canvas-kit/releases/tag/v11.1.7) (2024-08-29)

### Accessibility

- fix(color-picker): Add support for a11y labels on color swatches  ([#2894](https://github.com/Workday/canvas-kit/pull/2894)) ([@wooksauce](https://github.com/wooksauce), Kiwook Kwon)


## [v11.1.6](https://github.com/Workday/canvas-kit/releases/tag/v11.1.6) (2024-08-27)

### Components

- fix: Make overflow items inert ([#2886](https://github.com/Workday/canvas-kit/pull/2886)) ([@NicholasBoll](https://github.com/NicholasBoll), manuel.carrera)
- fix(select): Forward ref to Select input ([#2892](https://github.com/Workday/canvas-kit/pull/2892)) ([@mannycarrera4](https://github.com/mannycarrera4), manuel.carrera)

### Infrastructure

- fix: Enable styling compat mode to ensure proper style merging ([#2890](https://github.com/Workday/canvas-kit/pull/2890)) ([@mannycarrera4](https://github.com/mannycarrera4), manuel.carrera)
  We're seeing style merging issues when using createStyles or createStencil. It only happens when every style override of the element uses these utilities and @emotion/react or @emotion/styled is not used on the same element. These utilities rely on module execution order and we're having a few reports where modules are possibly executing out of order. In order to allow everyone to use createStyles and createStencil without worrying about style merge issues, we're going to enable compat mode all the time. We'll look into possible out-of-order execution issues in the future and plan to re-enable full static mode (for better performance) once we know why this is happening and have a proper workaround.
  
  For more information, please read our [discussion](https://github.com/Workday/canvas-kit/discussions/2893)
>>>>>>> f2f16c84


## [v10.3.58](https://github.com/Workday/canvas-kit/releases/tag/v10.3.58) (2024-08-27)

### Components

- fix(select): Forward ref to Select input ([#2892](https://github.com/Workday/canvas-kit/pull/2892)) ([@mannycarrera4](https://github.com/mannycarrera4), manuel.carrera)


## [v10.3.57](https://github.com/Workday/canvas-kit/releases/tag/v10.3.57) (2024-08-27)

### Components

- fix: Make overflow items inert ([#2886](https://github.com/Workday/canvas-kit/pull/2886)) ([@NicholasBoll](https://github.com/NicholasBoll), manuel.carrera)


## [v10.3.56](https://github.com/Workday/canvas-kit/releases/tag/v10.3.56) (2024-08-27)

### Infrastructure

- fix: Enable styling compat mode to ensure proper style merging ([#2890](https://github.com/Workday/canvas-kit/pull/2890)) ([@mannycarrera4](https://github.com/mannycarrera4), manuel.carrera)
  We're seeing style merging issues when using createStyles or createStencil. It only happens when every style override of the element uses these utilities and @emotion/react or @emotion/styled is not used on the same element. These utilities rely on module execution order and we're having a few reports where modules are possibly executing out of order. In order to allow everyone to use createStyles and createStencil without worrying about style merge issues, we're going to enable compat mode all the time. We'll look into possible out-of-order execution issues in the future and plan to re-enable full static mode (for better performance) once we know why this is happening and have a proper workaround.
  
  For more information, please read our [discussion](https://github.com/Workday/canvas-kit/discussions/2893)
## [v11.1.5](https://github.com/Workday/canvas-kit/releases/tag/v11.1.5) (2024-08-23)

### Components

- fix(combobox): Show selected state when multiple is enabled ([#2882](https://github.com/Workday/canvas-kit/pull/2882)) ([@NicholasBoll](https://github.com/NicholasBoll))


## [v10.3.55](https://github.com/Workday/canvas-kit/releases/tag/v10.3.55) (2024-08-22)

### Components

- fix(combobox): Show selected state when multiple is enabled ([#2882](https://github.com/Workday/canvas-kit/pull/2882)) ([@NicholasBoll](https://github.com/NicholasBoll))
## [v11.1.4](https://github.com/Workday/canvas-kit/releases/tag/v11.1.4) (2024-08-21)

### Documentation

- docs: Update CanvasProvider info on install page ([#2878](https://github.com/Workday/canvas-kit/pull/2878)) ([@mannycarrera4](https://github.com/mannycarrera4), manuel.carrera, [@alanbsmith](https://github.com/alanbsmith))


## [v10.3.54](https://github.com/Workday/canvas-kit/releases/tag/v10.3.54) (2024-08-21)

### Documentation

- docs: Update CanvasProvider info on install page ([#2878](https://github.com/Workday/canvas-kit/pull/2878)) ([@mannycarrera4](https://github.com/mannycarrera4), manuel.carrera, [@alanbsmith](https://github.com/alanbsmith))
## [v11.1.3](https://github.com/Workday/canvas-kit/releases/tag/v11.1.3) (2024-08-20)

### Components

- fix: Update select to trigger onChange ([#2874](https://github.com/Workday/canvas-kit/pull/2874)) ([@mannycarrera4](https://github.com/mannycarrera4), manuel.carrera)


## [v10.3.53](https://github.com/Workday/canvas-kit/releases/tag/v10.3.53) (2024-08-20)

### Components

- fix: Update select to trigger onChange ([#2874](https://github.com/Workday/canvas-kit/pull/2874)) ([@mannycarrera4](https://github.com/mannycarrera4), manuel.carrera)
## [v11.1.2](https://github.com/Workday/canvas-kit/releases/tag/v11.1.2) (2024-08-20)




## [v11.1.1](https://github.com/Workday/canvas-kit/releases/tag/v11.1.1) (2024-08-20)

### Components

- fix(select): Clicking the input closes the menu ([#2869](https://github.com/Workday/canvas-kit/pull/2869)) ([@NicholasBoll](https://github.com/NicholasBoll))


## [v10.3.52](https://github.com/Workday/canvas-kit/releases/tag/v10.3.52) (2024-08-14)

### Components

- fix(select): Clicking the input closes the menu ([#2869](https://github.com/Workday/canvas-kit/pull/2869)) ([@NicholasBoll](https://github.com/NicholasBoll))
## [v11.1.0](https://github.com/Workday/canvas-kit/releases/tag/v11.1.0) (2024-08-14)




## [v11.0.27](https://github.com/Workday/canvas-kit/releases/tag/v11.0.27) (2024-08-12)

### Components

- fix(Checkbox): Remove console warning ([#2863](https://github.com/Workday/canvas-kit/pull/2863)) ([@thunguyen19](https://github.com/thunguyen19))


## [v11.0.26](https://github.com/Workday/canvas-kit/releases/tag/v11.0.26) (2024-08-05)

### Accessibility

- fix: Set aria-modal to false for better accessibility ([#2855](https://github.com/Workday/canvas-kit/pull/2855)) ([@mannycarrera4](https://github.com/mannycarrera4), manuel.carrera)


## [v10.3.51](https://github.com/Workday/canvas-kit/releases/tag/v10.3.51) (2024-08-05)

### Accessibility

- fix: Set aria-modal to false for better accessibility ([#2855](https://github.com/Workday/canvas-kit/pull/2855)) ([@mannycarrera4](https://github.com/mannycarrera4), manuel.carrera)
## [v11.0.25](https://github.com/Workday/canvas-kit/releases/tag/v11.0.25) (2024-08-05)

### Components

- fix(combobox): Use correct state for aria-selected ([#2849](https://github.com/Workday/canvas-kit/pull/2849)) ([@NicholasBoll](https://github.com/NicholasBoll))
  This change fixes `aria-selected` in `Combobox.Menu.Item` components, but this does change the visuals of what is considered "selected". If you have any visual tests that have a screenshot of a selected state, the visual regression will have to be updated. The same is true for DOM-based snapshot tests. `aria-selected="true"` will now be added when an item is selected and not just when the virtual cursor is on the item. If your snapshot captures this DOM state, the snapshot will have to be updated.


## [v10.3.50](https://github.com/Workday/canvas-kit/releases/tag/v10.3.50) (2024-08-05)

### Components

- fix(combobox): Use correct state for aria-selected ([#2849](https://github.com/Workday/canvas-kit/pull/2849)) ([@NicholasBoll](https://github.com/NicholasBoll))
  This change fixes `aria-selected` in `Combobox.Menu.Item` components, but this does change the visuals of what is considered "selected". If you have any visual tests that have a screenshot of a selected state, the visual regression will have to be updated. The same is true for DOM-based snapshot tests. `aria-selected="true"` will now be added when an item is selected and not just when the virtual cursor is on the item. If your snapshot captures this DOM state, the snapshot will have to be updated.
## [v11.0.24](https://github.com/Workday/canvas-kit/releases/tag/v11.0.24) (2024-08-05)

### Components

- fix(SearchForm): Suppress forwarding props warning ([#2850](https://github.com/Workday/canvas-kit/pull/2850)) ([@thunguyen19](https://github.com/thunguyen19), Thu Nguyen)


## [v11.0.23](https://github.com/Workday/canvas-kit/releases/tag/v11.0.23) (2024-07-30)

### Components

- fix: Support marginTop and marginBottom on ListBox ([#2844](https://github.com/Workday/canvas-kit/pull/2844)) ([@NicholasBoll](https://github.com/NicholasBoll))


## [v10.3.49](https://github.com/Workday/canvas-kit/releases/tag/v10.3.49) (2024-07-29)

### Components

- fix: Support marginTop and marginBottom on ListBox ([#2844](https://github.com/Workday/canvas-kit/pull/2844)) ([@NicholasBoll](https://github.com/NicholasBoll))


## [v11.0.22](https://github.com/Workday/canvas-kit/releases/tag/v11.0.22) (2024-07-29)

### Documentation

- docs: Fix stencil docs typo ([#2847](https://github.com/Workday/canvas-kit/pull/2847)) ([@alanbsmith](https://github.com/alanbsmith))


## [v10.3.48](https://github.com/Workday/canvas-kit/releases/tag/v10.3.48) (2024-07-24)
## [v11.0.21](https://github.com/Workday/canvas-kit/releases/tag/v11.0.21) (2024-07-24)

### Documentation

- fix: Fix Popup ExternalWindow example import ([#2841](https://github.com/Workday/canvas-kit/pull/2841)) ([@jamesfan](https://github.com/jamesfan))


## [v10.3.48](https://github.com/Workday/canvas-kit/releases/tag/v10.3.48) (2024-07-24)

### Documentation

- fix: Fix Popup ExternalWindow example import ([#2841](https://github.com/Workday/canvas-kit/pull/2841)) ([@jamesfan](https://github.com/jamesfan))
## [v11.0.20](https://github.com/Workday/canvas-kit/releases/tag/v11.0.20) (2024-07-22)




## [v10.3.47](https://github.com/Workday/canvas-kit/releases/tag/v10.3.47) (2024-07-22)


## [v11.0.19](https://github.com/Workday/canvas-kit/releases/tag/v11.0.19) (2024-07-19)

### Components

- fix(avatar): Lazy load avatar images ([#2834](https://github.com/Workday/canvas-kit/pull/2834)) ([@NicholasBoll](https://github.com/NicholasBoll))
- fix: Popups render in the target's window ([#2829](https://github.com/Workday/canvas-kit/pull/2829)) ([@NicholasBoll](https://github.com/NicholasBoll), [@mannycarrera4](https://github.com/mannycarrera4))


## [v10.3.46](https://github.com/Workday/canvas-kit/releases/tag/v10.3.46) (2024-07-19)

### Components

- fix: Popups render in the target's window ([#2829](https://github.com/Workday/canvas-kit/pull/2829)) ([@NicholasBoll](https://github.com/NicholasBoll), [@mannycarrera4](https://github.com/mannycarrera4))


## [v10.3.45](https://github.com/Workday/canvas-kit/releases/tag/v10.3.45) (2024-07-18)

### Components

- fix(avatar): Lazy load avatar images ([#2834](https://github.com/Workday/canvas-kit/pull/2834)) ([@NicholasBoll](https://github.com/NicholasBoll))
## [v11.0.18](https://github.com/Workday/canvas-kit/releases/tag/v11.0.18) (2024-07-18)

### Components

- fix(avatar): Lazy load avatar images ([#2833](https://github.com/Workday/canvas-kit/pull/2833)) ([@NicholasBoll](https://github.com/NicholasBoll))


## [v11.0.17](https://github.com/Workday/canvas-kit/releases/tag/v11.0.17) (2024-07-17)

### Documentation

- docs: Fixing and updating the AriaLiveRegion storybook examples ([#2818](https://github.com/Workday/canvas-kit/pull/2818)) ([@williamjstanton](https://github.com/williamjstanton), William Stanton, [@mannycarrera4](https://github.com/mannycarrera4), [@josh-bagwell](https://github.com/josh-bagwell), manuel.carrera)


## [v11.0.16](https://github.com/Workday/canvas-kit/releases/tag/v11.0.16) (2024-07-17)

### Infrastructure

- chore: SNYK Security upgrade markdown-to-jsx from 6.11.4 to 7.2.0 ([#2826](https://github.com/Workday/canvas-kit/pull/2826)) ([@mannycarrera4](https://github.com/mannycarrera4), [@snyk-bot](https://github.com/snyk-bot), manuel.carrera)


## [v11.0.15](https://github.com/Workday/canvas-kit/releases/tag/v11.0.15) (2024-07-11)

### Components

- fix(select): Add conditional for Select in React.StrictMode ([#2822](https://github.com/Workday/canvas-kit/pull/2822)) ([@NicholasBoll](https://github.com/NicholasBoll))


## [v10.3.44](https://github.com/Workday/canvas-kit/releases/tag/v10.3.44) (2024-07-10)

### Components

- fix(select): Add conditional for Select in React.StrictMode ([#2822](https://github.com/Workday/canvas-kit/pull/2822)) ([@NicholasBoll](https://github.com/NicholasBoll))
## [v11.0.14](https://github.com/Workday/canvas-kit/releases/tag/v11.0.14) (2024-07-10)

### Components

- fix: Upgrade vulnerable packages for security ([#2812](https://github.com/Workday/canvas-kit/pull/2812)) ([@mannycarrera4](https://github.com/mannycarrera4), manuel.carrera)


## [v11.0.13](https://github.com/Workday/canvas-kit/releases/tag/v11.0.13) (2024-07-09)

### Components

- fix: Prevent style-only props from being forwarded to elements ([#2819](https://github.com/Workday/canvas-kit/pull/2819)) ([@wainokray-ho](https://github.com/wainokray-ho))


## [v11.0.12](https://github.com/Workday/canvas-kit/releases/tag/v11.0.12) (2024-07-08)

### Components

- fix: Fix backwards compatibility with colors prop for buttons ([#2816](https://github.com/Workday/canvas-kit/pull/2816)) ([@mannycarrera4](https://github.com/mannycarrera4), manuel.carrera)

### Infrastructure

- fix: Revert jscodeshift version ([#2813](https://github.com/Workday/canvas-kit/pull/2813)) ([@mannycarrera4](https://github.com/mannycarrera4), manuel.carrera)


## [v11.0.11](https://github.com/Workday/canvas-kit/releases/tag/v11.0.11) (2024-06-26)

### Infrastructure

- chore: Update SNYK deps to non vulnerable versions ([#2784](https://github.com/Workday/canvas-kit/pull/2784)) ([@mannycarrera4](https://github.com/mannycarrera4), manuel.carrera)
  Fix some security issues found by SNYK in our codemod package.


## [v11.0.10](https://github.com/Workday/canvas-kit/releases/tag/v11.0.10) (2024-06-26)

### Components

- fix: Grow Prop Fix for Buttons ([#2790](https://github.com/Workday/canvas-kit/pull/2790)) ([@josh-bagwell](https://github.com/josh-bagwell), [@mannycarrera4](https://github.com/mannycarrera4))


## [v10.3.43](https://github.com/Workday/canvas-kit/releases/tag/v10.3.43) (2024-06-25)

### Components

- fix: Grow Prop Fix for Buttons ([#2790](https://github.com/Workday/canvas-kit/pull/2790)) ([@josh-bagwell](https://github.com/josh-bagwell), [@mannycarrera4](https://github.com/mannycarrera4))
## [v11.0.9](https://github.com/Workday/canvas-kit/releases/tag/v11.0.9) (2024-06-24)

### Documentation

- docs: Add v10 to versions table ([#2792](https://github.com/Workday/canvas-kit/pull/2792)) ([@sheelah](https://github.com/sheelah), Sheelah Brennan)


## [v11.0.8](https://github.com/Workday/canvas-kit/releases/tag/v11.0.8) (2024-06-18)




## [v11.0.7](https://github.com/Workday/canvas-kit/releases/tag/v11.0.7) (2024-06-17)

### Documentation

- chore: Add robust example in storybook for ToolbarDropdown button ([#2782](https://github.com/Workday/canvas-kit/pull/2782)) ([@NehaAhujaa](https://github.com/NehaAhujaa), Neha Ahuja)

### Infrastructure

- fix: Delete unused folder ([#2771](https://github.com/Workday/canvas-kit/pull/2771)) ([@mannycarrera4](https://github.com/mannycarrera4), manuel.carrera)


## [v11.0.6](https://github.com/Workday/canvas-kit/releases/tag/v11.0.6) (2024-06-10)

### Components

- fix: Prevent undefined from overriding model defaultConfig ([#2766](https://github.com/Workday/canvas-kit/pull/2766)) ([@NicholasBoll](https://github.com/NicholasBoll))
- fix(select): Update aria-haspopup to 'menu' ([#2760](https://github.com/Workday/canvas-kit/pull/2760)) ([@NicholasBoll](https://github.com/NicholasBoll))


## [v10.3.42](https://github.com/Workday/canvas-kit/releases/tag/v10.3.42) (2024-06-10)

### Components

- fix(select): Update aria-haspopup to 'menu' ([#2760](https://github.com/Workday/canvas-kit/pull/2760)) ([@NicholasBoll](https://github.com/NicholasBoll))


## [v10.3.41](https://github.com/Workday/canvas-kit/releases/tag/v10.3.41) (2024-06-10)

### Components

- fix: Prevent undefined from overriding model defaultConfig ([#2766](https://github.com/Workday/canvas-kit/pull/2766)) ([@NicholasBoll](https://github.com/NicholasBoll))
## [v11.0.5](https://github.com/Workday/canvas-kit/releases/tag/v11.0.5) (2024-06-10)

### Components

- fix: Fix backwards compatibility for hover state colors in System Icon ([#2764](https://github.com/Workday/canvas-kit/pull/2764)) ([@RayRedGoose](https://github.com/RayRedGoose))


## [v11.0.4](https://github.com/Workday/canvas-kit/releases/tag/v11.0.4) (2024-06-10)

### Dependencies

- chore: Updated Canvas Tokens Web Dependency to version 2.0.0 ([#2762](https://github.com/Workday/canvas-kit/pull/2762)) ([@josh-bagwell](https://github.com/josh-bagwell))


## [v11.0.3](https://github.com/Workday/canvas-kit/releases/tag/v11.0.3) (2024-05-28)

### Components

- chore: Updated mergeStyles to accept grid styleprops  ([#2759](https://github.com/Workday/canvas-kit/pull/2759)) ([@josh-bagwell](https://github.com/josh-bagwell))


## [v11.0.2](https://github.com/Workday/canvas-kit/releases/tag/v11.0.2) (2024-05-28)

### Documentation

- docs: Update v11 upgrade guide ([@alanbsmith](https://github.com/alanbsmith))


## [v11.0.1](https://github.com/Workday/canvas-kit/releases/tag/v11.0.1) (2024-05-24)

### Documentation

- fix: Add explicit info about tokens ([#2754](https://github.com/Workday/canvas-kit/pull/2754)) ([@mannycarrera4](https://github.com/mannycarrera4), manuel.carrera, [@josh-bagwell](https://github.com/josh-bagwell))


## [v11.0.0](https://github.com/Workday/canvas-kit/releases/tag/v11.0.0) (2024-05-22)

### BREAKING CHANGES

- [#2472](https://github.com/Workday/canvas-kit/pull/2472) - The prop `hasError` for Preview components `FormField`, `TexInput` and `TextArea` have been renamed to `error` and accepts  the values: `"error" | "alert" | undefined`
- [#2546](https://github.com/Workday/canvas-kit/pull/2546) There may be slight visual changes.
- [#2567](https://github.com/Workday/canvas-kit/pull/2567) There may be slight visual changes.
- [#2583](https://github.com/Workday/canvas-kit/pull/2583) There may be slight visual changes.
- [#2600](https://github.com/Workday/canvas-kit/pull/2600) - `rowState` no longer exists.
  - The component is now a compound component with access to lower level elements.
- [#2615](https://github.com/Workday/canvas-kit/pull/2615) Impacts only internal Canvas Kit code. `Icon` component has been removed and no longer used.
- [#2697](https://github.com/Workday/canvas-kit/pull/2697) Adds `box-sizing: border-box` to all stencils. If your stencil did not add this style already, it may change the way `width` works for the component. Our intent is to make all elements use border box layouts to make width calculations more predictable. This change may change the way your component works if you use the `width` style property.

### <a href="https://camo.githubusercontent.com/1551452433f17e7cb88cbb052252a70d73e7078ce660fdf88d5285443fc0ac6a/68747470733a2f2f696d672e736869656c64732e696f2f62616467652f72656c656173655f63617465676f72792d436f6d706f6e656e74732d626c7565" rel="nofollow"><img src="https://camo.githubusercontent.com/1551452433f17e7cb88cbb052252a70d73e7078ce660fdf88d5285443fc0ac6a/68747470733a2f2f696d672e736869656c64732e696f2f62616467652f72656c656173655f63617465676f72792d436f6d706f6e656e74732d626c7565" alt="category" style="max-width: 100%;"></a>

- chore: Refactor StatusIndicator component ([#2620](https://github.com/Workday/canvas-kit/pull/2620)) ([@harshanarisetty](https://github.com/harshanarisetty))
  `StatusIndicator` now uses [Canvas Tokens](https://workday.github.io/canvas-tokens/?path=/docs/docs-getting-started--docs) and our [new styling utilities](https://workday.github.io/canvas-kit/?path=/docs/styling-basics--create-modifiers#createstyles-api).
  The component now supports the `cs` prop, but otherwise the API has not changed. It should behave
  identically as it did in previous versions.

### <a target="_blank" rel="noopener noreferrer nofollow" href="https://camo.githubusercontent.com/1551452433f17e7cb88cbb052252a70d73e7078ce660fdf88d5285443fc0ac6a/68747470733a2f2f696d672e736869656c64732e696f2f62616467652f72656c656173655f63617465676f72792d436f6d706f6e656e74732d626c7565"><img src="https://camo.githubusercontent.com/1551452433f17e7cb88cbb052252a70d73e7078ce660fdf88d5285443fc0ac6a/68747470733a2f2f696d672e736869656c64732e696f2f62616467652f72656c656173655f63617465676f72792d436f6d706f6e656e74732d626c7565" alt="category" data-canonical-src="https://img.shields.io/badge/release_category-Components-blue" style="max-width: 100%;"></a>

- feat(loading-dots): Use static styling utilities ([#2540](https://github.com/Workday/canvas-kit/pull/2540)) ([@harshanarisetty](https://github.com/harshanarisetty))

### Components

- chore: Update CountBadge styles ([#2442](https://github.com/Workday/canvas-kit/pull/2442)) ([@alanbsmith](https://github.com/alanbsmith), manuel.carrera)
- feat: Update FormField Preview API to support different inputs ([#2472](https://github.com/Workday/canvas-kit/pull/2472)) ([@mannycarrera4](https://github.com/mannycarrera4), manuel.carrera, [@RayRedGoose](https://github.com/RayRedGoose))
  - `TextInput` from Preview has been deprecated. Please use `FormField` from Preview.
  - `TextArea` from Preview has been deprecated. Please use `FormField` from Preview.
  - `FormField` from Main has been deprecated. Please use `FormField` from Preview.
  - `orientation` prop defaults to `vertical` and is no longer required.
  - `FormField.Input` can be used by any `input`
  - `FormField` does **not** support the `useFieldSet` prop that the `FormField` in [Main](#main)
    does. In order to achieve the same behavior, set the `as` prop on the `FormField` element to
    `fieldset` and the `as` prop of `FormField.Label` to `legend`
- feat: Text style refactoring ([#2455](https://github.com/Workday/canvas-kit/pull/2455)) ([@RayRedGoose](https://github.com/RayRedGoose), [@mannycarrera4](https://github.com/mannycarrera4), manuel.carrera)
  Text related components have been refactored to support the new `cs` prop and v10 styling utilities. Type level components,`Title`, `Heading`, `BodyText` and `Subtext`, as well as `Text` and `LabelText` updated to use the new system level tokens via CSS variables from the CanvasProvider. `LabelText` has been deprecated.
- chore: Refactor Card Styles ([#2471](https://github.com/Workday/canvas-kit/pull/2471)) ([@alanbsmith](https://github.com/alanbsmith), [@RayRedGoose](https://github.com/RayRedGoose))
- feat: Component Style Updates from Audit ([#2485](https://github.com/Workday/canvas-kit/pull/2485)) ([@josh-bagwell](https://github.com/josh-bagwell), [@mannycarrera4](https://github.com/mannycarrera4))
  Style updates will have minor visual changes.
- chore: Bump canvas-kit-styling version ([@alanbsmith](https://github.com/alanbsmith))
- chore: Bump canvas kit styling ([@](https://github.com/))
- fix: Update testing to use preview formfield ([@](https://github.com/))
- test: Add inverse variant visual tests ([#2544](https://github.com/Workday/canvas-kit/pull/2544)) ([@RayRedGoose](https://github.com/RayRedGoose))
- chore: Refactor FormField in Preview to use new styling utilities and tokens ([#2541](https://github.com/Workday/canvas-kit/pull/2541)) ([@mannycarrera4](https://github.com/mannycarrera4), manuel.carrera)
  Update FormField in Preview to use our new styling utilities and tokens.
- chore: Radio Styles Refactor ([#2546](https://github.com/Workday/canvas-kit/pull/2546)) ([@josh-bagwell](https://github.com/josh-bagwell))
  `Radio` and `RadioGroup` now use Canvas Tokens and our new styling utilities. The component now supports the `cs` prop, but otherwise the API has not changed. It should behave identically as it did in previous versions however, there may be some slight visual changes.
- chore: Refactor Checkbox styles ([#2542](https://github.com/Workday/canvas-kit/pull/2542)) ([@RayRedGoose](https://github.com/RayRedGoose), [@mannycarrera4](https://github.com/mannycarrera4), [@alanbsmith](https://github.com/alanbsmith))
  `Checkbox` now uses Canvas Tokens and our new styling utilities. The component now supports the `cs` prop, but otherwise the API has not changed. It should behave identically as it did in previous versions.
- chore: Table(Preview) Styles Refactor ([#2567](https://github.com/Workday/canvas-kit/pull/2567)) ([@josh-bagwell](https://github.com/josh-bagwell))
  Table now uses Canvas Tokens and our new styling utilities. The component now supports the cs prop, but otherwise the API has not changed. It should behave identically as it did in previous versions however, there may be some slight visual changes.
- fix: Fix build script on css packages ([@NicholasBoll](https://github.com/NicholasBoll))
- chore: Switch Styles Refactor ([#2583](https://github.com/Workday/canvas-kit/pull/2583)) ([@josh-bagwell](https://github.com/josh-bagwell))
  Switch now uses Canvas Tokens and our new styling utilities. The component now supports the cs prop, but otherwise the API has not changed. It should behave identically as it did in previous versions however, there may be some slight visual changes.
- chore: Updated Radio(Preview) & Table(Preview) with createStencil ([#2585](https://github.com/Workday/canvas-kit/pull/2585)) ([@josh-bagwell](https://github.com/josh-bagwell))
- chore: Table Promotion from preview ([#2600](https://github.com/Workday/canvas-kit/pull/2600)) ([@josh-bagwell](https://github.com/josh-bagwell))
  We've promoted the compound `Table` component from Preview to Main. This compound component API allows for more flexibility and access to lower level elements.
- feat: Add support for stencil extension ([#2612](https://github.com/Workday/canvas-kit/pull/2612)) ([@NicholasBoll](https://github.com/NicholasBoll))
- chore: Refactor Select and Combobox to use new styling utilities and tokens ([#2570](https://github.com/Workday/canvas-kit/pull/2570)) ([@mannycarrera4](https://github.com/mannycarrera4), manuel.carrera, [@josh-bagwell](https://github.com/josh-bagwell), [@RayRedGoose](https://github.com/RayRedGoose))
- chore: Refactor icon components ([#2615](https://github.com/Workday/canvas-kit/pull/2615)) ([@RayRedGoose](https://github.com/RayRedGoose), [@alanbsmith](https://github.com/alanbsmith), [@NicholasBoll](https://github.com/NicholasBoll), [@mannycarrera4](https://github.com/mannycarrera4), manuel.carrera)
  Icon components, `Svg`, `SystemIcon`, `AccentIcon`, `AppletIcon`, `Graphic` now uses Canvas Tokens 
  and new styling utilities. Components now supports the `cs` prop instead `styles`, but otherwise the API has not changed. It should behave similar as it did in previous versions.
- chore: Update Text to use system tokens ([#2659](https://github.com/Workday/canvas-kit/pull/2659)) ([@mannycarrera4](https://github.com/mannycarrera4), manuel.carrera, [@RayRedGoose](https://github.com/RayRedGoose))
  Update our Text components to use our system tokens.
- fix: Make variable names safe for Emotion ([#2687](https://github.com/Workday/canvas-kit/pull/2687)) ([@NicholasBoll](https://github.com/NicholasBoll))
- chore: Update Card color tokens ([#2682](https://github.com/Workday/canvas-kit/pull/2682)) ([@alanbsmith](https://github.com/alanbsmith))
- chore: Update FormField and Select to use system colors ([#2685](https://github.com/Workday/canvas-kit/pull/2685)) ([@RayRedGoose](https://github.com/RayRedGoose))
- chore: Update checkbox to use system color tokens ([#2683](https://github.com/Workday/canvas-kit/pull/2683)) ([@RayRedGoose](https://github.com/RayRedGoose))
- feat: Add box-sizing:border-box automatically to all stencils ([#2697](https://github.com/Workday/canvas-kit/pull/2697)) ([@NicholasBoll](https://github.com/NicholasBoll))

### Documentation

- fix: Update usage of deprecated form field across examples ([#2491](https://github.com/Workday/canvas-kit/pull/2491)) ([@mannycarrera4](https://github.com/mannycarrera4), manuel.carrera, [@RayRedGoose](https://github.com/RayRedGoose))
- fix: Update upgrade guide for 11 ([#2678](https://github.com/Workday/canvas-kit/pull/2678)) ([@mannycarrera4](https://github.com/mannycarrera4), manuel.carrera)
- ci: Fix SymbolDoc ([#2696](https://github.com/Workday/canvas-kit/pull/2696)) ([@NicholasBoll](https://github.com/NicholasBoll))

### Infrastructure

- feat: Add initial v11 setup ([#2476](https://github.com/Workday/canvas-kit/pull/2476)) ([@RayRedGoose](https://github.com/RayRedGoose))
- ci: Fix missing dependency ([@NicholasBoll](https://github.com/NicholasBoll))
- feat: Generate CSS kits from React kits ([#2578](https://github.com/Workday/canvas-kit/pull/2578)) ([@NicholasBoll](https://github.com/NicholasBoll))
- feat: Add per-module prefix ([#2582](https://github.com/Workday/canvas-kit/pull/2582)) ([@NicholasBoll](https://github.com/NicholasBoll))
- chore: Bump canvas-tokens-web ([#2681](https://github.com/Workday/canvas-kit/pull/2681)) ([@alanbsmith](https://github.com/alanbsmith))
- ci: Run style transform in Storybook ([#2677](https://github.com/Workday/canvas-kit/pull/2677)) ([@NicholasBoll](https://github.com/NicholasBoll))

### Styling

- fix(styling): Fix variables in stencil config ([#2624](https://github.com/Workday/canvas-kit/pull/2624)) ([@NicholasBoll](https://github.com/NicholasBoll))


## [v10.3.40](https://github.com/Workday/canvas-kit/releases/tag/v10.3.40) (2024-05-17)

### Components

- fix(radio): Spread props to input ([#2747](https://github.com/Workday/canvas-kit/pull/2747)) ([@mannycarrera4](https://github.com/mannycarrera4), manuel.carrera)
  StyledRadio was spreading props to the input and it's parent div. This change removed spreading prop to the parent div except for className.


## [v9.1.42](https://github.com/Workday/canvas-kit/releases/tag/v9.1.42) (2024-05-17)

### Components

- fix(radio): Spread props to input ([#2747](https://github.com/Workday/canvas-kit/pull/2747)) ([@mannycarrera4](https://github.com/mannycarrera4), manuel.carrera)
  StyledRadio was spreading props to the input and it's parent div. This change removed spreading prop to the parent div except for className.

### Infrastructure

- ci: Fix package.json forward-merge resolution ([@NicholasBoll](https://github.com/NicholasBoll))


## [v10.3.39](https://github.com/Workday/canvas-kit/releases/tag/v10.3.39) (2024-05-15)

### Documentation

- docs: Fix typo ([#2738](https://github.com/Workday/canvas-kit/pull/2738)) ([@aarongarciah](https://github.com/aarongarciah))

### Infrastructure

- chore: SNYK Security upgrade jscodeshift from 0.13.1 to 0.14.0 ([#2739](https://github.com/Workday/canvas-kit/pull/2739)) ([@mannycarrera4](https://github.com/mannycarrera4))


## [v10.3.38](https://github.com/Workday/canvas-kit/releases/tag/v10.3.38) (2024-05-09)

### Documentation

- docs: Fix typo in Merging Styles story name ([#2732](https://github.com/Workday/canvas-kit/pull/2732)) ([@josephnle](https://github.com/josephnle))


## [v10.3.37](https://github.com/Workday/canvas-kit/releases/tag/v10.3.37) (2024-05-03)

### Components

- fix(select): Redirect focus to visual input ([#2723](https://github.com/Workday/canvas-kit/pull/2723)) ([@NicholasBoll](https://github.com/NicholasBoll))


## [v10.3.36](https://github.com/Workday/canvas-kit/releases/tag/v10.3.36) (2024-05-03)

### Components

- fix: Style merging in compat mode ([#2719](https://github.com/Workday/canvas-kit/pull/2719)) ([@NicholasBoll](https://github.com/NicholasBoll))
  This fixes an issue where styles would merge incorrectly in compatibility mode. Compatibility mode is triggered when our component is augmented by a style prop, wrapped with `styled`, passed a `css` prop, or passed a `cs` prop with object styles. This fix ensures that `modifiers` via `createModifiers` or `createStencil` merge styles the same way in both static and compat modes. See the linked issue for more details.


## [v10.3.35](https://github.com/Workday/canvas-kit/releases/tag/v10.3.35) (2024-05-01)

### Components

- fix: CanvasProvider should use JS tokens instead of hard-coded strings ([#2710](https://github.com/Workday/canvas-kit/pull/2710)) ([@NicholasBoll](https://github.com/NicholasBoll))


## [v10.3.34](https://github.com/Workday/canvas-kit/releases/tag/v10.3.34) (2024-05-01)

### Components

- fix: Remove unused state parameter from getFirst in useCursorListModel ([#2713](https://github.com/Workday/canvas-kit/pull/2713)) ([@gbernert](https://github.com/gbernert), [@NicholasBoll](https://github.com/NicholasBoll), [@RayRedGoose](https://github.com/RayRedGoose))


## [v10.3.33](https://github.com/Workday/canvas-kit/releases/tag/v10.3.33) (2024-04-15)

### Documentation

- docs: Improve the "accessible" example of loading dots ([#2673](https://github.com/Workday/canvas-kit/pull/2673)) ([@williamjstanton](https://github.com/williamjstanton), [@RayRedGoose](https://github.com/RayRedGoose), [@NicholasBoll](https://github.com/NicholasBoll))
  Accessible `LoadingDots` example has been updated, by changing background to a darker color that allows `soap400` to meet the minimum 3:1 contrast ratio and adding better screen reader support with the `AriaLiveRegion` component.


## [v10.3.32](https://github.com/Workday/canvas-kit/releases/tag/v10.3.32) (2024-04-12)

### Documentation

- docs: Add new examples of new AriaLiveRegion component ([#2672](https://github.com/Workday/canvas-kit/pull/2672)) ([@williamjstanton](https://github.com/williamjstanton), [@RayRedGoose](https://github.com/RayRedGoose))


## [v10.3.31](https://github.com/Workday/canvas-kit/releases/tag/v10.3.31) (2024-04-11)

### Documentation

- docs: Clarify and correct Select docs ([#2684](https://github.com/Workday/canvas-kit/pull/2684)) ([@alanbsmith](https://github.com/alanbsmith))


## [v10.3.30](https://github.com/Workday/canvas-kit/releases/tag/v10.3.30) (2024-04-11)

### Infrastructure

- chore: Pin Storybook CLI to v6 for extract docs script ([#2657](https://github.com/Workday/canvas-kit/pull/2657)) ([@alanbsmith](https://github.com/alanbsmith))
- ci: Add @storybook/cli as a dev dependency ([#2691](https://github.com/Workday/canvas-kit/pull/2691)) ([@NicholasBoll](https://github.com/NicholasBoll))
- ci: Fix package.json forward-merge resolution ([@NicholasBoll](https://github.com/NicholasBoll))


## [v10.3.29](https://github.com/Workday/canvas-kit/releases/tag/v10.3.29) (2024-04-11)




## [v10.3.28](https://github.com/Workday/canvas-kit/releases/tag/v10.3.28) (2024-04-11)




## [v9.1.41](https://github.com/Workday/canvas-kit/releases/tag/v9.1.41) (2024-04-10)

### Infrastructure

- chore: Pin Storybook CLI to v6 for extract docs script ([#2657](https://github.com/Workday/canvas-kit/pull/2657)) ([@alanbsmith](https://github.com/alanbsmith))
- ci: Add @storybook/cli as a dev dependency ([#2691](https://github.com/Workday/canvas-kit/pull/2691)) ([@NicholasBoll](https://github.com/NicholasBoll))
## [v10.3.27](https://github.com/Workday/canvas-kit/releases/tag/v10.3.27) (2024-04-09)

### Components

- fix: Pass value to visual input in select ([#2676](https://github.com/Workday/canvas-kit/pull/2676)) ([@mannycarrera4](https://github.com/mannycarrera4), manuel.carrera, [@NicholasBoll](https://github.com/NicholasBoll))


## [v10.3.26](https://github.com/Workday/canvas-kit/releases/tag/v10.3.26) (2024-04-02)

### Actions

- chore: Automate reviewer lottery for yarn lock changes ([#2667](https://github.com/Workday/canvas-kit/pull/2667)) ([@mannycarrera4](https://github.com/mannycarrera4), manuel.carrera)


## [v10.3.25](https://github.com/Workday/canvas-kit/releases/tag/v10.3.25) (2024-03-28)

### Actions

- fix: Update scorecard.yml ([#2664](https://github.com/Workday/canvas-kit/pull/2664)) ([@mannycarrera4](https://github.com/mannycarrera4))


## [v10.3.24](https://github.com/Workday/canvas-kit/releases/tag/v10.3.24) (2024-03-22)

### Infrastructure

- fix: Fix issue with dynamic keys in stencils for style parser ([#2661](https://github.com/Workday/canvas-kit/pull/2661)) ([@RayRedGoose](https://github.com/RayRedGoose))


## [v10.3.23](https://github.com/Workday/canvas-kit/releases/tag/v10.3.23) (2024-03-22)

### Components

- fix: Revert overflow calculation until we find a better solution ([#2651](https://github.com/Workday/canvas-kit/pull/2651)) ([@mannycarrera4](https://github.com/mannycarrera4), manuel.carrera)
  Reverting the sub pixel calculation on the overflow logic until we find a better solution.

### Dependencies

- chore: Addressing dependency issues ([#2639](https://github.com/Workday/canvas-kit/pull/2639)) ([@josh-bagwell](https://github.com/josh-bagwell))
- fix: Fixed yarnrc ([#2640](https://github.com/Workday/canvas-kit/pull/2640)) ([@josh-bagwell](https://github.com/josh-bagwell))

### Tests

- test: Remove dot only from tests  ([#2644](https://github.com/Workday/canvas-kit/pull/2644)) ([@mannycarrera4](https://github.com/mannycarrera4), manuel.carrera)


## [v9.1.40](https://github.com/Workday/canvas-kit/releases/tag/v9.1.40) (2024-03-22)

### Components

- fix: Revert overflow calculation until we find a better solution ([#2651](https://github.com/Workday/canvas-kit/pull/2651)) ([@mannycarrera4](https://github.com/mannycarrera4), manuel.carrera)
  Reverting the sub pixel calculation on the overflow logic until we find a better solution.
## [v10.3.22](https://github.com/Workday/canvas-kit/releases/tag/v10.3.22) (2024-03-11)

### Infrastructure

- chore: Create scorecard.yml ([#2632](https://github.com/Workday/canvas-kit/pull/2632)) ([@mannycarrera4](https://github.com/mannycarrera4))
- chore: Addressing vulnerabilities and critical issues ([#2634](https://github.com/Workday/canvas-kit/pull/2634)) ([@josh-bagwell](https://github.com/josh-bagwell))

### Styling

- fix(stencil): TypeScript support for variable/modifier with same key ([#2635](https://github.com/Workday/canvas-kit/pull/2635)) ([@NicholasBoll](https://github.com/NicholasBoll))


## [v10.3.21](https://github.com/Workday/canvas-kit/releases/tag/v10.3.21) (2024-03-06)

### Infrastructure

- fix: Update forward merge to track remote branch ([#2627](https://github.com/Workday/canvas-kit/pull/2627)) ([@mannycarrera4](https://github.com/mannycarrera4), manuel.carrera)
- chore: Add nonce support to styling ([#2629](https://github.com/Workday/canvas-kit/pull/2629)) ([@NicholasBoll](https://github.com/NicholasBoll))
  This change does not introduce any breaking changes, but creating a custom Emotion instance can introduce a breaking change. A custom instance should only be used if all instances of Canvas Kit on the page are above the version this change is released in and no application code is imported directly from `@emotion/css`. This change updates all internal Canvas Kit styling to use the Emotion instance created in `@workday/canvas-kit-styling`. If no custom instance is created, the one created by `@emotion/css` will be used. If the default instance is used, there should be no breaking changes, but everyone should update their application code to use styling functions from `@workday/canvas-kit-styling` and not `@emotion/css`. SSR using `@emotion/css` is unaffected since server to client hydration only cares about the cache key ("css") and the style's hash, which should be the same even with a custom cache instance.


## [v10.3.20](https://github.com/Workday/canvas-kit/releases/tag/v10.3.20) (2024-03-04)

### Components

- fix: Move selected item when scrolling via keyboard in Select ([#2609](https://github.com/Workday/canvas-kit/pull/2609)) ([@mannycarrera4](https://github.com/mannycarrera4), manuel.carrera)


## [v10.3.19](https://github.com/Workday/canvas-kit/releases/tag/v10.3.19) (2024-03-01)

### Components

- fix(button): Fix icon colors in buttons and SegmentedControl ([#2623](https://github.com/Workday/canvas-kit/pull/2623)) ([@NicholasBoll](https://github.com/NicholasBoll))
  This change may trigger a visual regression with certain icons in buttons and `SegmentedControl` buttons. This change is intentional and fixes an accidental regression between v9 and v10. There should be no other breaking changes.


## [v10.3.18](https://github.com/Workday/canvas-kit/releases/tag/v10.3.18) (2024-02-28)

### Styling

- fix: Fix stencil types to handle vars and deeply nested styles ([#2617](https://github.com/Workday/canvas-kit/pull/2617)) ([@NicholasBoll](https://github.com/NicholasBoll))


## [v10.3.17](https://github.com/Workday/canvas-kit/releases/tag/v10.3.17) (2024-02-26)

### Components

- fix: Wrap css variables passed into stencil and vars ([#2614](https://github.com/Workday/canvas-kit/pull/2614)) ([@RayRedGoose](https://github.com/RayRedGoose))


## [v10.3.16](https://github.com/Workday/canvas-kit/releases/tag/v10.3.16) (2024-02-20)

### Components

- fix(segmented-control): Fix size styling ([#2606](https://github.com/Workday/canvas-kit/pull/2606)) ([@NicholasBoll](https://github.com/NicholasBoll))


## [v10.3.15](https://github.com/Workday/canvas-kit/releases/tag/v10.3.15) (2024-02-17)

### Infrastructure

- fix: Add CSS fallback to custom transforms ([#2604](https://github.com/Workday/canvas-kit/pull/2604)) ([@NicholasBoll](https://github.com/NicholasBoll))


## [v10.3.14](https://github.com/Workday/canvas-kit/releases/tag/v10.3.14) (2024-02-15)

### Infrastructure

- ci: Fix package.json fix syntax error ([#2573](https://github.com/Workday/canvas-kit/pull/2573)) ([@NicholasBoll](https://github.com/NicholasBoll))
- ci: Fix resolve-package-json merge file ([#2575](https://github.com/Workday/canvas-kit/pull/2575)) ([@NicholasBoll](https://github.com/NicholasBoll))
- fix: Forward numeric style prop transform handling to Emotion ([#2588](https://github.com/Workday/canvas-kit/pull/2588)) ([@NicholasBoll](https://github.com/NicholasBoll))


## [v10.3.13](https://github.com/Workday/canvas-kit/releases/tag/v10.3.13) (2024-02-12)

### Components

- fix: Fix keyframes transform for commonjs modules ([#2572](https://github.com/Workday/canvas-kit/pull/2572)) ([@NicholasBoll](https://github.com/NicholasBoll))

### Infrastructure

- ci: Fix forward-merge version conflicts ([#2568](https://github.com/Workday/canvas-kit/pull/2568)) ([@NicholasBoll](https://github.com/NicholasBoll))
- ci: Fix resolve-package-json merge file ([#2575](https://github.com/Workday/canvas-kit/pull/2575)) ([@NicholasBoll](https://github.com/NicholasBoll))


## [v10.3.12](https://github.com/Workday/canvas-kit/releases/tag/v10.3.12) (2024-02-12)

### Components

- fix: Add CSS var fallbacks on Preview ([#2571](https://github.com/Workday/canvas-kit/pull/2571)) ([@NicholasBoll](https://github.com/NicholasBoll))


## [v10.3.11](https://github.com/Workday/canvas-kit/releases/tag/v10.3.11) (2024-02-12)

### Documentation

- docs: Fix Table example ([#2564](https://github.com/Workday/canvas-kit/pull/2564)) ([@alanbsmith](https://github.com/alanbsmith))


## [v10.3.10](https://github.com/Workday/canvas-kit/releases/tag/v10.3.10) (2024-02-08)

### Documentation

- chore: Add versions mdx ([#2553](https://github.com/Workday/canvas-kit/pull/2553)) ([@mannycarrera4](https://github.com/mannycarrera4), manuel.carrera, [@alanbsmith](https://github.com/alanbsmith))
  We've added a table of previous versions to storybook


## [v10.3.9](https://github.com/Workday/canvas-kit/releases/tag/v10.3.9) (2024-02-08)

### Components

- fix: Fix FormField required label error ([#2562](https://github.com/Workday/canvas-kit/pull/2562)) ([@alanbsmith](https://github.com/alanbsmith))


## [v9.1.39](https://github.com/Workday/canvas-kit/releases/tag/v9.1.39) (2024-02-08)

### Components

- fix: Fix FormField required label error ([#2562](https://github.com/Workday/canvas-kit/pull/2562)) ([@alanbsmith](https://github.com/alanbsmith))
## [v10.3.8](https://github.com/Workday/canvas-kit/releases/tag/v10.3.8) (2024-02-08)

### Components

- fix: Update isOverflowed logic to account for sub-pixels ([#2548](https://github.com/Workday/canvas-kit/pull/2548)) ([@nonverbal](https://github.com/nonverbal), Lauren Clavell)


## [v9.1.38](https://github.com/Workday/canvas-kit/releases/tag/v9.1.38) (2024-02-08)

### Components

- fix: Update isOverflowed logic to account for sub-pixels ([#2548](https://github.com/Workday/canvas-kit/pull/2548)) ([@nonverbal](https://github.com/nonverbal), Lauren Clavell)
## [v10.3.7](https://github.com/Workday/canvas-kit/releases/tag/v10.3.7) (2024-02-07)

### Documentation

- docs: Add interactive table examples to storybook ([#2457](https://github.com/Workday/canvas-kit/pull/2457)) ([@williamjstanton](https://github.com/williamjstanton), [@alanbsmith](https://github.com/alanbsmith))


## [v10.3.6](https://github.com/Workday/canvas-kit/releases/tag/v10.3.6) (2024-02-07)

### Components

- fix(preview): Changed table justifyContent to start ([#2557](https://github.com/Workday/canvas-kit/pull/2557)) ([@vibdev](https://github.com/vibdev))
- fix: Update `aria-activedescendant` on ComboboxInput ([#2554](https://github.com/Workday/canvas-kit/pull/2554)) ([@josh-bagwell](https://github.com/josh-bagwell))

### Infrastructure

- ci: Fix forward merging with CSS packages deleted ([@NicholasBoll](https://github.com/NicholasBoll))


## [v9.1.37](https://github.com/Workday/canvas-kit/releases/tag/v9.1.37) (2024-02-07)

### Components

- fix: Update `aria-activedescendant` on ComboboxInput ([#2554](https://github.com/Workday/canvas-kit/pull/2554)) ([@josh-bagwell](https://github.com/josh-bagwell))


## [v9.1.36](https://github.com/Workday/canvas-kit/releases/tag/v9.1.36) (2024-02-07)

### Components

- fix(preview): Changed table justifyContent to start ([#2557](https://github.com/Workday/canvas-kit/pull/2557)) ([@vibdev](https://github.com/vibdev))
## [v10.3.5](https://github.com/Workday/canvas-kit/releases/tag/v10.3.5) (2024-02-07)

### Components

- fix: Allow fetching of dynamic items on select ([#2535](https://github.com/Workday/canvas-kit/pull/2535)) ([@mannycarrera4](https://github.com/mannycarrera4), manuel.carrera, [@alanbsmith](https://github.com/alanbsmith), [@josh-bagwell](https://github.com/josh-bagwell))
  - Allow select to render while fetching items from a server
  - Add initial selected item example with complex object
  - Add placeholder example with select
  - Select will now show your placeholder on initial load.
  - When using select with complex items, `onChange` will return the `id` of the item, not the text.
  - `data-id` is no longer required when your object has an `id` property.


## [v10.3.4](https://github.com/Workday/canvas-kit/releases/tag/v10.3.4) (2024-02-07)

### Documentation

- docs: Update common docs ([#2552](https://github.com/Workday/canvas-kit/pull/2552)) ([@alanbsmith](https://github.com/alanbsmith))
  Optional release note message. Changelog and release summaries will contain a pull request title. This section will add additional notes under that title. This section is not a summary, but something extra to point out in release notes. An example might be calling out breaking changes in a labs component or minor visual changes that need visual regression updates. Remove this section if no additional release notes are required.


## [v10.3.3](https://github.com/Workday/canvas-kit/releases/tag/v10.3.3) (2024-02-07)

### Components

- fix: Only run focusRing transform inside static styles ([#2549](https://github.com/Workday/canvas-kit/pull/2549)) ([@NicholasBoll](https://github.com/NicholasBoll))


## [v10.3.2](https://github.com/Workday/canvas-kit/releases/tag/v10.3.2) (2024-02-05)

### Documentation

- fix: SidePanel Examples aria-labelledby Update ([#2538](https://github.com/Workday/canvas-kit/pull/2538)) ([@williamjstanton](https://github.com/williamjstanton), [@josh-bagwell](https://github.com/josh-bagwell))
  Updates the Basic example, Alternate example, and Right-to-left example to display a hidden <span/> element when in the collapsed state.


## [v10.3.1](https://github.com/Workday/canvas-kit/releases/tag/v10.3.1) (2024-01-25)

### Components

- fix: Prevent popup from closing when combobox item is clicked ([#2524](https://github.com/Workday/canvas-kit/pull/2524)) ([@mannycarrera4](https://github.com/mannycarrera4), manuel.carrera)
  Prevents popup or dialog from closing when a combobox menu item is selected.


## [v9.1.35](https://github.com/Workday/canvas-kit/releases/tag/v9.1.35) (2024-01-23)
## [v9.1.35](https://github.com/Workday/canvas-kit/releases/tag/v9.1.35) (2024-01-23)

### Components

- fix: Prevent popup from closing when combobox item is clicked ([#2524](https://github.com/Workday/canvas-kit/pull/2524)) ([@mannycarrera4](https://github.com/mannycarrera4), manuel.carrera)
  Prevents popup or dialog from closing when a combobox menu item is selected.
## [v10.3.0](https://github.com/Workday/canvas-kit/releases/tag/v10.3.0) (2024-01-18)




## [v10.2.5](https://github.com/Workday/canvas-kit/releases/tag/v10.2.5) (2024-01-09)

### Infrastructure

- fix: Fix stencil types to accept a value as CSS variables ([#2509](https://github.com/Workday/canvas-kit/pull/2509)) ([@RayRedGoose](https://github.com/RayRedGoose))


## [v10.2.4](https://github.com/Workday/canvas-kit/releases/tag/v10.2.4) (2024-01-08)

### Infrastructure

- fix: Fix TS error for boolean modifiers in compound stencils styles ([#2507](https://github.com/Workday/canvas-kit/pull/2507)) ([@RayRedGoose](https://github.com/RayRedGoose))


## [v10.2.3](https://github.com/Workday/canvas-kit/releases/tag/v10.2.3) (2024-01-05)

### Infrastructure

- ci: Update reviewer-lottery.yml ([#2503](https://github.com/Workday/canvas-kit/pull/2503)) ([@mannycarrera4](https://github.com/mannycarrera4))
- chore: Remove ESLint warning for @emotion/css ([#2505](https://github.com/Workday/canvas-kit/pull/2505)) ([@alanbsmith](https://github.com/alanbsmith))


## [v10.2.2](https://github.com/Workday/canvas-kit/releases/tag/v10.2.2) (2024-01-05)

### Documentation

- fix: Move styling to its own section ([#2498](https://github.com/Workday/canvas-kit/pull/2498)) ([@mannycarrera4](https://github.com/mannycarrera4), manuel.carrera)


## [v10.2.1](https://github.com/Workday/canvas-kit/releases/tag/v10.2.1) (2023-12-21)

### Components

- fix: Default createStyles vars to empty object ([#2488](https://github.com/Workday/canvas-kit/pull/2488)) ([@NicholasBoll](https://github.com/NicholasBoll))


## [v10.2.0](https://github.com/Workday/canvas-kit/releases/tag/v10.2.0) (2023-12-19)




## [v10.1.4](https://github.com/Workday/canvas-kit/releases/tag/v10.1.4) (2023-12-19)

### Components

- fix: Forward branding CSS variables through portals ([#2482](https://github.com/Workday/canvas-kit/pull/2482)) ([@NicholasBoll](https://github.com/NicholasBoll))


## [v10.1.3](https://github.com/Workday/canvas-kit/releases/tag/v10.1.3) (2023-12-19)

### Components

- fix: Fixed getFirstFocusableElement to recognize RadioGroup ([#2470](https://github.com/Workday/canvas-kit/pull/2470)) ([@thunguyen19](https://github.com/thunguyen19))


## [v9.1.34](https://github.com/Workday/canvas-kit/releases/tag/v9.1.34) (2023-12-18)

### Components

- fix: Fixed getFirstFocusableElement to recognize RadioGroup ([#2470](https://github.com/Workday/canvas-kit/pull/2470)) ([@thunguyen19](https://github.com/thunguyen19))
## [v10.1.2](https://github.com/Workday/canvas-kit/releases/tag/v10.1.2) (2023-12-13)

### Infrastructure

- fix: Make the style transform Emotion safe ([#2468](https://github.com/Workday/canvas-kit/pull/2468)) ([@NicholasBoll](https://github.com/NicholasBoll))


## [v10.1.1](https://github.com/Workday/canvas-kit/releases/tag/v10.1.1) (2023-12-13)

### Components

- fix(Pill): Remove Console Logs ([#2467](https://github.com/Workday/canvas-kit/pull/2467)) ([@jennyy13](https://github.com/jennyy13), jennifer.murray)


## [v10.1.0](https://github.com/Workday/canvas-kit/releases/tag/v10.1.0) (2023-12-13)




## [v10.0.29](https://github.com/Workday/canvas-kit/releases/tag/v10.0.29) (2023-12-12)

### Components

- fix: Extend CSSObject types to support CSS variables ([#2462](https://github.com/Workday/canvas-kit/pull/2462)) ([@alanbsmith](https://github.com/alanbsmith))


## [v10.0.28](https://github.com/Workday/canvas-kit/releases/tag/v10.0.28) (2023-12-12)

### Components

- fix: OverflowTab does not render when no tab is selected ([#2448](https://github.com/Workday/canvas-kit/pull/2448)) ([@thunguyen19](https://github.com/thunguyen19))


## [v9.1.33](https://github.com/Workday/canvas-kit/releases/tag/v9.1.33) (2023-12-11)

### Components

- fix: OverflowTab does not render when no tab is selected ([#2448](https://github.com/Workday/canvas-kit/pull/2448)) ([@thunguyen19](https://github.com/thunguyen19))
## [v10.0.27](https://github.com/Workday/canvas-kit/releases/tag/v10.0.27) (2023-12-11)

### Documentation

- docs(_examples): Add example for basic search form ([#2454](https://github.com/Workday/canvas-kit/pull/2454)) ([@vibdev](https://github.com/vibdev))


## [v10.0.26](https://github.com/Workday/canvas-kit/releases/tag/v10.0.26) (2023-12-08)

### Components

- fix: Remove console.log ([#2451](https://github.com/Workday/canvas-kit/pull/2451)) ([@michaelhabibi](https://github.com/michaelhabibi))


## [v10.0.25](https://github.com/Workday/canvas-kit/releases/tag/v10.0.25) (2023-12-07)

### Components

- fix: Fix forwarding of the style attribute ([#2453](https://github.com/Workday/canvas-kit/pull/2453)) ([@NicholasBoll](https://github.com/NicholasBoll))


## [v10.0.24](https://github.com/Workday/canvas-kit/releases/tag/v10.0.24) (2023-12-07)

### Components

- fix: Fix accessibility tooltip bug ([#2446](https://github.com/Workday/canvas-kit/pull/2446)) ([@RayRedGoose](https://github.com/RayRedGoose))


## [v10.0.23](https://github.com/Workday/canvas-kit/releases/tag/v10.0.23) (2023-12-06)

### Components

- fix: Add button vars to pills to overwrite styles ([#2432](https://github.com/Workday/canvas-kit/pull/2432)) ([@mannycarrera4](https://github.com/mannycarrera4), manuel.carrera)


## [v9.1.32](https://github.com/Workday/canvas-kit/releases/tag/v9.1.32) (2023-12-05)

### Components

- fix: Fix accessibility tooltip bug ([#2446](https://github.com/Workday/canvas-kit/pull/2446)) ([@RayRedGoose](https://github.com/RayRedGoose))
## [v10.0.22](https://github.com/Workday/canvas-kit/releases/tag/v10.0.22) (2023-12-04)

### Components

- fix: FormField fix alignment for required asterisk ([#2404](https://github.com/Workday/canvas-kit/pull/2404)) ([@thunguyen19](https://github.com/thunguyen19), manuel.carrera)
  We've wrapped the contents of the `label` element including the asterisk in a `span`. The asterisk now is at the end of the `label`.


## [v9.1.31](https://github.com/Workday/canvas-kit/releases/tag/v9.1.31) (2023-12-04)

### Components

- fix: FormField fix alignment for required asterisk ([#2404](https://github.com/Workday/canvas-kit/pull/2404)) ([@thunguyen19](https://github.com/thunguyen19), manuel.carrera)
  We've wrapped the contents of the `label` element including the asterisk in a `span`. The asterisk now is at the end of the `label`.
## [v10.0.21](https://github.com/Workday/canvas-kit/releases/tag/v10.0.21) (2023-12-01)

### Components

- fix: Fix runtime style merging in handleCsProps ([#2439](https://github.com/Workday/canvas-kit/pull/2439)) ([@NicholasBoll](https://github.com/NicholasBoll))


## [v10.0.20](https://github.com/Workday/canvas-kit/releases/tag/v10.0.20) (2023-12-01)

### Components

- fix(preview): Fix multiline asterisk on preview form field ([#2436](https://github.com/Workday/canvas-kit/pull/2436)) ([@vibdev](https://github.com/vibdev))
  We removed a wrapping flex element so elemProps is now spread directly on the `<label>` element and the asterisk is at the end of the label.


## [v10.0.19](https://github.com/Workday/canvas-kit/releases/tag/v10.0.19) (2023-11-30)

### Components

- fix: Fixes popperOptions rerendering bug ([#2437](https://github.com/Workday/canvas-kit/pull/2437)) ([@alanbsmith](https://github.com/alanbsmith))


## [v10.0.18](https://github.com/Workday/canvas-kit/releases/tag/v10.0.18) (2023-11-28)

### Components

- fix: Check for undefined error in radio group ([#2427](https://github.com/Workday/canvas-kit/pull/2427)) ([@mannycarrera4](https://github.com/mannycarrera4), manuel.carrera)
- fix: Quiet InputProvider logs for SSR ([#2431](https://github.com/Workday/canvas-kit/pull/2431)) ([@anicholls](https://github.com/anicholls))


## [v9.1.30](https://github.com/Workday/canvas-kit/releases/tag/v9.1.30) (2023-11-28)

### Components

- fix: Quiet InputProvider logs for SSR ([#2431](https://github.com/Workday/canvas-kit/pull/2431)) ([@anicholls](https://github.com/anicholls))


## [v10.0.17](https://github.com/Workday/canvas-kit/releases/tag/v10.0.17) (2023-11-28)

### Components

- fix: Table in preview export fix ([#2419](https://github.com/Workday/canvas-kit/pull/2419)) ([@josh-bagwell](https://github.com/josh-bagwell))


## [v9.1.29](https://github.com/Workday/canvas-kit/releases/tag/v9.1.29) (2023-11-21)

### Components

- fix: Check for undefined error in radio group ([#2427](https://github.com/Workday/canvas-kit/pull/2427)) ([@mannycarrera4](https://github.com/mannycarrera4), manuel.carrera)
## [v10.0.16](https://github.com/Workday/canvas-kit/releases/tag/v10.0.16) (2023-11-21)

### Documentation

- docs: Update README to include latest upgrade guide links ([#2420](https://github.com/Workday/canvas-kit/pull/2420)) ([@vibdev](https://github.com/vibdev))


## [v10.0.15](https://github.com/Workday/canvas-kit/releases/tag/v10.0.15) (2023-11-21)

### Components

- fix(select): Set initial selected id to the text value ([#2421](https://github.com/Workday/canvas-kit/pull/2421)) ([@mannycarrera4](https://github.com/mannycarrera4), manuel.carrera)


## [v9.1.28](https://github.com/Workday/canvas-kit/releases/tag/v9.1.28) (2023-11-20)

### Components

- fix: Table in preview export fix ([#2419](https://github.com/Workday/canvas-kit/pull/2419)) ([@josh-bagwell](https://github.com/josh-bagwell))
## [v10.0.14](https://github.com/Workday/canvas-kit/releases/tag/v10.0.14) (2023-11-17)

### Components

- fix: Update cs prop to create a class instead of style ([#2408](https://github.com/Workday/canvas-kit/pull/2408)) ([@NicholasBoll](https://github.com/NicholasBoll))


## [v10.0.13](https://github.com/Workday/canvas-kit/releases/tag/v10.0.13) (2023-11-17)

### Components

- fix(select): Remove visual selection on Select input ([#2410](https://github.com/Workday/canvas-kit/pull/2410)) ([@vibdev](https://github.com/vibdev))


## [v10.0.12](https://github.com/Workday/canvas-kit/releases/tag/v10.0.12) (2023-11-17)

### Documentation

- docs: Modal example a11y polish ([#2360](https://github.com/Workday/canvas-kit/pull/2360)) ([@williamjstanton](https://github.com/williamjstanton), [@josh-bagwell](https://github.com/josh-bagwell))


## [v10.0.11](https://github.com/Workday/canvas-kit/releases/tag/v10.0.11) (2023-11-16)

### Components

- fix(button): Allow colors to override TertiaryButton ([#2411](https://github.com/Workday/canvas-kit/pull/2411)) ([@NicholasBoll](https://github.com/NicholasBoll))


## [v10.0.10](https://github.com/Workday/canvas-kit/releases/tag/v10.0.10) (2023-11-16)

### Test

- test: Skip autocomplete test for now ([#2407](https://github.com/Workday/canvas-kit/pull/2407)) ([@mannycarrera4](https://github.com/mannycarrera4), manuel.carrera)


## [v10.0.9](https://github.com/Workday/canvas-kit/releases/tag/v10.0.9) (2023-11-16)

### Documentation

- docs(select): Add controlled and uncontrolled Select examples ([#2406](https://github.com/Workday/canvas-kit/pull/2406)) ([@vibdev](https://github.com/vibdev))


## [v10.0.8](https://github.com/Workday/canvas-kit/releases/tag/v10.0.8) (2023-11-16)

### Documentation

- docs: Update Token docs ([#2383](https://github.com/Workday/canvas-kit/pull/2383)) ([@alanbsmith](https://github.com/alanbsmith), [@mannycarrera4](https://github.com/mannycarrera4))


## [v10.0.7](https://github.com/Workday/canvas-kit/releases/tag/v10.0.7) (2023-11-16)

### Components

- fix: Prevent modal from overlapping on mobile devices ([#2385](https://github.com/Workday/canvas-kit/pull/2385)) ([@mannycarrera4](https://github.com/mannycarrera4), manuel.carrera)


## [v9.1.27](https://github.com/Workday/canvas-kit/releases/tag/v9.1.27) (2023-11-14)

### Components

- fix: Prevent modal from overlapping on mobile devices ([#2385](https://github.com/Workday/canvas-kit/pull/2385)) ([@mannycarrera4](https://github.com/mannycarrera4), manuel.carrera)
## [v10.0.6](https://github.com/Workday/canvas-kit/releases/tag/v10.0.6) (2023-11-10)

### Components

- fix: Fix Style prop merging with cs prop ([#2379](https://github.com/Workday/canvas-kit/pull/2379)) ([@NicholasBoll](https://github.com/NicholasBoll))
  This fix adds Emotion's `CacheProvider` to the `CanvasProvider`. Any application that uses the `CacheProvider` will not see this fix within the render tree of the custom `CacheProvider`.  For this fix to be applied everywhere, consider removing any use of Emotion's `CacheProvider`.
  
  Some instances of use of `CacheProvider` were to set the `compat` mode of the cache. You can now do the following instead and not use `CacheProvider` at all:
  
  ```ts
  cache.compat = true
  ```
  
  Also note this fix will break automatic server side rendering because style merging is not creating server-side only `style` tags. Since `createStyles` isn't compatible with automatic server side rendering, the merge style fix isn't compatible either. Use Emotion's solution for server-side `@emotion/css`: https://emotion.sh/docs/ssr#when-using-emotioncss
  
  The only modification is to import `cache` from `@emotion/css` instead of creating a new cache. Their documentation doesn't work:
  
  ```patch
  - import createCache from '@emotion/cache'
  - 
  - const key = 'custom'
  - const cache = createCache({ key })
  + import {cache} from '@emotion/css';
  + const {key} = cache
  ```


## [v10.0.5](https://github.com/Workday/canvas-kit/releases/tag/v10.0.5) (2023-11-09)

### Documentation

- docs: Update README ([#2369](https://github.com/Workday/canvas-kit/pull/2369)) ([@aditya7302](https://github.com/aditya7302))


## [v10.0.4](https://github.com/Workday/canvas-kit/releases/tag/v10.0.4) (2023-11-08)

### Components

- fix(select): Fix circular import statement ([#2386](https://github.com/Workday/canvas-kit/pull/2386)) ([@mannycarrera4](https://github.com/mannycarrera4), manuel.carrera)


## [v10.0.3](https://github.com/Workday/canvas-kit/releases/tag/v10.0.3) (2023-11-03)




## [v10.0.2](https://github.com/Workday/canvas-kit/releases/tag/v10.0.2) (2023-10-31)

### Components

- fix: Pass colors prop to basebutton and button ([#2381](https://github.com/Workday/canvas-kit/pull/2381)) ([@mannycarrera4](https://github.com/mannycarrera4), manuel.carrera)


## [v10.0.1](https://github.com/Workday/canvas-kit/releases/tag/v10.0.1) (2023-10-30)

### Dependencies

- chore: Update Canvas dependencies ([#2377](https://github.com/Workday/canvas-kit/pull/2377)) ([@alanbsmith](https://github.com/alanbsmith))


## [v10.0.0](https://github.com/Workday/canvas-kit/releases/tag/v10.0.0) (2023-10-25)

### BREAKING CHANGES

- [#2229](https://github.com/Workday/canvas-kit/pull/2229) There is the possibility of breaking changes if users are changing the default browser font size from `16px` to another value. 
  
  You can convert a `px` value to a `rem` value by dividing your `px` value by `16`(if your default browser font size hasn't been updated, the value will be `16`).
  
  For example:
  
  | Equation    | rem Value |
  | ----------- | --------- |
  | `16px/16px` | `1rem`    |
  | `32px/16px` | `2rem`    |
  | `8px/16px`  | `0.5rem`  |
- [#2247](https://github.com/Workday/canvas-kit/pull/2247) To move from the Menu component in Preview to the Menu compound component in Main, please read [this discussion](https://github.com/Workday/canvas-kit/discussions/2063).
  
  Also, see [this](https://codesandbox.io/s/deprecatedmenu-and-menu-migration-gwi1ov) codesandbox that shows the differences between DeprecatedMenu and the Menu compound component.
- [#2318](https://github.com/Workday/canvas-kit/pull/2318) We have removed the useBanner hook, the only function of which was to add `aria-labelledby` and `aria-describedby` references to the text inside of the Banner. This was not required for accessibility, and browsers can compute the `name` of the Banner from the text given inside.
- [#2285](https://github.com/Workday/canvas-kit/pull/2285) - We refactored how we styled Buttons to use our `createStyles` utility function. We don't anticipate
  this as a breaking change but, there may be slight changes to visual test.
  - Icons will no longer be "filled" on toggle. This decision was made to not have the existing icon
  look different in the toggled state from default state.
  - `PrimaryButton`: On the `inverse` variant, the focus ring is now consistent with the default variant of `PrimaryButton`. This will visually change the `inverse` variant to have a larger appearance when focused. 
  - `colors` will no longer support the `focusRing` option:
    ```tsx
    import {focusRing} from '@workday/canvas-kit-react/common';
  
    // before
    <PrimaryButton
      colors={{
        // other colors
        focus: {
          // other colors
        focusRing: focusRing(/* options */)
        }
      }}
    />
  
    // after
    <PrimaryButton
      colors={{
        // other colors
        focus: {
          // other colors
        }
      }}
      css={{
        ':focus-visible': focusRing(/* options */)
      }}
    />;
    ```
- [#2309](https://github.com/Workday/canvas-kit/pull/2309) - We've converted `Select` in Main into a compound component. This component matches our pattern of providing access to lower-level elements and allows for more flexibility. 
  - The spacing between menu and its target element will increase from 0px to 4px
  - We've also [deprecated](https://canvas.workday.com/getting-started/canvas-glossary#deprecation) the `Select` in Preview. You may still consume this component but suggest migrating over to the one in Main.
- [#2368](https://github.com/Workday/canvas-kit/pull/2368) The CSS kit is being removed in v10 and will come back later as derived from our React packages.

### Codemods

- feat: Set initial v10 codemod ([#2239](https://github.com/Workday/canvas-kit/pull/2239)) ([@RayRedGoose](https://github.com/RayRedGoose))

### Components

- feat: Update space and depth tokens to rem ([#2229](https://github.com/Workday/canvas-kit/pull/2229)) ([@josh-bagwell](https://github.com/josh-bagwell), [@alanbsmith](https://github.com/alanbsmith), [@bstanton678](https://github.com/bstanton678), [@mannycarrera4](https://github.com/mannycarrera4))
  Updated `depth` and `space` token values to use `rem` instead of `px`.
- feat: Remove Menu Preview ([#2247](https://github.com/Workday/canvas-kit/pull/2247)) ([@josh-bagwell](https://github.com/josh-bagwell))
  This will not involve a codemod since the API has too many differences between the component being removed in Preview and the component in Main.
- fix: Changing ARIA role to switch ([#2292](https://github.com/Workday/canvas-kit/pull/2292)) ([@williamjstanton](https://github.com/williamjstanton), [@alanbsmith](https://github.com/alanbsmith))
- refactor: Removing aria attributes from Banner component ([#2318](https://github.com/Workday/canvas-kit/pull/2318)) ([@williamjstanton](https://github.com/williamjstanton), [@mannycarrera4](https://github.com/mannycarrera4), manuel.carrera)
- fix: Revert removal of Menu in Preview ([#2335](https://github.com/Workday/canvas-kit/pull/2335)) ([@mannycarrera4](https://github.com/mannycarrera4), manuel.carrera)
  We're going to continue supporting the Menu in Preview until we implement grouped menu items (with virtualization) for the Menu in Main.
- feat: Deprecate InputIconContainer ([#2332](https://github.com/Workday/canvas-kit/pull/2332)) ([@dgubko](https://github.com/dgubko), [@mannycarrera4](https://github.com/mannycarrera4), manuel.carrera)
  `InputIconContainer` has been deprecated, because it does not handle bidirectionally or icons at the start of an input. Please use [`InputGroup`](https://workday.github.io/canvas-kit/?path=/story/components-inputs-text-input--icons) instead.
- feat: Deprecated Table in Main ([#2344](https://github.com/Workday/canvas-kit/pull/2344)) ([@thunguyen19](https://github.com/thunguyen19), [@mannycarrera4](https://github.com/mannycarrera4))
- feat: Add CSS styling function ([#2273](https://github.com/Workday/canvas-kit/pull/2273)) ([@NicholasBoll](https://github.com/NicholasBoll))
  This change introduces an intermediate step towards static styling. The style function takes in statically analyzable style definitions with modifiers, variables, and static styles to create styling to be used in components. It can later be interpreted at build time to create CSS packages.
- chore: Refactored Button styles to use `createStyles` utility ([#2285](https://github.com/Workday/canvas-kit/pull/2285)) ([@josh-bagwell](https://github.com/josh-bagwell))
- feat: Convert Select from Main into a compound component ([#2309](https://github.com/Workday/canvas-kit/pull/2309)) ([@mannycarrera4](https://github.com/mannycarrera4), manuel.carrera, [@RayRedGoose](https://github.com/RayRedGoose), [@jamesfan](https://github.com/jamesfan))
- chore: Remove CSS packages ([#2368](https://github.com/Workday/canvas-kit/pull/2368)) ([@NicholasBoll](https://github.com/NicholasBoll))
- fix: Set a default theme in canvas provider ([#2371](https://github.com/Workday/canvas-kit/pull/2371)) ([@mannycarrera4](https://github.com/mannycarrera4), manuel.carrera)
- chore(button): Add CSS Variable fallbacks ([#2372](https://github.com/Workday/canvas-kit/pull/2372)) ([@NicholasBoll](https://github.com/NicholasBoll))

### Documentation

- chore: Adding v10 upgrade guide ([#2237](https://github.com/Workday/canvas-kit/pull/2237)) ([@jaclynjessup](https://github.com/jaclynjessup))
- docs: Fix Select examples ([#2370](https://github.com/Workday/canvas-kit/pull/2370)) ([@jamesfan](https://github.com/jamesfan))
- docs: Clean up v10 Upgrade Guide ([#2358](https://github.com/Workday/canvas-kit/pull/2358)) ([@jamesfan](https://github.com/jamesfan), manuel.carrera, [@NicholasBoll](https://github.com/NicholasBoll))

### Infrastructure

- chore: Make the styling package publish ([@NicholasBoll](https://github.com/NicholasBoll))
- fix: Fix version numbers ([#2373](https://github.com/Workday/canvas-kit/pull/2373)) ([@NicholasBoll](https://github.com/NicholasBoll))
- feat: Add static style transform ([#2374](https://github.com/Workday/canvas-kit/pull/2374)) ([@NicholasBoll](https://github.com/NicholasBoll))
- fix: Fix commonjs styling transform ([#2375](https://github.com/Workday/canvas-kit/pull/2375)) ([@NicholasBoll](https://github.com/NicholasBoll))

### Tokens

- fix: Revert spaceNumber values to pixel values and deprecate it ([#2345](https://github.com/Workday/canvas-kit/pull/2345)) ([@mannycarrera4](https://github.com/mannycarrera4), manuel.carrera, [@josh-bagwell](https://github.com/josh-bagwell))
  We've [deprecated](https://canvas.workday.com/getting-started/canvas-glossary#deprecation) `spaceNumbers` and encourage users to use our [rem](https://www.sitepoint.com/understanding-and-using-rem-units-in-css/) based `space` tokens.


## [v9.1.26](https://github.com/Workday/canvas-kit/releases/tag/v9.1.26) (2023-10-20)

### Components

- fix: Force PrimaryButton text color in all states ([#2364](https://github.com/Workday/canvas-kit/pull/2364)) ([@anicholls](https://github.com/anicholls))


## [v9.1.25](https://github.com/Workday/canvas-kit/releases/tag/v9.1.25) (2023-10-20)

### Components

- fix(collection): Set correct aria-setsize in virtualized collections ([#2362](https://github.com/Workday/canvas-kit/pull/2362)) ([@NicholasBoll](https://github.com/NicholasBoll))


## [v8.6.25](https://github.com/Workday/canvas-kit/releases/tag/v8.6.25) (2023-10-20)

### Components

- fix(collection): Set correct aria-setsize in virtualized collections ([#2362](https://github.com/Workday/canvas-kit/pull/2362)) ([@NicholasBoll](https://github.com/NicholasBoll))
## [v9.1.24](https://github.com/Workday/canvas-kit/releases/tag/v9.1.24) (2023-10-16)

### Components

- fix(tabs): Slugify Tabs.Item aria-controls attribute ([#2354](https://github.com/Workday/canvas-kit/pull/2354)) ([@biplobsd](https://github.com/biplobsd))


## [v9.1.23](https://github.com/Workday/canvas-kit/releases/tag/v9.1.23) (2023-10-11)

### Components

- fix(popup): Include document.body in useReturnFocus bound check ([#2351](https://github.com/Workday/canvas-kit/pull/2351)) ([@Ebin-Benny](https://github.com/Ebin-Benny), [@ebin-benny-wd](https://github.com/ebin-benny-wd))


## [v8.6.24](https://github.com/Workday/canvas-kit/releases/tag/v8.6.24) (2023-10-11)

### Components

- fix(popup): Include document.body in useReturnFocus bound check ([#2351](https://github.com/Workday/canvas-kit/pull/2351)) ([@Ebin-Benny](https://github.com/Ebin-Benny), [@ebin-benny-wd](https://github.com/ebin-benny-wd))
## [v9.1.22](https://github.com/Workday/canvas-kit/releases/tag/v9.1.22) (2023-10-02)

### Documentation

- fix: Add jsdoc element in backticks for Avatar ([#2350](https://github.com/Workday/canvas-kit/pull/2350)) ([@mannycarrera4](https://github.com/mannycarrera4), manuel.carrera)


## [v8.6.23](https://github.com/Workday/canvas-kit/releases/tag/v8.6.23) (2023-10-02)

### Documentation

- fix: Add jsdoc element in backticks for Avatar ([#2350](https://github.com/Workday/canvas-kit/pull/2350)) ([@mannycarrera4](https://github.com/mannycarrera4), manuel.carrera)
## [v9.1.21](https://github.com/Workday/canvas-kit/releases/tag/v9.1.21) (2023-09-26)

### Documentation

- docs: Update the docParser to prevent max call stack errors ([#2342](https://github.com/Workday/canvas-kit/pull/2342)) ([@NicholasBoll](https://github.com/NicholasBoll))
- docs: Add info to maintaining doc about deprecations ([#2339](https://github.com/Workday/canvas-kit/pull/2339)) ([@mannycarrera4](https://github.com/mannycarrera4), manuel.carrera, [@jamesfan](https://github.com/jamesfan))


## [v9.1.20](https://github.com/Workday/canvas-kit/releases/tag/v9.1.20) (2023-09-20)

### Components

- fix(Avatar): Support for Non-Square Input Image for Avatar component ([#2337](https://github.com/Workday/canvas-kit/pull/2337)) ([@thunguyen19](https://github.com/thunguyen19), [@mannycarrera4](https://github.com/mannycarrera4))


## [v8.6.22](https://github.com/Workday/canvas-kit/releases/tag/v8.6.22) (2023-09-20)

### Components

- fix(Avatar): Support for Non-Square Input Image for Avatar component ([#2337](https://github.com/Workday/canvas-kit/pull/2337)) ([@thunguyen19](https://github.com/thunguyen19), [@mannycarrera4](https://github.com/mannycarrera4))
## [v9.1.19](https://github.com/Workday/canvas-kit/releases/tag/v9.1.19) (2023-09-18)

### Documentation

- docs: Render type parameters in external SymbolDoc symbols ([#2340](https://github.com/Workday/canvas-kit/pull/2340)) ([@NicholasBoll](https://github.com/NicholasBoll))

### Infrastructure

- ci: Remove non-collaborator from reviewer lottery ([@NicholasBoll](https://github.com/NicholasBoll))


## [v8.6.21](https://github.com/Workday/canvas-kit/releases/tag/v8.6.21) (2023-09-18)

### Documentation

- docs: Render type parameters in external SymbolDoc symbols ([#2340](https://github.com/Workday/canvas-kit/pull/2340)) ([@NicholasBoll](https://github.com/NicholasBoll))
## [v9.1.18](https://github.com/Workday/canvas-kit/releases/tag/v9.1.18) (2023-09-06)

### Components

- fix(popup): Allow SVG elements in focus calculations ([#2331](https://github.com/Workday/canvas-kit/pull/2331)) ([@NicholasBoll](https://github.com/NicholasBoll))


## [v8.6.20](https://github.com/Workday/canvas-kit/releases/tag/v8.6.20) (2023-09-06)

### Components

- fix(popup): Allow SVG elements in focus calculations ([#2331](https://github.com/Workday/canvas-kit/pull/2331)) ([@NicholasBoll](https://github.com/NicholasBoll))
## [v9.1.17](https://github.com/Workday/canvas-kit/releases/tag/v9.1.17) (2023-09-06)

### Components

- fix(color-picker): Disable submit button when custom hex is invalid ([#2328](https://github.com/Workday/canvas-kit/pull/2328)) ([@kennethjang34](https://github.com/kennethjang34))


## [v9.1.16](https://github.com/Workday/canvas-kit/releases/tag/v9.1.16) (2023-08-29)

### Documentation

- fix: Accessibility enhancements to preview table examples ([#2321](https://github.com/Workday/canvas-kit/pull/2321)) ([@williamjstanton](https://github.com/williamjstanton))


## [v9.1.15](https://github.com/Workday/canvas-kit/releases/tag/v9.1.15) (2023-08-29)

### Components

- test: Add cypress tests for Pill component ([#2325](https://github.com/Workday/canvas-kit/pull/2325)) ([@dgubko](https://github.com/dgubko))


## [v9.1.14](https://github.com/Workday/canvas-kit/releases/tag/v9.1.14) (2023-08-24)

### Components

- fix(Tabs): Fix tab item icon accent styles ([#2323](https://github.com/Workday/canvas-kit/pull/2323)) ([@alanbsmith](https://github.com/alanbsmith), emma.okeeffe)


## [v8.6.19](https://github.com/Workday/canvas-kit/releases/tag/v8.6.19) (2023-08-24)

### Components

- fix(Tabs): Fix tab item icon accent styles ([#2323](https://github.com/Workday/canvas-kit/pull/2323)) ([@alanbsmith](https://github.com/alanbsmith), emma.okeeffe)
## [v9.1.13](https://github.com/Workday/canvas-kit/releases/tag/v9.1.13) (2023-08-14)

### Components

- fix: Table cell empty fix ([#2313](https://github.com/Workday/canvas-kit/pull/2313)) ([@kennethjang34](https://github.com/kennethjang34))


## [v9.1.12](https://github.com/Workday/canvas-kit/releases/tag/v9.1.12) (2023-08-11)

### Documentation

- docs: Add documentation guidelines ([#2310](https://github.com/Workday/canvas-kit/pull/2310)) ([@jamesfan](https://github.com/jamesfan))


## [v9.1.11](https://github.com/Workday/canvas-kit/releases/tag/v9.1.11) (2023-08-04)

### Documentation

- fix: Fix color util typo ([#2312](https://github.com/Workday/canvas-kit/pull/2312)) ([@alanbsmith](https://github.com/alanbsmith))


## [v9.1.10](https://github.com/Workday/canvas-kit/releases/tag/v9.1.10) (2023-08-03)

### Components

- fix: Breadcrumbs first item gets cut-off when two items in array ([#2308](https://github.com/Workday/canvas-kit/pull/2308)) ([@thelightbringer](https://github.com/thelightbringer), Abhijit Misra)


## [v8.6.18](https://github.com/Workday/canvas-kit/releases/tag/v8.6.18) (2023-08-03)

### Components

- fix: Breadcrumbs first item gets cut-off when two items in array ([#2308](https://github.com/Workday/canvas-kit/pull/2308)) ([@thelightbringer](https://github.com/thelightbringer), Abhijit Misra)
## [v9.1.9](https://github.com/Workday/canvas-kit/releases/tag/v9.1.9) (2023-08-01)

### Documentation

- fix(preview): Fixes undefined id and aria-describedby in TextInput ([#2305](https://github.com/Workday/canvas-kit/pull/2305)) ([@vibdev](https://github.com/vibdev), [@mannycarrera4](https://github.com/mannycarrera4))


## [v9.1.8](https://github.com/Workday/canvas-kit/releases/tag/v9.1.8) (2023-07-31)

### Components

- fix(preview): Blur firing incorrectly onClick ([#2304](https://github.com/Workday/canvas-kit/pull/2304)) ([@vibdev](https://github.com/vibdev))


## [v9.1.7](https://github.com/Workday/canvas-kit/releases/tag/v9.1.7) (2023-07-27)

### Documentation

- fix: Adding landmark regions to Action Bar examples ([#2291](https://github.com/Workday/canvas-kit/pull/2291)) ([@bstanton678](https://github.com/bstanton678))


## [v9.1.6](https://github.com/Workday/canvas-kit/releases/tag/v9.1.6) (2023-07-25)

### Components

- fix: Polishing the expandable container component ([#2293](https://github.com/Workday/canvas-kit/pull/2293)) ([@bstanton678](https://github.com/bstanton678))
  Update aria attributes on example for expandable container for better accessibility and remove alt text on avatar.


## [v9.1.5](https://github.com/Workday/canvas-kit/releases/tag/v9.1.5) (2023-07-21)




## [v9.1.4](https://github.com/Workday/canvas-kit/releases/tag/v9.1.4) (2023-07-19)

### Components

- chore: Ditch a few console logs from useActionBarModel that can clutter up test logs ([#2295](https://github.com/Workday/canvas-kit/pull/2295)) ([@ahayes91](https://github.com/ahayes91))


## [v9.1.3](https://github.com/Workday/canvas-kit/releases/tag/v9.1.3) (2023-07-18)

### Documentation

- docs: Update w3.org links ([#2287](https://github.com/Workday/canvas-kit/pull/2287)) ([@willklein](https://github.com/willklein))


## [v9.1.2](https://github.com/Workday/canvas-kit/releases/tag/v9.1.2) (2023-07-17)

### Components

- fix(combobox): Do not clear the input when no item is selected ([#2289](https://github.com/Workday/canvas-kit/pull/2289)) ([@NicholasBoll](https://github.com/NicholasBoll))


## [v9.1.1](https://github.com/Workday/canvas-kit/releases/tag/v9.1.1) (2023-07-14)

### Documentation

- fix: Add ids to docs headings ([#2284](https://github.com/Workday/canvas-kit/pull/2284)) ([@mannycarrera4](https://github.com/mannycarrera4), manuel.carrera, [@jamesfan](https://github.com/jamesfan))


## [v9.1.0](https://github.com/Workday/canvas-kit/releases/tag/v9.1.0) (2023-07-12)




## [v9.0.21](https://github.com/Workday/canvas-kit/releases/tag/v9.0.21) (2023-07-07)

### Components

- fix(checkbox): Fix indeterminate state not getting correctly applied ([#2281](https://github.com/Workday/canvas-kit/pull/2281)) ([@vibdev](https://github.com/vibdev))


## [v9.0.20](https://github.com/Workday/canvas-kit/releases/tag/v9.0.20) (2023-06-30)

### Components

- fix: Fix for useFocusRedirect ([#2258](https://github.com/Workday/canvas-kit/pull/2258)) ([@pablobirukov](https://github.com/pablobirukov), Pavel Birukov, [@mannycarrera4](https://github.com/mannycarrera4))
  `useFocusRedirect` handles focus leave from radio group within Popup


## [v9.0.19](https://github.com/Workday/canvas-kit/releases/tag/v9.0.19) (2023-06-29)

### Components

- fix: Update status indicator icon color on hover ([#2278](https://github.com/Workday/canvas-kit/pull/2278)) ([@mannycarrera4](https://github.com/mannycarrera4), manuel.carrera)


## [v8.6.17](https://github.com/Workday/canvas-kit/releases/tag/v8.6.17) (2023-06-29)

### Components

- fix: Update status indicator icon color on hover ([#2278](https://github.com/Workday/canvas-kit/pull/2278)) ([@mannycarrera4](https://github.com/mannycarrera4), manuel.carrera)
## [v9.0.18](https://github.com/Workday/canvas-kit/releases/tag/v9.0.18) (2023-06-27)

### Components

- fix: Move spreading of CSS styles to the top of a style block ([#2244](https://github.com/Workday/canvas-kit/pull/2244)) ([@thunguyen19](https://github.com/thunguyen19))


## [v9.0.17](https://github.com/Workday/canvas-kit/releases/tag/v9.0.17) (2023-06-26)

### Documentation

- docs: Update comments about Select options prop to match actual use ([#2271](https://github.com/Workday/canvas-kit/pull/2271)) ([@JeffreyRuder](https://github.com/JeffreyRuder))


## [v9.0.16](https://github.com/Workday/canvas-kit/releases/tag/v9.0.16) (2023-06-20)

### Documentation

- docs: Fixed Doc Parser Naming Collision ([#2261](https://github.com/Workday/canvas-kit/pull/2261)) ([@josh-bagwell](https://github.com/josh-bagwell))


## [v9.0.15](https://github.com/Workday/canvas-kit/releases/tag/v9.0.15) (2023-06-16)

### Documentation

- docs: Add codemod preamble ([#2252](https://github.com/Workday/canvas-kit/pull/2252)) ([@alanbsmith](https://github.com/alanbsmith), [@jamesfan](https://github.com/jamesfan))


## [v9.0.14](https://github.com/Workday/canvas-kit/releases/tag/v9.0.14) (2023-06-15)

### Documentation

- docs: Update comment describing accessibleHide utility ([#2260](https://github.com/Workday/canvas-kit/pull/2260)) ([@vibdev](https://github.com/vibdev))


## [v9.0.13](https://github.com/Workday/canvas-kit/releases/tag/v9.0.13) (2023-06-14)

### Components

- fix: Popper placements export in fallbackPlacements ([#2255](https://github.com/Workday/canvas-kit/pull/2255)) ([@NicholasBoll](https://github.com/NicholasBoll))


## [v8.6.16](https://github.com/Workday/canvas-kit/releases/tag/v8.6.16) (2023-06-14)

### Components

- fix: Popper placements export in fallbackPlacements ([#2255](https://github.com/Workday/canvas-kit/pull/2255)) ([@NicholasBoll](https://github.com/NicholasBoll))
## [v9.0.12](https://github.com/Workday/canvas-kit/releases/tag/v9.0.12) (2023-06-14)

### Components

- fix: Change Popup imports to prevent circular dependencies ([#2251](https://github.com/Workday/canvas-kit/pull/2251)) ([@MarcoASedano](https://github.com/MarcoASedano), marco.sedano)
- fix(collection): Default `T` to `any` to allow overriding children types ([#2254](https://github.com/Workday/canvas-kit/pull/2254)) ([@NicholasBoll](https://github.com/NicholasBoll))


## [v8.6.15](https://github.com/Workday/canvas-kit/releases/tag/v8.6.15) (2023-06-14)

### Components

- fix(collection): Default `T` to `any` to allow overriding children types ([#2254](https://github.com/Workday/canvas-kit/pull/2254)) ([@NicholasBoll](https://github.com/NicholasBoll))


## [v8.6.14](https://github.com/Workday/canvas-kit/releases/tag/v8.6.14) (2023-06-12)

### Components

- fix: Change Popup imports to prevent circular dependencies ([#2251](https://github.com/Workday/canvas-kit/pull/2251)) ([@MarcoASedano](https://github.com/MarcoASedano), marco.sedano)
## [v9.0.11](https://github.com/Workday/canvas-kit/releases/tag/v9.0.11) (2023-06-12)

### Documentation

- docs: Add accessible example for LoadingDots ([#2248](https://github.com/Workday/canvas-kit/pull/2248)) ([@dgubko](https://github.com/dgubko))


## [v8.6.13](https://github.com/Workday/canvas-kit/releases/tag/v8.6.13) (2023-06-12)

### Documentation

- docs: Add accessible example for LoadingDots ([#2248](https://github.com/Workday/canvas-kit/pull/2248)) ([@dgubko](https://github.com/dgubko))
## [v9.0.10](https://github.com/Workday/canvas-kit/releases/tag/v9.0.10) (2023-06-07)

### Components

- fix: Fix Popper imports ([#2245](https://github.com/Workday/canvas-kit/pull/2245)) ([@alanbsmith](https://github.com/alanbsmith))


## [v8.6.12](https://github.com/Workday/canvas-kit/releases/tag/v8.6.12) (2023-06-07)

### Components

- fix: Fix Popper imports ([#2245](https://github.com/Workday/canvas-kit/pull/2245)) ([@alanbsmith](https://github.com/alanbsmith))
## [v9.0.9](https://github.com/Workday/canvas-kit/releases/tag/v9.0.9) (2023-06-05)

### Components

- docs: Add Media Modal to examples ([#2226](https://github.com/Workday/canvas-kit/pull/2226)) ([@dgubko](https://github.com/dgubko))
- fix: Add custom fallback placements modifier ([#2200](https://github.com/Workday/canvas-kit/pull/2200)) ([@clarehuang](https://github.com/clarehuang), clare.huang, [@NicholasBoll](https://github.com/NicholasBoll))
  This fix adds additional fallback placements to prevent popups from rendering off screen. This behavior is different than before and might result in a popup rendering in an unexpected position. `fallbackPlacements` was added as a prop to `Popper` and `Popup.Popper` to allow you to override the default fallback placements (which are top/right/bottom/left in that order). This shouldn't be considered a breaking change unless your popup position needs to be restricted.


## [v8.6.11](https://github.com/Workday/canvas-kit/releases/tag/v8.6.11) (2023-06-05)

### Components

- fix: Add custom fallback placements modifier ([#2200](https://github.com/Workday/canvas-kit/pull/2200)) ([@clarehuang](https://github.com/clarehuang), clare.huang, [@NicholasBoll](https://github.com/NicholasBoll))
  This fix adds additional fallback placements to prevent popups from rendering off screen. This behavior is different than before and might result in a popup rendering in an unexpected position. `fallbackPlacements` was added as a prop to `Popper` and `Popup.Popper` to allow you to override the default fallback placements (which are top/right/bottom/left in that order). This shouldn't be considered a breaking change unless your popup position needs to be restricted.


## [v9.0.8](https://github.com/Workday/canvas-kit/releases/tag/v9.0.8) (2023-06-01)

### Components

- fix: Replace overflow on Table ([#2240](https://github.com/Workday/canvas-kit/pull/2240)) ([@dgubko](https://github.com/dgubko))
  We replaced overflow: scroll with overflow: auto to hide scrollbars unless needed. It would allow Table to not have scrollbars unless needed.


## [v8.6.10](https://github.com/Workday/canvas-kit/releases/tag/v8.6.10) (2023-05-25)

### Components

- docs: Add Media Modal to examples ([#2226](https://github.com/Workday/canvas-kit/pull/2226)) ([@dgubko](https://github.com/dgubko))
## [v9.0.7](https://github.com/Workday/canvas-kit/releases/tag/v9.0.7) (2023-05-25)

### Components

- fix: Fixing Alert and Error radio button examples ([#2197](https://github.com/Workday/canvas-kit/pull/2197)) ([@bstanton678](https://github.com/bstanton678))


## [v9.0.6](https://github.com/Workday/canvas-kit/releases/tag/v9.0.6) (2023-05-24)

### Component

- fix: Fixing focus blur problem on basic radio group example ([#2198](https://github.com/Workday/canvas-kit/pull/2198)) ([@bstanton678](https://github.com/bstanton678), [@mannycarrera4](https://github.com/mannycarrera4))


## [v9.0.5](https://github.com/Workday/canvas-kit/releases/tag/v9.0.5) (2023-05-23)

### Infrastructure

- ci: Support fast-forward-merges [skip-release] ([#2232](https://github.com/Workday/canvas-kit/pull/2232)) ([@NicholasBoll](https://github.com/NicholasBoll))


## [v8.6.9](https://github.com/Workday/canvas-kit/releases/tag/v8.6.9) (2023-05-23)

### Infrastructure

- ci: Support fast-forward-merges [skip-release] ([#2232](https://github.com/Workday/canvas-kit/pull/2232)) ([@NicholasBoll](https://github.com/NicholasBoll))
## [v9.0.4](https://github.com/Workday/canvas-kit/releases/tag/v9.0.4) (2023-05-23)

### Components

- fix: Associating FormField hint while not in error state ([#2199](https://github.com/Workday/canvas-kit/pull/2199)) ([@bstanton678](https://github.com/bstanton678))


## [v9.0.3](https://github.com/Workday/canvas-kit/releases/tag/v9.0.3) (2023-05-19)

### Examples

- fix: Add Side Panel with Navigation Example ([#2106](https://github.com/Workday/canvas-kit/pull/2106)) ([@myvuuu](https://github.com/myvuuu), manuel.carrera, [@mannycarrera4](https://github.com/mannycarrera4))


## [v9.0.2](https://github.com/Workday/canvas-kit/releases/tag/v9.0.2) (2023-05-18)

### Components

- fix(collection): Fix SSR focus and multiple tab stops ([#2223](https://github.com/Workday/canvas-kit/pull/2223)) ([@NicholasBoll](https://github.com/NicholasBoll))


## [v8.6.8](https://github.com/Workday/canvas-kit/releases/tag/v8.6.8) (2023-05-17)

### Components

- fix(collection): Fix SSR focus and multiple tab stops ([#2223](https://github.com/Workday/canvas-kit/pull/2223)) ([@NicholasBoll](https://github.com/NicholasBoll))
## [v9.0.1](https://github.com/Workday/canvas-kit/releases/tag/v9.0.1) (2023-05-17)

### Components

- fix: Fix Checkbox label padding to support RTL ([#2216](https://github.com/Workday/canvas-kit/pull/2216)) ([@alanbsmith](https://github.com/alanbsmith), Alex Nicholls)
- fix: Focusable elements not always focused ([#2204](https://github.com/Workday/canvas-kit/pull/2204)) ([@TylerCharlesworth](https://github.com/TylerCharlesworth), [@NicholasBoll](https://github.com/NicholasBoll))


## [v8.6.7](https://github.com/Workday/canvas-kit/releases/tag/v8.6.7) (2023-05-17)

### Components

- fix: Focusable elements not always focused ([#2204](https://github.com/Workday/canvas-kit/pull/2204)) ([@TylerCharlesworth](https://github.com/TylerCharlesworth), [@NicholasBoll](https://github.com/NicholasBoll))


## [v8.6.6](https://github.com/Workday/canvas-kit/releases/tag/v8.6.6) (2023-05-12)

### Components

- fix: Fix Checkbox label padding to support RTL ([#2216](https://github.com/Workday/canvas-kit/pull/2216)) ([@alanbsmith](https://github.com/alanbsmith), Alex Nicholls)
## [v9.0.0](https://github.com/Workday/canvas-kit/releases/tag/v9.0.0) (2023-05-10)

### BREAKING CHANGES

- [#1970](https://github.com/Workday/canvas-kit/pull/1970) The `Drawer` component was hard deprecated and fully removed from Canvas Kit. Please replace the deprecated `Drawer` component with `SidePanel` from the Preview package.
- [#1978](https://github.com/Workday/canvas-kit/pull/1978) If you expected a button to submit by default, you'll have to add the attribute `type="submit"` in order to submit.
- [#2018](https://github.com/Workday/canvas-kit/pull/2018) We have hard deprecated the Layout and Column components and they have been fully removed from our codebase in v9. We recommend using the `Grid` component as an alternative.
- [#2012](https://github.com/Workday/canvas-kit/pull/2012) We've hard deprecated the `Stack`, `HStack` and `VStack` components. We recommend using the `Flex` component as a replacement and replacing the `spacing` prop with the `gap` prop. You can also run `npx @workday/canvas-kit-codemod softDeprecate/Stack` as well.
- [#2034](https://github.com/Workday/canvas-kit/pull/2034) - Lodash is no longer required for Canvas kit
  - memoized is removed from FocusRingOptions
- [#2044](https://github.com/Workday/canvas-kit/pull/2044) If you're using Toast from Labs already, the package will be updated to point to `@workday/canvas-kit-react/toast`. If you're using the Toast from Main, we've replaced it with the compound Toast from labs. `v9` codemod should handle these changes for you or you can reference our v9 upgrade guide for more details.
- [#2120](https://github.com/Workday/canvas-kit/pull/2120) - We've removed `getCanvasTheme` and `useCanvasTheme`.
  - Use `useTheme` when you have a `CanvasProvider` or you're inside of a functional component
  - Use `getTheme` when inside a styled component and you need access to theme.
- [#2180](https://github.com/Workday/canvas-kit/pull/2180) - Removed `composeModelHooks` from `@workday/canvas-kit-react/common`
- [#2190](https://github.com/Workday/canvas-kit/pull/2190) The type signature of `composeHooks` was changed to give more accurate return prop types. This may cause issues with Typescript if your code expected the incorrect return types.
- [#2194](https://github.com/Workday/canvas-kit/pull/2194) The signature of the `NavigationManaget` and `NavigationRequestor` was changed to use numeric indexes instead of string identifiers. This will only break for those who created a custom navigation manager.

### Codemod

- test: Update Toast codemod to transform before promote ([#2125](https://github.com/Workday/canvas-kit/pull/2125)) ([@mannycarrera4](https://github.com/mannycarrera4), manuel.carrera)

### Codemods

- fix: Stack Codemod Fix ([#2127](https://github.com/Workday/canvas-kit/pull/2127)) ([@josh-bagwell](https://github.com/josh-bagwell))

### Components

- chore: Hard deprecate Drawer component ([#1970](https://github.com/Workday/canvas-kit/pull/1970)) ([@RayRedGoose](https://github.com/RayRedGoose), [@mannycarrera4](https://github.com/mannycarrera4))
- fix: Update button type for all canvas kit buttons ([#1978](https://github.com/Workday/canvas-kit/pull/1978)) ([@mannycarrera4](https://github.com/mannycarrera4), manuel.carrera)
  We've changed the default button type for all of our buttons from `submit` to `button`
- chore: Hard deprecate Layout and Column components ([#2018](https://github.com/Workday/canvas-kit/pull/2018)) ([@RayRedGoose](https://github.com/RayRedGoose))
- feat: Remove Stack, HStack and VStack ([#2012](https://github.com/Workday/canvas-kit/pull/2012)) ([@josh-bagwell](https://github.com/josh-bagwell))
- feat: Promote labs Toast to Main ([#2044](https://github.com/Workday/canvas-kit/pull/2044)) ([@mannycarrera4](https://github.com/mannycarrera4), manuel.carrera, [@RayRedGoose](https://github.com/RayRedGoose))
  We've promoted Toast from labs to the main package. This is a replacement from what was in the main package to our compound component version in labs.
- feat: Update useTheme hook ([#2120](https://github.com/Workday/canvas-kit/pull/2120)) ([@RayRedGoose](https://github.com/RayRedGoose), [@mannycarrera4](https://github.com/mannycarrera4))
- feat: Tables Component ([#2118](https://github.com/Workday/canvas-kit/pull/2118)) ([@josh-bagwell](https://github.com/josh-bagwell))
  We've built a new `Table` compound component that will have more flexibility and has access to lower level components like [Grid](https://canvas.workdaydesign.com/components/layout/grid) and [Flex](https://canvas.workdaydesign.com/components/layout/flex).
- feat: Add 'as' method with a stable reference to all component utilities ([#2166](https://github.com/Workday/canvas-kit/pull/2166)) ([@NicholasBoll](https://github.com/NicholasBoll))
- fix: Only pass correct model to model components when using 'as' ([#2168](https://github.com/Workday/canvas-kit/pull/2168)) ([@NicholasBoll](https://github.com/NicholasBoll), [@josh-bagwell](https://github.com/josh-bagwell))
- chore: Remove unused composeModelHooks function ([#2180](https://github.com/Workday/canvas-kit/pull/2180)) ([@NicholasBoll](https://github.com/NicholasBoll))
- feat: Add more layout examples ([#2178](https://github.com/Workday/canvas-kit/pull/2178)) ([@RayRedGoose](https://github.com/RayRedGoose))
- feat(text-input): Add InputGroup component ([#2182](https://github.com/Workday/canvas-kit/pull/2182)) ([@NicholasBoll](https://github.com/NicholasBoll))
  `InputGroup` will replace `InputIconContainer`. `InputIconContainer` does not handle bidirectionality or icons at the start of an input. `InputIconContainer` will be deprecated and later removed in future versions.
  
  Before:
  ```tsx
  <InputIconContainer icon={<SystemIcon icon={exclamationCircleIcon} />} />
  ```
  
  After
  ```tsx
  <InputGroup>
    <InputGroup.Input />
    <InputGroup.InnerEnd>
      <SystemIcon icon={exclamationCircleIcon} />
    </InputGroup.InnerEnd>
  </InputGroup>
  ```
- fix: Return the correct props from composeHooks ([#2190](https://github.com/Workday/canvas-kit/pull/2190)) ([@NicholasBoll](https://github.com/NicholasBoll), [@alanbsmith](https://github.com/alanbsmith))
- chore: Simplify composeHooks function ([#2191](https://github.com/Workday/canvas-kit/pull/2191)) ([@NicholasBoll](https://github.com/NicholasBoll))
- chore: Rename Combobox.spec to ComboboxLabs.spec ([#2193](https://github.com/Workday/canvas-kit/pull/2193)) ([@NicholasBoll](https://github.com/NicholasBoll))
- chore: Extract keyUtils to be used in other key-based collection hooks ([#2192](https://github.com/Workday/canvas-kit/pull/2192)) ([@NicholasBoll](https://github.com/NicholasBoll))
- chore: Use index instead of identifier for cursor navigation ([#2194](https://github.com/Workday/canvas-kit/pull/2194)) ([@NicholasBoll](https://github.com/NicholasBoll))
- feat(collection): Add support for string items ([#2195](https://github.com/Workday/canvas-kit/pull/2195)) ([@NicholasBoll](https://github.com/NicholasBoll), [@alanbsmith](https://github.com/alanbsmith))

### Dependencies

- chore: Remove lodash dependency from canvas-kit ([#2034](https://github.com/Workday/canvas-kit/pull/2034)) ([@jaslloyd](https://github.com/jaslloyd), [@NicholasBoll](https://github.com/NicholasBoll))

### Documentation

- docs: Revert removal of Layout section ([#2094](https://github.com/Workday/canvas-kit/pull/2094)) ([@RayRedGoose](https://github.com/RayRedGoose))
- fix: Clean up toast documentation ([#2108](https://github.com/Workday/canvas-kit/pull/2108)) ([@mannycarrera4](https://github.com/mannycarrera4), manuel.carrera, [@jamesfan](https://github.com/jamesfan))
- docs: Clean up v9 Upgrade Guide ([#2132](https://github.com/Workday/canvas-kit/pull/2132)) ([@jamesfan](https://github.com/jamesfan), manuel.carrera)
- docs: Fix Preview Table docs ([#2159](https://github.com/Workday/canvas-kit/pull/2159)) ([@jamesfan](https://github.com/jamesfan))
- fix: Removed Table Container Example ([#2164](https://github.com/Workday/canvas-kit/pull/2164)) ([@josh-bagwell](https://github.com/josh-bagwell))
- fix: Replaced Soft and Hard Deprecation Naming ([#2165](https://github.com/Workday/canvas-kit/pull/2165)) ([@josh-bagwell](https://github.com/josh-bagwell), manuel.carrera)
  Changed definition of `soft-deprecation` and `hard-deprecation` to `deprecation/deprecate` and `removal/remove`.
- feat: Dialog Update to MDX ([#2184](https://github.com/Workday/canvas-kit/pull/2184)) ([@josh-bagwell](https://github.com/josh-bagwell), [@jamesfan](https://github.com/jamesfan))

### Infrastructure

- chore: Add initial V9 codemod ([#2021](https://github.com/Workday/canvas-kit/pull/2021)) ([@alanbsmith](https://github.com/alanbsmith), [@willklein](https://github.com/willklein))
- test: Modify visual testing ([#2028](https://github.com/Workday/canvas-kit/pull/2028)) ([@RayRedGoose](https://github.com/RayRedGoose))
- chore: Update the TSconfig target to es2019 ([#2135](https://github.com/Workday/canvas-kit/pull/2135)) ([@NicholasBoll](https://github.com/NicholasBoll))
  We're updating our build target from `es5` to `es2019`. This changes the syntax generated by allowing syntax supported up to `es2019`. This may impact older environments that do not support `es2019` syntax like older versions of nodejs. This could also impact older AST build parsers that don't understand newer JavasScript syntax. This could include old versions of Webpack or outdated babel parsers for Jest. If you see a message like "Syntax Error", you may have to upgrade your bundler or babel parser.
- chore: Add option to skip docgen ([#2176](https://github.com/Workday/canvas-kit/pull/2176)) ([@NicholasBoll](https://github.com/NicholasBoll))

### Tokens

- fix: Modify depth values to improve visual design ([#2091](https://github.com/Workday/canvas-kit/pull/2091)) ([@mannycarrera4](https://github.com/mannycarrera4), manuel.carrera)
  We've updated our `depth` tokens to be more subtle rather than harsh. Any component using these depth tokens will be updated, including `Card, Menu, Toast, Box, Dialog, Popup`.

### Utilities

- chore: Move useThemedRing to main package and deprecate useThemeRTL ([#2119](https://github.com/Workday/canvas-kit/pull/2119)) ([@mannycarrera4](https://github.com/mannycarrera4), manuel.carrera)
  - We've promoted `useThemedRing` to our Main package.
  - We've deprecated `useThemeRTL` from our Labs package. You may still use this utility but we encourage consumers to use [CSS logical properties](https://developer.mozilla.org/en-US/docs/Web/CSS/CSS_Logical_Properties).


## [v8.6.5](https://github.com/Workday/canvas-kit/releases/tag/v8.6.5) (2023-05-10)

### Infrastructure

- chore: Add actions for major release ([#2211](https://github.com/Workday/canvas-kit/pull/2211)) ([@RayRedGoose](https://github.com/RayRedGoose), [@mannycarrera4](https://github.com/mannycarrera4))


## [v8.6.4](https://github.com/Workday/canvas-kit/releases/tag/v8.6.4) (2023-05-01)

### BREAKING CHANGES

- [#2173](https://github.com/Workday/canvas-kit/pull/2173) Optional breaking changes message. If your PR includes breaking changes. It is extremely rare to put breaking changes outside a `prerelease/major` branch. Anything in this section will show up in release notes. Remove this section if no breaking changes are present.

### Documentation

- fix: Basic Grid Example with landmark regions for screen readers ([#2173](https://github.com/Workday/canvas-kit/pull/2173)) ([@bstanton678](https://github.com/bstanton678))
  Optional release note message. Changelog and release summaries will contain a pull request title. This section will add additional notes under that title. This section is not a summary, but something extra to point out in release notes. An example might be calling out breaking changes in a labs component or minor visual changes that need visual regression updates. Remove this section if no additional release notes are required.


## [v8.6.3](https://github.com/Workday/canvas-kit/releases/tag/v8.6.3) (2023-05-01)

### Dependencies

- chore: Upgrade fsevents to a non-vulnerable version ([#2181](https://github.com/Workday/canvas-kit/pull/2181)) ([@NicholasBoll](https://github.com/NicholasBoll))


## [v8.6.2](https://github.com/Workday/canvas-kit/releases/tag/v8.6.2) (2023-04-27)

### Components

- fix: BaseButton and ButtonLabelIcon extend SystemIconProps ([#2157](https://github.com/Workday/canvas-kit/pull/2157)) ([@thunguyen19](https://github.com/thunguyen19))


## [v7.4.12](https://github.com/Workday/canvas-kit/releases/tag/v7.4.12) (2023-04-27)

### Components

- fix: BaseButton and ButtonLabelIcon extend SystemIconProps ([#2157](https://github.com/Workday/canvas-kit/pull/2157)) ([@thunguyen19](https://github.com/thunguyen19))


## [v7.4.11](https://github.com/Workday/canvas-kit/releases/tag/v7.4.11) (2023-04-26)
## [v8.6.1](https://github.com/Workday/canvas-kit/releases/tag/v8.6.1) (2023-04-26)

### Components

- fix(menu): Menu does not close with aria-disabled=true ([#2128](https://github.com/Workday/canvas-kit/pull/2128)) ([@NicholasBoll](https://github.com/NicholasBoll), manuel.carrera)
- fix(form-field): Forward required prop to input ([#2154](https://github.com/Workday/canvas-kit/pull/2154)) ([@NicholasBoll](https://github.com/NicholasBoll))

### Dependencies

- fix: Add react-dom peer-dep to main package ([#2162](https://github.com/Workday/canvas-kit/pull/2162)) ([@alanbsmith](https://github.com/alanbsmith))

### Infrastructure

- fix: Update release action to support node 16 ([#2170](https://github.com/Workday/canvas-kit/pull/2170)) ([@RayRedGoose](https://github.com/RayRedGoose))


## [v7.4.11](https://github.com/Workday/canvas-kit/releases/tag/v7.4.11) (2023-04-26)

### Components

- fix(menu): Menu does not close with aria-disabled=true ([#2128](https://github.com/Workday/canvas-kit/pull/2128)) ([@NicholasBoll](https://github.com/NicholasBoll), manuel.carrera)
- fix(form-field): Forward required prop to input ([#2154](https://github.com/Workday/canvas-kit/pull/2154)) ([@NicholasBoll](https://github.com/NicholasBoll))

### Dependencies

- fix: Add react-dom peer-dep to main package ([#2162](https://github.com/Workday/canvas-kit/pull/2162)) ([@alanbsmith](https://github.com/alanbsmith))

### Infrastructure

- fix: Update release action to support node 16 ([#2170](https://github.com/Workday/canvas-kit/pull/2170)) ([@RayRedGoose](https://github.com/RayRedGoose))
## [v8.6.0](https://github.com/Workday/canvas-kit/releases/tag/v8.6.0) (2023-04-20)

### Components

- feat: Added inset to PositionStyleProps ([#2129](https://github.com/Workday/canvas-kit/pull/2129)) ([@thunguyen19](https://github.com/thunguyen19))
- feat: Allow Icon components to use color tokens ([#2097](https://github.com/Workday/canvas-kit/pull/2097)) ([@thunguyen19](https://github.com/thunguyen19))
  Optional release note message. Changelog and release summaries will contain a pull request title. This section will add additional notes under that title. This section is not a summary, but something extra to point out in release notes. An example might be calling out breaking changes in a labs component or minor visual changes that need visual regression updates. Remove this section if no additional release notes are required.

### Infrastructure

- ci: Fix minor release action ([@RayRedGoose](https://github.com/RayRedGoose))


## [v8.5.13](https://github.com/Workday/canvas-kit/releases/tag/v8.5.13) (2023-04-17)

### Components

- fix: PopupCard maxHeight calc function ([#2130](https://github.com/Workday/canvas-kit/pull/2130)) ([@thunguyen19](https://github.com/thunguyen19), [@alanbsmith](https://github.com/alanbsmith))


## [v8.5.12](https://github.com/Workday/canvas-kit/releases/tag/v8.5.12) (2023-04-14)

### Components

- fix(menu): Fix MenuItem icon spacing ([#2145](https://github.com/Workday/canvas-kit/pull/2145)) ([@alanbsmith](https://github.com/alanbsmith), [@mannycarrera4](https://github.com/mannycarrera4), manuel.carrera)
  Updated spacing between icon and text in our menus from `8px` to `16px` to match our design specs.


## [v8.5.11](https://github.com/Workday/canvas-kit/releases/tag/v8.5.11) (2023-04-12)

### Infrastructure

- ci: Replace install steps by composite actions ([#2146](https://github.com/Workday/canvas-kit/pull/2146)) ([@RayRedGoose](https://github.com/RayRedGoose))


## [v8.5.10](https://github.com/Workday/canvas-kit/releases/tag/v8.5.10) (2023-04-11)

### Codemods

- fix(codemod): Pass codemod options to jscodeshift script ([#2137](https://github.com/Workday/canvas-kit/pull/2137)) ([@alanbsmith](https://github.com/alanbsmith))

### Infrastructure

- chore: Upgrade to Node 16 ([#2139](https://github.com/Workday/canvas-kit/pull/2139)) ([@alanbsmith](https://github.com/alanbsmith))
- fix: Update release actions to use node 16 ([#2142](https://github.com/Workday/canvas-kit/pull/2142)) ([@RayRedGoose](https://github.com/RayRedGoose))


## [v8.5.9](https://github.com/Workday/canvas-kit/releases/tag/v8.5.9) (2023-03-30)

### Components

- fix: Extract the correct ref with a styled component ([#2122](https://github.com/Workday/canvas-kit/pull/2122)) ([@NicholasBoll](https://github.com/NicholasBoll))
  The following is now allowed:
  
  ```tsx
  const StyledComponent = styled('button')({})
  
  const MyComponnent = createComponent(StyledComponent)({
    Component(elemProps, ref, Element) {
      return <Box as={Element} ref={ref} {...elemProps} />
    }
  })
  ```


## [v8.5.8](https://github.com/Workday/canvas-kit/releases/tag/v8.5.8) (2023-03-27)

### Documentation

- docs: Added doc for Delete Button story ([#2113](https://github.com/Workday/canvas-kit/pull/2113)) ([@thunguyen19](https://github.com/thunguyen19))


## [v8.5.7](https://github.com/Workday/canvas-kit/releases/tag/v8.5.7) (2023-03-23)

### Infrastructure

- chore: Update release workflows ([#2102](https://github.com/Workday/canvas-kit/pull/2102)) ([@RayRedGoose](https://github.com/RayRedGoose))


## [v8.5.6](https://github.com/Workday/canvas-kit/releases/tag/v8.5.6) (2023-03-21)

### Components

- fix(collection): Correctly use custom getId ([#2096](https://github.com/Workday/canvas-kit/pull/2096)) ([@NicholasBoll](https://github.com/NicholasBoll))
  An example was incorrectly using the wrong id. Note that `state.items` in a dynamic collection wraps your provided items so there is a `.id` property on `state.items`. `model.getId` is no longer needed and will be removed in the future to avoid confusion.


## [v7.4.10](https://github.com/Workday/canvas-kit/releases/tag/v7.4.10) (2023-03-21)

### Components

- fix(collection): Correctly use custom getId ([#2096](https://github.com/Workday/canvas-kit/pull/2096)) ([@NicholasBoll](https://github.com/NicholasBoll))
  An example was incorrectly using the wrong id. Note that `state.items` in a dynamic collection wraps your provided items so there is a `.id` property on `state.items`. `model.getId` is no longer needed and will be removed in the future to avoid confusion.
## [v8.5.5](https://github.com/Workday/canvas-kit/releases/tag/v8.5.5) (2023-03-16)

### Components

- docs: Move Box, Flex, and Grid to a new Layout Folder in Storybook ([#2078](https://github.com/Workday/canvas-kit/pull/2078)) ([@thunguyen19](https://github.com/thunguyen19))


## [v8.5.4](https://github.com/Workday/canvas-kit/releases/tag/v8.5.4) (2023-03-15)

### Documentation

- docs: Filter out model props in container components ([#2085](https://github.com/Workday/canvas-kit/pull/2085)) ([@NicholasBoll](https://github.com/NicholasBoll))


## [v8.5.3](https://github.com/Workday/canvas-kit/releases/tag/v8.5.3) (2023-03-13)

### Documentation

- docs: Add breadcrumbs to symbol doc dialog for nested symbols ([#2072](https://github.com/Workday/canvas-kit/pull/2072)) ([@mannycarrera4](https://github.com/mannycarrera4), manuel.carrera, [@NicholasBoll](https://github.com/NicholasBoll))


## [v8.5.2](https://github.com/Workday/canvas-kit/releases/tag/v8.5.2) (2023-03-09)

### Infrastructure

- ci: Add logging to the merge step in forward-merge ([@NicholasBoll](https://github.com/NicholasBoll))


## [v8.5.1](https://github.com/Workday/canvas-kit/releases/tag/v8.5.1) (2023-03-09)

### Components

- fix: Remove style attribute on Expandable Title ([#2074](https://github.com/Workday/canvas-kit/pull/2074)) ([@vibdev](https://github.com/vibdev))
  Not explicitly a breaking change for `Expandable.Title`, but does alter the specificity for fontFamily, fontSize, lineHeight, fontWeight, color, and textAlign.

### Infrastructure

- chore: Update browserlist config for eslint compat/compat ([#2075](https://github.com/Workday/canvas-kit/pull/2075)) ([@NicholasBoll](https://github.com/NicholasBoll))


## [v8.5.0](https://github.com/Workday/canvas-kit/releases/tag/v8.5.0) (2023-03-08)

### Components

- feat: Allow SystemIcon to use token colors ([#1988](https://github.com/Workday/canvas-kit/pull/1988)) ([@thunguyen19](https://github.com/thunguyen19))
  Allow SystemIcon to use token colors for any color related props.
- fix: Update modal padding to match mobile specs ([#2008](https://github.com/Workday/canvas-kit/pull/2008)) ([@seans-cummin](https://github.com/seans-cummin), [@mannycarrera4](https://github.com/mannycarrera4))
  - Updating padding from 16px to 24px for smaller screen sizes, bringing the total padding between edge and content to 24px.
  - Reduced padding between title and body from 16px to 8px for smaller screen sizes.

### Documentation

- docs: Add custom docgen parsing ([#1962](https://github.com/Workday/canvas-kit/pull/1962)) ([@NicholasBoll](https://github.com/NicholasBoll))
- docs: Ignore dist directories when documenting symbols ([@NicholasBoll](https://github.com/NicholasBoll))


## [v8.4.13](https://github.com/Workday/canvas-kit/releases/tag/v8.4.13) (2023-03-07)

### Components

- fix: Allow overriding aria-describedby in useTooltip ([#2064](https://github.com/Workday/canvas-kit/pull/2064)) ([@EugeneCib](https://github.com/EugeneCib), [@NicholasBoll](https://github.com/NicholasBoll))

### Infrastructure

- ci: Block fontawesome in Cypress tests to prevent failures ([@NicholasBoll](https://github.com/NicholasBoll))
- ci: Add logging to the merge step in forward-merge ([@NicholasBoll](https://github.com/NicholasBoll))


## [v8.4.12](https://github.com/Workday/canvas-kit/releases/tag/v8.4.12) (2023-03-01)




## [v8.4.11](https://github.com/Workday/canvas-kit/releases/tag/v8.4.11) (2023-02-28)

### Infrastructure

- ci: Changing assign reviewer action to a lottery system ([#2039](https://github.com/Workday/canvas-kit/pull/2039)) ([@jaclynjessup](https://github.com/jaclynjessup))
- ci: Updating project board action ([#2026](https://github.com/Workday/canvas-kit/pull/2026)) ([@jaclynjessup](https://github.com/jaclynjessup))
- ci: Fix to invalid yml error ([#2040](https://github.com/Workday/canvas-kit/pull/2040)) ([@jaclynjessup](https://github.com/jaclynjessup))
- ci: Updates to lottery and project actions ([#2054](https://github.com/Workday/canvas-kit/pull/2054)) ([@jaclynjessup](https://github.com/jaclynjessup))

### Testing

- test: Update tooltip testing story to render properly ([#2047](https://github.com/Workday/canvas-kit/pull/2047)) ([@mannycarrera4](https://github.com/mannycarrera4), manuel.carrera)


## [v7.4.9](https://github.com/Workday/canvas-kit/releases/tag/v7.4.9) (2023-02-24)

### Testing

- test: Update tooltip testing story to render properly ([#2047](https://github.com/Workday/canvas-kit/pull/2047)) ([@mannycarrera4](https://github.com/mannycarrera4), manuel.carrera)
## [v8.4.10](https://github.com/Workday/canvas-kit/releases/tag/v8.4.10) (2023-02-14)

### Codemods

- fix: Fixed an issue with codemod not recognizing VStack or HStack ([#2036](https://github.com/Workday/canvas-kit/pull/2036)) ([@josh-bagwell](https://github.com/josh-bagwell))

### Infrastructure

- chore: Adding step to add label for PR review ([#2027](https://github.com/Workday/canvas-kit/pull/2027)) ([@jaclynjessup](https://github.com/jaclynjessup))
- ci: Adding action to auto assign PR reviewer on label ([#2031](https://github.com/Workday/canvas-kit/pull/2031)) ([@jaclynjessup](https://github.com/jaclynjessup))


## [v8.4.9](https://github.com/Workday/canvas-kit/releases/tag/v8.4.9) (2023-02-07)

### Documentation

- docs: Add docs on model hooks and create utilities ([#1881](https://github.com/Workday/canvas-kit/pull/1881)) ([@mannycarrera4](https://github.com/mannycarrera4), manuel.carrera, [@NicholasBoll](https://github.com/NicholasBoll))
  To better support our consumers, we're adding documentation on our Compound Component utilities and hooks. You can find the docs under Hooks and Utilities -> Compound Components


## [v8.4.8](https://github.com/Workday/canvas-kit/releases/tag/v8.4.8) (2023-02-07)

### Components

- fix: Allow overriding of return focus when closing a popup ([#1991](https://github.com/Workday/canvas-kit/pull/1991)) ([@christine-m](https://github.com/christine-m), christine.mullins)


## [v7.4.8](https://github.com/Workday/canvas-kit/releases/tag/v7.4.8) (2023-02-07)

### Components

- fix: Allow overriding of return focus when closing a popup ([#1991](https://github.com/Workday/canvas-kit/pull/1991)) ([@christine-m](https://github.com/christine-m), christine.mullins)
## [v8.4.7](https://github.com/Workday/canvas-kit/releases/tag/v8.4.7) (2023-02-07)

### Documentation

- docs: Cards, adding notice under 'as' usage ([#2000](https://github.com/Workday/canvas-kit/pull/2000)) ([@bstanton678](https://github.com/bstanton678), william.stanton, [@myvuuu](https://github.com/myvuuu), [@mannycarrera4](https://github.com/mannycarrera4), manuel.carrera)


## [v8.4.6](https://github.com/Workday/canvas-kit/releases/tag/v8.4.6) (2023-02-06)

### Documentation

- fix: Update broken link in CONTRIBUTING.md ([#2019](https://github.com/Workday/canvas-kit/pull/2019)) ([@thunguyen19](https://github.com/thunguyen19))


## [v8.4.5](https://github.com/Workday/canvas-kit/releases/tag/v8.4.5) (2023-02-03)

### Documentation

- docs: Fix Expandable prop tables ([#2016](https://github.com/Workday/canvas-kit/pull/2016)) ([@alanbsmith](https://github.com/alanbsmith))


## [v8.4.4](https://github.com/Workday/canvas-kit/releases/tag/v8.4.4) (2023-02-01)

### Testing

- test: Increase font delay to make chromatic happy ([#1996](https://github.com/Workday/canvas-kit/pull/1996)) ([@mannycarrera4](https://github.com/mannycarrera4), manuel.carrera)


## [v8.4.3](https://github.com/Workday/canvas-kit/releases/tag/v8.4.3) (2023-02-01)

### Documentation

- docs: Fix typo in react-font README ([#2010](https://github.com/Workday/canvas-kit/pull/2010)) ([@sheelah](https://github.com/sheelah), Sheelah Brennan)


## [v8.4.2](https://github.com/Workday/canvas-kit/releases/tag/v8.4.2) (2023-01-30)

### Codemods

- fix: Update to soft dep stack codemod for styled component ([#2007](https://github.com/Workday/canvas-kit/pull/2007)) ([@josh-bagwell](https://github.com/josh-bagwell))


## [v8.4.1](https://github.com/Workday/canvas-kit/releases/tag/v8.4.1) (2023-01-26)

### Documentation

- docs: Add example for a simple compound component ([#1998](https://github.com/Workday/canvas-kit/pull/1998)) ([@vibdev](https://github.com/vibdev))


## [v8.4.0](https://github.com/Workday/canvas-kit/releases/tag/v8.4.0) (2023-01-25)

### Codemods

- feat: Soft Deprecate Stack ([#1981](https://github.com/Workday/canvas-kit/pull/1981)) ([@josh-bagwell](https://github.com/josh-bagwell))


## [v8.3.12](https://github.com/Workday/canvas-kit/releases/tag/v8.3.12) (2023-01-24)

### Components

- fix: Radio button navigation does not stay within its form ([#1995](https://github.com/Workday/canvas-kit/pull/1995)) ([@thunguyen19](https://github.com/thunguyen19))


## [v8.3.11](https://github.com/Workday/canvas-kit/releases/tag/v8.3.11) (2023-01-17)

### Components

- fix(tabs): Use mask image to display fade effect on tabs ([#1705](https://github.com/Workday/canvas-kit/pull/1705)) ([@anishatulai](https://github.com/anishatulai), Anisha Tulai)


## [v8.3.10](https://github.com/Workday/canvas-kit/releases/tag/v8.3.10) (2023-01-13)

### Documentation

- docs(TextArea): Update installation package name ([#1987](https://github.com/Workday/canvas-kit/pull/1987)) ([@roydelgado](https://github.com/roydelgado))


## [v8.3.9](https://github.com/Workday/canvas-kit/releases/tag/v8.3.9) (2023-01-13)

### Components

- chore: Fix issue with changing wrong Layout ([#1986](https://github.com/Workday/canvas-kit/pull/1986)) ([@RayRedGoose](https://github.com/RayRedGoose))


## [v8.3.8](https://github.com/Workday/canvas-kit/releases/tag/v8.3.8) (2023-01-10)

### Documentation

- fix: Remove react sub folder for form field ([#1979](https://github.com/Workday/canvas-kit/pull/1979)) ([@mannycarrera4](https://github.com/mannycarrera4), manuel.carrera)


## [v8.3.7](https://github.com/Workday/canvas-kit/releases/tag/v8.3.7) (2023-01-10)

### Storybook

- fix: Update links on welcome and brand logo ([#1976](https://github.com/Workday/canvas-kit/pull/1976)) ([@mannycarrera4](https://github.com/mannycarrera4), manuel.carrera)


## [v8.3.6](https://github.com/Workday/canvas-kit/releases/tag/v8.3.6) (2023-01-09)

### Infrastructure

- fix: Storybook sidebar highlight styling ([#1975](https://github.com/Workday/canvas-kit/pull/1975)) ([@jaclynjessup](https://github.com/jaclynjessup))


## [v8.3.5](https://github.com/Workday/canvas-kit/releases/tag/v8.3.5) (2023-01-09)

### Documentation

- chore: Re organize storybook ([#1943](https://github.com/Workday/canvas-kit/pull/1943)) ([@mannycarrera4](https://github.com/mannycarrera4), manuel.carrera, [@jaclynjessup](https://github.com/jaclynjessup))
  We've updated our categories and organization on storybook to better surface information.


## [v8.3.4](https://github.com/Workday/canvas-kit/releases/tag/v8.3.4) (2023-01-09)

### Testing

- test(tooltip): Add delay to fix flaky placement tests on tooltips ([#1968](https://github.com/Workday/canvas-kit/pull/1968)) ([@mannycarrera4](https://github.com/mannycarrera4), manuel.carrera)


## [v7.4.7](https://github.com/Workday/canvas-kit/releases/tag/v7.4.7) (2023-01-06)

### Testing

- test(tooltip): Add delay to fix flaky placement tests on tooltips ([#1968](https://github.com/Workday/canvas-kit/pull/1968)) ([@mannycarrera4](https://github.com/mannycarrera4), manuel.carrera)
## [v8.3.3](https://github.com/Workday/canvas-kit/releases/tag/v8.3.3) (2022-12-21)

### Documentation

- docs: Add Pagination responsive range example ([#1966](https://github.com/Workday/canvas-kit/pull/1966)) ([@alanbsmith](https://github.com/alanbsmith), Will Klein)


## [v8.3.2](https://github.com/Workday/canvas-kit/releases/tag/v8.3.2) (2022-12-19)

### Components

- fix: Set Pagination GoTo TextInput to use current page as initial value ([#1930](https://github.com/Workday/canvas-kit/pull/1930)) ([@alanbsmith](https://github.com/alanbsmith), manuel.carrera)


## [v8.3.1](https://github.com/Workday/canvas-kit/releases/tag/v8.3.1) (2022-12-16)

### Components

- chore: Remove conventional-recommended-bump from release.yml ([#1961](https://github.com/Workday/canvas-kit/pull/1961)) ([@alanbsmith](https://github.com/alanbsmith))

### Dependencies

- chore: Remove @emotion/jest ([#1957](https://github.com/Workday/canvas-kit/pull/1957)) ([@NicholasBoll](https://github.com/NicholasBoll))

### Infrastructure

- chore: Remove question template and dead links ([#1958](https://github.com/Workday/canvas-kit/pull/1958)) ([@jaclynjessup](https://github.com/jaclynjessup))


## [v8.3.0](https://github.com/Workday/canvas-kit/releases/tag/v8.3.0) (2022-12-09)

### Components

- fix: Fix Expandable exports and types ([#1953](https://github.com/Workday/canvas-kit/pull/1953)) ([@alanbsmith](https://github.com/alanbsmith))
  `useExpandableModel` wasn't properly exported with the other hooks. It's been moved into the `/hooks` directory and exported from there. If you were importing this hook from `dist`, you'll  need to update the import.
  
  ```tsx
  // before
  import { useExpandableModel } from "@workday/canvas-kit-labs-react/dist/es6/expandable/lib/useExpandableModel";
  
  // after
  import { useExpandableModel } from "@workday/canvas-kit-labs-react/expandable";
  ```


## [v7.4.6](https://github.com/Workday/canvas-kit/releases/tag/v7.4.6) (2022-12-09)

### Components

- fix: Fix Expandable exports and types ([#1953](https://github.com/Workday/canvas-kit/pull/1953)) ([@alanbsmith](https://github.com/alanbsmith))
  `useExpandableModel` wasn't properly exported with the other hooks. It's been moved into the `/hooks` directory and exported from there. If you were importing this hook from `dist`, you'll  need to update the import.
  
  ```tsx
  // before
  import { useExpandableModel } from "@workday/canvas-kit-labs-react/dist/es6/expandable/lib/useExpandableModel";
  
  // after
  import { useExpandableModel } from "@workday/canvas-kit-labs-react/expandable";
  ```
## [v8.2.4](https://github.com/Workday/canvas-kit/releases/tag/v8.2.4) (2022-12-06)




## [v8.2.3](https://github.com/Workday/canvas-kit/releases/tag/v8.2.3) (2022-12-01)

### Documentation

- docs: Responsive Codeblock Fix ([#1937](https://github.com/Workday/canvas-kit/pull/1937)) ([@josh-bagwell](https://github.com/josh-bagwell))


## [v8.2.2](https://github.com/Workday/canvas-kit/releases/tag/v8.2.2) (2022-11-22)

### Documentation

- docs: Update create compound component docs ([#1883](https://github.com/Workday/canvas-kit/pull/1883)) ([@NicholasBoll](https://github.com/NicholasBoll), [@jamesfan](https://github.com/jamesfan))


## [v8.2.1](https://github.com/Workday/canvas-kit/releases/tag/v8.2.1) (2022-11-21)

### Dependencies

- fix: Allow installing Canvas Kit with React 16.14 ([#1917](https://github.com/Workday/canvas-kit/pull/1917)) ([@willklein](https://github.com/willklein))


## [v8.2.0](https://github.com/Workday/canvas-kit/releases/tag/v8.2.0) (2022-11-18)

### Documentation

- fix: Made changes to docs for Tertiary button ([#1923](https://github.com/Workday/canvas-kit/pull/1923)) ([@mannycarrera4](https://github.com/mannycarrera4), [@josh-bagwell](https://github.com/josh-bagwell))


## [v7.4.5](https://github.com/Workday/canvas-kit/releases/tag/v7.4.5) (2022-11-18)

### Documentation

- fix: Made changes to docs for Tertiary button ([#1923](https://github.com/Workday/canvas-kit/pull/1923)) ([@mannycarrera4](https://github.com/mannycarrera4), [@josh-bagwell](https://github.com/josh-bagwell))
## [v8.1.2](https://github.com/Workday/canvas-kit/releases/tag/v8.1.2) (2022-11-17)

### Components

- fix: Make sure to use theme in modals ([#1900](https://github.com/Workday/canvas-kit/pull/1900)) ([@mannycarrera4](https://github.com/mannycarrera4), manuel.carrera)


## [v8.1.1](https://github.com/Workday/canvas-kit/releases/tag/v8.1.1) (2022-11-16)

### Documentation

- docs: Update major release documentation ([#1888](https://github.com/Workday/canvas-kit/pull/1888)) ([@NicholasBoll](https://github.com/NicholasBoll))


## [v8.1.0](https://github.com/Workday/canvas-kit/releases/tag/v8.1.0) (2022-11-14)

### Components

- fix(search-form): Enable overriding the generated labelId ([#1909](https://github.com/Workday/canvas-kit/pull/1909)) ([@willklein](https://github.com/willklein))


## [v7.4.4](https://github.com/Workday/canvas-kit/releases/tag/v7.4.4) (2022-11-14)

### Components

- fix(search-form): Enable overriding the generated labelId ([#1909](https://github.com/Workday/canvas-kit/pull/1909)) ([@willklein](https://github.com/willklein))

### Infrastructure

- ci: Attempt to fix forward-merge Chromatic ([@NicholasBoll](https://github.com/NicholasBoll))
## [v8.0.9](https://github.com/Workday/canvas-kit/releases/tag/v8.0.9) (2022-11-09)

### Components

- fix: Remove dividers and headers from preview MenuItem Voice Over count ([#1901](https://github.com/Workday/canvas-kit/pull/1901)) ([@vibdev](https://github.com/vibdev))


## [v8.0.8](https://github.com/Workday/canvas-kit/releases/tag/v8.0.8) (2022-11-08)

### Components

- fix: Security access error on `typeof localStorage` ([#1902](https://github.com/Workday/canvas-kit/pull/1902)) ([@NicholasBoll](https://github.com/NicholasBoll))


## [v8.0.7](https://github.com/Workday/canvas-kit/releases/tag/v8.0.7) (2022-11-08)

### Components

- fix(text): Update text component imports ([#1906](https://github.com/Workday/canvas-kit/pull/1906)) ([@RayRedGoose](https://github.com/RayRedGoose))


## [v8.0.6](https://github.com/Workday/canvas-kit/releases/tag/v8.0.6) (2022-11-03)

### Components

- fix: Fail gracefully if localStorage is blocked in useModalityType ([#1898](https://github.com/Workday/canvas-kit/pull/1898)) ([@NicholasBoll](https://github.com/NicholasBoll))


## [v8.0.5](https://github.com/Workday/canvas-kit/releases/tag/v8.0.5) (2022-11-03)

### Codemods

- fix(codemod): Fix codemod for Breadcrumbs promotion ([#1895](https://github.com/Workday/canvas-kit/pull/1895)) ([@RayRedGoose](https://github.com/RayRedGoose))


## [v8.0.4](https://github.com/Workday/canvas-kit/releases/tag/v8.0.4) (2022-11-03)

### Documentation

- docs: Update URL rewriting to support anchor tags ([#1893](https://github.com/Workday/canvas-kit/pull/1893)) ([@NicholasBoll](https://github.com/NicholasBoll))


## [v8.0.3](https://github.com/Workday/canvas-kit/releases/tag/v8.0.3) (2022-11-03)

### Documentaion

- chore: Remove deadlinks, add v8 upgrade guide to README ([#1891](https://github.com/Workday/canvas-kit/pull/1891)) ([@jaclynjessup](https://github.com/jaclynjessup))


## [v8.0.2](https://github.com/Workday/canvas-kit/releases/tag/v8.0.2) (2022-11-03)

### Codemods

- fix(codemod): Fix promote components to testing codemod ([#1890](https://github.com/Workday/canvas-kit/pull/1890)) ([@alanbsmith](https://github.com/alanbsmith))


## [v8.0.1](https://github.com/Workday/canvas-kit/releases/tag/v8.0.1) (2022-11-02)

### BREAKING CHANGES

- [#1636](https://github.com/Workday/canvas-kit/pull/1636) Canvas Kit will require teams to be on version ^18.x or at least ^17.0 for backwards compatibility. To use have all React 18 features would require teams to upgrade root API, otherwise they will be ignored.
- [#1646](https://github.com/Workday/canvas-kit/pull/1646) Some component will now have to be imported like this: `import { export1 } from "module-name";`
  
  * chore: Bump csstype to v3 and update style prop types (#1673)
  
  We removed csstype in [a previous update](https://github.com/Workday/canvas-kit/commit/026b66731361064192c405e99eb0e1412c7dd09f#diff-3be175031a0046a5ad6ec23a2bfdea7e7d8e996dc4e6846a8f8d885ddc4b0edeL57), but we need to add it back. I also updated the version and corrected the style prop types to match. You can read about the V3 changes [here](https://github.com/frenic/csstype#version-30).
  
  [category:Components]
  
  * feat: Added gridStyleProps to Box
  
  * fix: Adjusting items
  
  * feat: Added unit tests and chromatic tests
  
  * feat: Added chromatic test
  
  * fix: Adjusted props in UI Example
  
  * fix: Made adjustments per suggestions
  
  * chore: Updated docs with suggestions made in PR
  
  * fix: Adjusted UI Example for 12 columns
  
  * fix: Fixed docs with suggestions made
- [#1722](https://github.com/Workday/canvas-kit/pull/1722) Some component will now have to be imported like this: `import { export1 } from "module-name";`
  
  * chore: Bump csstype to v3 and update style prop types (#1673)
  
  We removed csstype in [a previous update](https://github.com/Workday/canvas-kit/commit/026b66731361064192c405e99eb0e1412c7dd09f#diff-3be175031a0046a5ad6ec23a2bfdea7e7d8e996dc4e6846a8f8d885ddc4b0edeL57), but we need to add it back. I also updated the version and corrected the style prop types to match. You can read about the V3 changes [here](https://github.com/frenic/csstype#version-30).
  
  [category:Components]
  
  * feat: Added gridStyleProps to Box
  
  * fix: Adjusting items
  
  * feat: Added unit tests and chromatic tests
  
  * feat: Added chromatic test
  
  * fix: Adjusted props in UI Example
  
  * fix: Made adjustments per suggestions
  
  * chore: Updated docs with suggestions made in PR
  
  * fix: Adjusted UI Example for 12 columns
  
  * fix: Fixed docs with suggestions made
  
  * feat: Added token intake to specific grid props
  
  * fix: Added tokens to tests and added docs
  
  * fix: Added export for GridSpacePropsValues
  
  * chore: Added gridItem props to Box
  
  * chore: Updated grid and gridItem from comments
  
  * fix: Added continue on line 119 of grid util
  
  * fix: Made adjustment to gridSpaceStyleProps to fix visual test
- [#1747](https://github.com/Workday/canvas-kit/pull/1747) This update soft-deprecates all exports from `canvas-kit-labs-react/drawer`, `canvas-kit-preview-react/menu` and `Layout` and `Column` imports from `canvas-kit-react/layout`. 
  🤖 These changes are handled automatically by the codemod transform included in this PR. 
  Please refer to the v8 upgrade guide for more information.
- [#1724](https://github.com/Workday/canvas-kit/pull/1724) - `Breadcrumbs` has been promoted and now it lives in main react package
  - `Breadcrumbs.Nav` has been removed and replaced by `Breadcrumbs`
  - `Breadcrumbs.Nav` prop of `aria-label` has been removed to `Breadcrumbs`
  - `Breadcrumbs.CollapsibleList` has been renamed to `Breadcrumbs.List`
  - `Breadcrumbs.ListItem` has been renamed to `Breadcrumbs.Item`
  
  🤖 All the above changes can be handled by running codemod
  
  ⚠️ As `onAction` has been removed from `Breadcrumbs.Item`, it requires to change manually `onAction` usage based on examples provided in the v8 upgrade guide.
  
  ⚠️ As `Breadcrumbs.CollapsibleList` has been removed, all overflow functionality provided by this component has been removed too. Now overflow functionality is provided by List system and requires to switch to `BreadcrumbsModel` manually.
- [#1785](https://github.com/Workday/canvas-kit/pull/1785) We've removed any IE11 specific code including any polyfills. This means your application will no longer run in IE11 and fail to bootstrap with an error and a white screen. Do not upgrade to this version if your application needs to support IE11.
- [#1800](https://github.com/Workday/canvas-kit/pull/1800) - `ComponentStatesTable`, `permutateProps`, `StaticStates` and `propTypes` have been moved to `@workday/canvas-kit-react/testing`. 
  - `StaticStates` and `convertToStaticStates` have been moved from `@workday/canvas-kit-react/common` to `@workday/canvas-kit-react/testing`
  🤖 All the above changes can be handled by running codemod
- [#1863](https://github.com/Workday/canvas-kit/pull/1863) Optional breaking changes message. If your PR includes breaking changes. It is extremely rare to put breaking changes outside a `prerelease/major` branch. Anything in this section will show up in release notes. Remove this section if no breaking changes are present.
- [#1861](https://github.com/Workday/canvas-kit/pull/1861) We've updated all popup `CloseIcon` and `CloseButton` to default to `type=button`. We did this so
  these close buttons did not submit the forms unintentionally. Without this change, you have to
  manually add `type="button"` to these components if you wrap popup contents in a `form` element.
  While this is a very unlikely that a `CloseButton` was intentionally used as an implicit submit
  button, it is still a breaking change. This change effects the following components:
  
  - `Popup.CloseIcon`
  - `Dialog.CloseIcon`
  - `Modal.CloseIcon`
  - `Popup.CloseButton`
  - `Dialog.CloseButton`
  - `Modal.CloseButton`
- [#1874](https://github.com/Workday/canvas-kit/pull/1874) `ActionBar.OverflowButton` inside `ActionBar.List` is replaced with an `overflowButton` prop. So, now `ActionBar.List` with overflow behavior requires to pass an overflow button component as a `overflowButton` prop. 
  
  ```tsx
  <ActionBar.List overflowButton={<ActionBar.OverflowButton aria-label="More actions" />} />
  ```
  
  🤖 This change can be handled by using codemod.
- [#1880](https://github.com/Workday/canvas-kit/pull/1880) The `LoadingAnimation` component has been renamed to `LoadingDots` and its slash import is now `@workday/canvas-kit-react/loading-dots` instead of `@workday/canvas-kit-react/loading-animation`.

### Components

- fix: Remove default imports from components ([#1634](https://github.com/Workday/canvas-kit/pull/1634)) ([@mannycarrera4](https://github.com/mannycarrera4))
  We've updated some of our components to remove default exports. This matches what most of our component are doing.
  
  Some component will now have to be imported like this: `import { export1 } from "module-name";`
- chore: Bump csstype to v3 and update style prop types ([#1673](https://github.com/Workday/canvas-kit/pull/1673)) ([@alanbsmith](https://github.com/alanbsmith))
- feat: Add Grid component ([#1646](https://github.com/Workday/canvas-kit/pull/1646)) ([@josh-bagwell](https://github.com/josh-bagwell), Manuel Carrera, Alan B Smith)
  We've updated some of our components to remove default exports. This matches what most of our component are doing.
- feat(preview): Create type components ([#1626](https://github.com/Workday/canvas-kit/pull/1626)) ([@RayRedGoose](https://github.com/RayRedGoose))
  The next changes have been made:
  - Added new `Box` component props to support font and text styles, added variant name value support to `color` prop.
  - Created basic `Text` component with `level`, `size` props to set type levels and `isTruncated` prop to have ellipsis overflow text.
  - Created specific level components: `Title`, `Heading`, `BodyText` and `Subtext`. 
  - Created `Label` text component.
- feat: Add responsive styles to Modal ([#1700](https://github.com/Workday/canvas-kit/pull/1700)) ([@mannycarrera4](https://github.com/mannycarrera4))
- docs(layout): Improve Grid documentation ([#1716](https://github.com/Workday/canvas-kit/pull/1716)) ([@jamesfan](https://github.com/jamesfan), Raisa Primerova, Manuel Carrera)
- feat: Grid Space Tokens ([#1722](https://github.com/Workday/canvas-kit/pull/1722)) ([@josh-bagwell](https://github.com/josh-bagwell), Manuel Carrera, Alan B Smith)
  We've updated some of our components to remove default exports. This matches what most of our component are doing.
- fix(menu): Update CKR Menu (Main) to use depth 3  ([#1768](https://github.com/Workday/canvas-kit/pull/1768)) ([@RayRedGoose](https://github.com/RayRedGoose), Alan B Smith, Alan B Smith)
- feat: Soft deprecation of Drawer, Menu (preview), Layout ([#1747](https://github.com/Workday/canvas-kit/pull/1747)) ([@RayRedGoose](https://github.com/RayRedGoose))
- feat(breadcrumbs): Add List system to Breadcrumbs with promotion to main ([#1724](https://github.com/Workday/canvas-kit/pull/1724)) ([@RayRedGoose](https://github.com/RayRedGoose), [@jamesfan](https://github.com/jamesfan), [@alanbsmith](https://github.com/alanbsmith), [@mannycarrera4](https://github.com/mannycarrera4))
- chore: Remove IE11 specific code ([#1785](https://github.com/Workday/canvas-kit/pull/1785)) ([@mannycarrera4](https://github.com/mannycarrera4), manuel.carrera)
- fix: Update Modal styles on smaller screen sizes ([#1815](https://github.com/Workday/canvas-kit/pull/1815)) ([@mannycarrera4](https://github.com/mannycarrera4), manuel.carrera)
  On smaller screen sizes (min-width of 320px to a max-width of 767px) the follow styles change on the Modal:
  - borderRadius on the `Modal.Card` has been reduced: `8px` -> `24px`
  - Overall padding between the edge of the card and its contents has been reduced: `32px` -> `24px`
  - Spacing between `Moda.Heading` and `Modal.Body` has been reduced: `24px` -> `16px`
- feat: Refactor, reorganize, and expand style props ([#1827](https://github.com/Workday/canvas-kit/pull/1827)) ([@alanbsmith](https://github.com/alanbsmith))
- feat: Components and utilities to testing package ([#1800](https://github.com/Workday/canvas-kit/pull/1800)) ([@mannycarrera4](https://github.com/mannycarrera4), manuel.carrera, [@alanbsmith](https://github.com/alanbsmith))
- fix: Add style prop doc examples to build-mdx script ([#1848](https://github.com/Workday/canvas-kit/pull/1848)) ([@alanbsmith](https://github.com/alanbsmith))
- feat(breadcrumbs): Update Breadcrumbs aria props, examples, and a11y guidance ([#1850](https://github.com/Workday/canvas-kit/pull/1850)) ([@RayRedGoose](https://github.com/RayRedGoose))
  Changes: 
  - Added requirement of `aria-label` for `nav` element in `Breadcrumbs` component.
  - Added requirement of `aria-label` for overflow button.
  - Limited overflow button render: it renders only when `overflowButtonProps` containing at least `aria-label` prop passed to `Breadcrumbs.List`.
- feat: Add `useCloseOnTargetHidden` popup hook ([#1836](https://github.com/Workday/canvas-kit/pull/1836)) ([@stefano-puzzuoli](https://github.com/stefano-puzzuoli), [@NicholasBoll](https://github.com/NicholasBoll))
  If you need a popup to close when the target element is no longer visible (useful for tooltips and dropdown menus), there's now a 'useCloseOnTargetHidden` popup hook. This will close the popup when less than 50% of the target element is visible. This hook uses an [IntersectionObserver](https://developer.mozilla.org/en-US/docs/Web/API/Intersection_Observer_API).
- feat: Add new compound status indicator ([#1851](https://github.com/Workday/canvas-kit/pull/1851)) ([@mannycarrera4](https://github.com/mannycarrera4), manuel.carrera, [@NicholasBoll](https://github.com/NicholasBoll), [@jamesfan](https://github.com/jamesfan), [@willklein](https://github.com/willklein))
  We've created a compound component version of our `StatusIndicator` which you can find under our `preview` components. This new API will allow for more composability and ergonomic API. With the new component, the default styling is to have sentenced cased text for better accessibility.
- fix: Update modal padding and event keys to match modern browsers ([#1863](https://github.com/Workday/canvas-kit/pull/1863)) ([@mannycarrera4](https://github.com/mannycarrera4), manuel.carrera)
  Optional release note message. Changelog and release summaries will contain a pull request title. This section will add additional notes under that title. This section is not a summary, but something extra to point out in release notes. An example might be calling out breaking changes in a labs component or minor visual changes that need visual regression updates. Remove this section if no additional release notes are required.
- feat: New Segmented Control component ([#1819](https://github.com/Workday/canvas-kit/pull/1819)) ([@RayRedGoose](https://github.com/RayRedGoose), [@mannycarrera4](https://github.com/mannycarrera4), [@NicholasBoll](https://github.com/NicholasBoll))
- fix: Popup close buttons no longer interfere with forms ([#1861](https://github.com/Workday/canvas-kit/pull/1861)) ([@NicholasBoll](https://github.com/NicholasBoll), [@mannycarrera4](https://github.com/mannycarrera4))
- refactor(preview): Remove equal size hook in SegmentedControl ([#1869](https://github.com/Workday/canvas-kit/pull/1869)) ([@RayRedGoose](https://github.com/RayRedGoose))
- fix: Update modal padding and margin on smaller screen sizes ([#1867](https://github.com/Workday/canvas-kit/pull/1867)) ([@mannycarrera4](https://github.com/mannycarrera4), manuel.carrera)
- refactor(action-bar): Overflow button replacement by a prop ([#1874](https://github.com/Workday/canvas-kit/pull/1874)) ([@RayRedGoose](https://github.com/RayRedGoose))
- feat: Responsive Styles Support ([#1779](https://github.com/Workday/canvas-kit/pull/1779)) ([@josh-bagwell](https://github.com/josh-bagwell), [@alanbsmith](https://github.com/alanbsmith))
- chore(loading-dots): Rename Loading Animation to be Loading Dots ([#1880](https://github.com/Workday/canvas-kit/pull/1880)) ([@willklein](https://github.com/willklein))

### Dependencies

- chore: Upgrade to React 18 ([#1636](https://github.com/Workday/canvas-kit/pull/1636)) ([@RayRedGoose](https://github.com/RayRedGoose))
- chore: Bump Storybook to 6.5 version with react 18 support ([#1655](https://github.com/Workday/canvas-kit/pull/1655)) ([@RayRedGoose](https://github.com/RayRedGoose))

### Documentation

- docs: Separate Text MDX into separate MDXes ([#1843](https://github.com/Workday/canvas-kit/pull/1843)) ([@jamesfan](https://github.com/jamesfan))
- docs: Clean up v8 Upgrade Guide ([#1788](https://github.com/Workday/canvas-kit/pull/1788)) ([@jamesfan](https://github.com/jamesfan))
- docs: Add React 18 Upgrade to v8 upgrade guide ([#1857](https://github.com/Workday/canvas-kit/pull/1857)) ([@RayRedGoose](https://github.com/RayRedGoose), [@mannycarrera4](https://github.com/mannycarrera4), [@NicholasBoll](https://github.com/NicholasBoll), [@jamesfan](https://github.com/jamesfan))
- docs: Updating Responsive Styles Support Section of V8 Guide ([#1853](https://github.com/Workday/canvas-kit/pull/1853)) ([@josh-bagwell](https://github.com/josh-bagwell))
- docs: Fix examples for Menu (Main) ([#1860](https://github.com/Workday/canvas-kit/pull/1860)) ([@jamesfan](https://github.com/jamesfan))
- docs: Update Segmented Control (Preview) docs ([#1870](https://github.com/Workday/canvas-kit/pull/1870)) ([@jamesfan](https://github.com/jamesfan), [@RayRedGoose](https://github.com/RayRedGoose))
- chore: Removing component status page ([#1886](https://github.com/Workday/canvas-kit/pull/1886)) ([@jaclynjessup](https://github.com/jaclynjessup))
- docs: Improve Text component docs ([#1840](https://github.com/Workday/canvas-kit/pull/1840)) ([@alanbsmith](https://github.com/alanbsmith), James Fan)

### Infrastructure

- fix(codemod): Add support for v8 param to codemod ([#1787](https://github.com/Workday/canvas-kit/pull/1787)) ([@jamesfan](https://github.com/jamesfan))
- ci: Attempt to fix forward-merge Chromatic ([@NicholasBoll](https://github.com/NicholasBoll))
- ci: Add cypress version to canary builds ([@NicholasBoll](https://github.com/NicholasBoll))

### Types

- feat: Add StyleProp types ([#1868](https://github.com/Workday/canvas-kit/pull/1868)) ([@alanbsmith](https://github.com/alanbsmith))
- fix: Fix a model's TConfig type and add tests ([#1875](https://github.com/Workday/canvas-kit/pull/1875)) ([@NicholasBoll](https://github.com/NicholasBoll))

### Utilities

- chore: Deprecate old utility functions and minor type updates ([#1884](https://github.com/Workday/canvas-kit/pull/1884)) ([@NicholasBoll](https://github.com/NicholasBoll))


## [v7.4.3](https://github.com/Workday/canvas-kit/releases/tag/v7.4.3) (2022-10-31)

### Components

- fix: Correctly call keyboard click events when Preview Menu has headers ([#1879](https://github.com/Workday/canvas-kit/pull/1879)) ([@vibdev](https://github.com/vibdev))


## [v7.4.2](https://github.com/Workday/canvas-kit/releases/tag/v7.4.2) (2022-10-25)

### Documentation

- docs: Fix multiSelectionManager import in Collections example ([#1871](https://github.com/Workday/canvas-kit/pull/1871)) ([@jamesfan](https://github.com/jamesfan))

### Infrastructure

- ci: Add debug logging to forward merge workflow ([@NicholasBoll](https://github.com/NicholasBoll))


## [v7.4.1](https://github.com/Workday/canvas-kit/releases/tag/v7.4.1) (2022-10-13)

### Documentation

- docs: Remove dependency on Storybook utils from CustomStyles example ([#1844](https://github.com/Workday/canvas-kit/pull/1844)) ([@jamesfan](https://github.com/jamesfan))

### Infrastructure

- ci: Fix popup tests and ci bugs ([#1846](https://github.com/Workday/canvas-kit/pull/1846)) ([@NicholasBoll](https://github.com/NicholasBoll))


## [v7.4.0](https://github.com/Workday/canvas-kit/releases/tag/v7.4.0) (2022-10-12)

### Components

- feat: Add menu headers for grouping items ([#1822](https://github.com/Workday/canvas-kit/pull/1822)) ([@vibdev](https://github.com/vibdev), [@NicholasBoll](https://github.com/NicholasBoll))
  Adds the ability to mark `<MenuItems>` as headers using the `isHeader` attribute. This allows users to group menu items logically. It updates the code used for keyboard shortcuts to ignore any items marked as a header.
- feat: Add support for opening stories in Tesseract ([#1829](https://github.com/Workday/canvas-kit/pull/1829)) ([@anicholls](https://github.com/anicholls))

### Infrastructure

- ci: Fixing to make workflow valid-name needed for each if ([#1842](https://github.com/Workday/canvas-kit/pull/1842)) ([@jaclynjessup](https://github.com/jaclynjessup))
- ci: Forward merge commits that skip releases ([@NicholasBoll](https://github.com/NicholasBoll))


## [v7.3.18](https://github.com/Workday/canvas-kit/releases/tag/v7.3.18) (2022-10-10)

### Infrastructure

- ci: Updates to Project Board Actions ([#1834](https://github.com/Workday/canvas-kit/pull/1834)) ([@jaclynjessup](https://github.com/jaclynjessup))

### Test

- test: Fix flaky Cypress popup specification ([#1837](https://github.com/Workday/canvas-kit/pull/1837)) ([@NicholasBoll](https://github.com/NicholasBoll))


## [v7.3.17](https://github.com/Workday/canvas-kit/releases/tag/v7.3.17) (2022-10-07)

### Components

- fix: Error handling to fix TypeError bug on models used in responsive modals/popups ([#1831](https://github.com/Workday/canvas-kit/pull/1831)) ([@ahayes91](https://github.com/ahayes91))

### Infrastructure

- ci: Add token to close-related-issues workflow ([@NicholasBoll](https://github.com/NicholasBoll))


## [v7.3.16](https://github.com/Workday/canvas-kit/releases/tag/v7.3.16) (2022-10-06)

### Documentation

- docs: Add uncontrolled input example using React Hook Form ([#1820](https://github.com/Workday/canvas-kit/pull/1820)) ([@vibdev](https://github.com/vibdev))


## [v7.3.15](https://github.com/Workday/canvas-kit/releases/tag/v7.3.15) (2022-10-04)

### Components

- fix: Update `useReturnFocus` to change focus if target is visible ([#1709](https://github.com/Workday/canvas-kit/pull/1709)) ([@NicholasBoll](https://github.com/NicholasBoll), [@alanbsmith](https://github.com/alanbsmith))


## [v7.3.14](https://github.com/Workday/canvas-kit/releases/tag/v7.3.14) (2022-10-04)

### Documentation

- docs: Update Modal examples ([#1621](https://github.com/Workday/canvas-kit/pull/1621)) ([@emroller16](https://github.com/emroller16), [@jamesfan](https://github.com/jamesfan))

### Infrastruture

- ci: Close related issues with pull requests ([#1817](https://github.com/Workday/canvas-kit/pull/1817)) ([@NicholasBoll](https://github.com/NicholasBoll))


## [v7.3.13](https://github.com/Workday/canvas-kit/releases/tag/v7.3.13) (2022-09-28)

### Tests

- test(menu): Add missing test case for tabbing out of a control ([#1733](https://github.com/Workday/canvas-kit/pull/1733)) ([@smopur](https://github.com/smopur))


## [v7.3.12](https://github.com/Workday/canvas-kit/releases/tag/v7.3.12) (2022-09-28)

### Components

- fix(popup): Fix return focus timing for tooltips and focus events ([#1806](https://github.com/Workday/canvas-kit/pull/1806)) ([@NicholasBoll](https://github.com/NicholasBoll))

### Documentation

- docs: Remove stale references to Icon Buttons ([#1814](https://github.com/Workday/canvas-kit/pull/1814)) ([@jamesfan](https://github.com/jamesfan))

### Infrastructure

- chore: Adding Epic issue template ([#1811](https://github.com/Workday/canvas-kit/pull/1811)) ([@jaclynjessup](https://github.com/jaclynjessup), [@NicholasBoll](https://github.com/NicholasBoll))


## [v7.3.11](https://github.com/Workday/canvas-kit/releases/tag/v7.3.11) (2022-09-27)

### Components

- fix(combobox): Override z-index only when focus state ([#1752](https://github.com/Workday/canvas-kit/pull/1752)) ([@chaiwattsw](https://github.com/chaiwattsw))

### Documentation

- docs: Make release category easier to change in PR template ([#1804](https://github.com/Workday/canvas-kit/pull/1804)) ([@NicholasBoll](https://github.com/NicholasBoll))

### Infrastructure

- chore: Update pull request template ([#1750](https://github.com/Workday/canvas-kit/pull/1750)) ([@alanbsmith](https://github.com/alanbsmith))


## [v7.3.10](https://github.com/Workday/canvas-kit/releases/tag/v7.3.10) (2022-09-23)

### Components

- fix: Remove use of style to style border radius on TertiaryButton ([#1803](https://github.com/Workday/canvas-kit/pull/1803)) ([@mannycarrera4](https://github.com/mannycarrera4))
  We were using `style` to apply border radius which prevent users from overwriting styles. Using `borderRadius` allows for customization.


## [v7.3.9](https://github.com/Workday/canvas-kit/releases/tag/v7.3.9) (2022-09-23)

### Infrastructure

- fix: Update create-component scripts ([#1719](https://github.com/Workday/canvas-kit/pull/1719)) ([@vibdev](https://github.com/vibdev))
  Updates the create create-component script to generate components using the new 7.x functions. It also updates the generated stories to use mdx.


## [v7.3.8](https://github.com/Workday/canvas-kit/releases/tag/v7.3.8) (2022-09-22)

### Components

- fix: Extend BaseButtonProps to our buttons and export utility functions ([#1775](https://github.com/Workday/canvas-kit/pull/1775)) ([@mannycarrera4](https://github.com/mannycarrera4))
  - You can now overwrite styles using style properties from `Box` on `PrimaryButton`, `SecondaryButton`, `TertiaryButton` and `DeleteButton`. This allows you to customize styles more easily.
  - We're exporting utility functions `getMinWidthStyles` and `getPaddingStyles` to help those making custom buttons


## [v7.3.7](https://github.com/Workday/canvas-kit/releases/tag/v7.3.7) (2022-09-21)

### Infrastructure

- fix(common): Add support for class components to createComponent ([#1786](https://github.com/Workday/canvas-kit/pull/1786)) ([@anicholls](https://github.com/anicholls))


## [v7.3.6](https://github.com/Workday/canvas-kit/releases/tag/v7.3.6) (2022-09-21)

### Documentation

- fix: Remove spellcheck from togglable password field ([#1782](https://github.com/Workday/canvas-kit/pull/1782)) ([@vibdev](https://github.com/vibdev))


## [v7.3.5](https://github.com/Workday/canvas-kit/releases/tag/v7.3.5) (2022-09-20)

### Components

- fix: Add PopperProps to PopupPopper props ([#1772](https://github.com/Workday/canvas-kit/pull/1772)) ([@alanbsmith](https://github.com/alanbsmith))


## [v7.3.4](https://github.com/Workday/canvas-kit/releases/tag/v7.3.4) (2022-09-16)

### Components

- chore: Add custom lint rule to encourage CK slash imports ([#1762](https://github.com/Workday/canvas-kit/pull/1762)) ([@alanbsmith](https://github.com/alanbsmith))


## [v6.8.15](https://github.com/Workday/canvas-kit/releases/tag/v6.8.15) (2022-09-15)

### Components

- fix: Add PopperProps to PopupPopper props ([#1772](https://github.com/Workday/canvas-kit/pull/1772)) ([@alanbsmith](https://github.com/alanbsmith))
## [v7.3.3](https://github.com/Workday/canvas-kit/releases/tag/v7.3.3) (2022-09-15)

### Components

- fix: Enable to use size prop in SegmentedControl.Button component ([#1766](https://github.com/Workday/canvas-kit/pull/1766)) ([@RayRedGoose](https://github.com/RayRedGoose))


## [v7.3.2](https://github.com/Workday/canvas-kit/releases/tag/v7.3.2) (2022-09-15)

### Documentation

- docs: Add initial maintaining doc ([#1764](https://github.com/Workday/canvas-kit/pull/1764)) ([@alanbsmith](https://github.com/alanbsmith))


## [v7.3.1](https://github.com/Workday/canvas-kit/releases/tag/v7.3.1) (2022-09-09)

### Components

- fix: Prevent focus ring from getting cut off in Popup.Body ([#1727](https://github.com/Workday/canvas-kit/pull/1727)) ([@mannycarrera4](https://github.com/mannycarrera4))


## [v7.3.0](https://github.com/Workday/canvas-kit/releases/tag/v7.3.0) (2022-08-31)

### Components

- feat(labs): Add expandable container component ([#1562](https://github.com/Workday/canvas-kit/pull/1562)) ([@giulialubet](https://github.com/giulialubet))
- fix: Update avatar on expandable component ([#1739](https://github.com/Workday/canvas-kit/pull/1739)) ([@mannycarrera4](https://github.com/mannycarrera4))
- feat(labs): New compound toast component ([#1432](https://github.com/Workday/canvas-kit/pull/1432)) ([@ckaptan](https://github.com/ckaptan))
- fix: Update Toast import statements ([#1760](https://github.com/Workday/canvas-kit/pull/1760)) ([@alanbsmith](https://github.com/alanbsmith))


## [v7.2.11](https://github.com/Workday/canvas-kit/releases/tag/v7.2.11) (2022-08-31)

### Components

- fix(pagination): Fixes onPageChange regression ([#1748](https://github.com/Workday/canvas-kit/pull/1748)) ([@alanbsmith](https://github.com/alanbsmith))

### Infastructure

- ci: Update secret to new token for project board actions ([#1757](https://github.com/Workday/canvas-kit/pull/1757)) ([@jaclynjessup](https://github.com/jaclynjessup))

### Infrastructure

- ci: Update project board automations ([@jaclynjessup](https://github.com/jaclynjessup))


## [v7.2.10](https://github.com/Workday/canvas-kit/releases/tag/v7.2.10) (2022-08-29)

### Components

- fix(menu): Fix issue with color change on menu item icon hover ([#1744](https://github.com/Workday/canvas-kit/pull/1744)) ([@RayRedGoose](https://github.com/RayRedGoose))


## [v7.2.9](https://github.com/Workday/canvas-kit/releases/tag/v7.2.9) (2022-08-16)

### Infrastructure

- ci: Add project board automations ([#1729](https://github.com/Workday/canvas-kit/pull/1729)) ([@jaclynjessup](https://github.com/jaclynjessup))


## [v7.2.8](https://github.com/Workday/canvas-kit/releases/tag/v7.2.8) (2022-08-15)

### Components

- fix: Change link URL to non-interactive examples ([#1731](https://github.com/Workday/canvas-kit/pull/1731)) ([@stefano-puzzuoli](https://github.com/stefano-puzzuoli))


## [v7.2.7](https://github.com/Workday/canvas-kit/releases/tag/v7.2.7) (2022-08-12)

### Components

- fix: Ignore tabIndex to take elements out of the focus order ([#1723](https://github.com/Workday/canvas-kit/pull/1723)) ([@smopur](https://github.com/smopur))
  Fixes tabbing out of a a control where elements in the control are excluded from the tab order


## [v7.2.6](https://github.com/Workday/canvas-kit/releases/tag/v7.2.6) (2022-08-11)

### Documentation

- docs: Fix RadioGroup Basic example ([#1726](https://github.com/Workday/canvas-kit/pull/1726)) ([@alanbsmith](https://github.com/alanbsmith))


## [v7.2.5](https://github.com/Workday/canvas-kit/releases/tag/v7.2.5) (2022-07-28)

### Infrastructure

- fix: Remove circular dependencies between monorepo packages ([#1697](https://github.com/Workday/canvas-kit/pull/1697)) ([@NicholasBoll](https://github.com/NicholasBoll))
  In order to remove circular dependencies without any breaking changes, we removed the restriction on `SearchForm`, `Combobox`, and `AutoCompleteList` (labs components) that restricted children to `MenuItem` components (preview component). This removes the Typescript error if you feed these components children that are not `MenuItem`.


## [v7.2.4](https://github.com/Workday/canvas-kit/releases/tag/v7.2.4) (2022-07-27)

### Infrastructure

- ci: Allow auto-merging of the yarn.lock file ([@NicholasBoll](https://github.com/NicholasBoll))


## [v6.8.14](https://github.com/Workday/canvas-kit/releases/tag/v6.8.14) (2022-07-27)

### Infrastructure

- ci: Allow auto-merging of the yarn.lock file ([@NicholasBoll](https://github.com/NicholasBoll))
## [v7.2.3](https://github.com/Workday/canvas-kit/releases/tag/v7.2.3) (2022-07-27)

### Documentation

- fix: Set types import direction for sub-directory packages ([#1695](https://github.com/Workday/canvas-kit/pull/1695)) ([@RayRedGoose](https://github.com/RayRedGoose))

### Infrastructure

- ci: Fix forward-merge script and optimize release/forward-merge jobs ([@NicholasBoll](https://github.com/NicholasBoll))
- ci: Ignore Storybook test on forward-merge ([@NicholasBoll](https://github.com/NicholasBoll))
- ci: Remove extra manual bump step ([@NicholasBoll](https://github.com/NicholasBoll))


## [v7.2.2](https://github.com/Workday/canvas-kit/releases/tag/v7.2.2) (2022-07-27)

### Components

- fix: Add missing `Popper` props to `Popup.Popper` ([#1701](https://github.com/Workday/canvas-kit/pull/1701)) ([@PrajwalBorkar](https://github.com/PrajwalBorkar))

### Documentation

- fix: Set types import direction for sub-directory packages ([#1695](https://github.com/Workday/canvas-kit/pull/1695)) ([@RayRedGoose](https://github.com/RayRedGoose))

### Infrastructure

- ci: Fix forward-merge script and optimize release/forward-merge jobs ([@NicholasBoll](https://github.com/NicholasBoll))


## [v6.8.13](https://github.com/Workday/canvas-kit/releases/tag/v6.8.13) (2022-07-22)

### Documentation

- fix: Set types import direction for sub-directory packages ([#1695](https://github.com/Workday/canvas-kit/pull/1695)) ([@RayRedGoose](https://github.com/RayRedGoose))


## [v7.2.1](https://github.com/Workday/canvas-kit/releases/tag/v7.2.1) (2022-07-22)




## [v6.8.12](https://github.com/Workday/canvas-kit/releases/tag/v6.8.12) (2022-07-21)

### Infrastructure

- ci: Fix forward-merge script and optimize release/forward-merge jobs ([@NicholasBoll](https://github.com/NicholasBoll))
## [v7.2.0](https://github.com/Workday/canvas-kit/releases/tag/v7.2.0) (2022-07-21)

### Components

- feat(collection): Add grid model and examples ([#1628](https://github.com/Workday/canvas-kit/pull/1628)) ([@NicholasBoll](https://github.com/NicholasBoll))

### Infrastructure

- ci: Fix release and forward-merge CI interactions ([@NicholasBoll](https://github.com/NicholasBoll))


## [v6.8.11](https://github.com/Workday/canvas-kit/releases/tag/v6.8.11) (2022-07-20)

### Infrastructure

- ci: Fixing issues with forward-merge script ([@NicholasBoll](https://github.com/NicholasBoll))
- ci: Fix release and forward-merge CI interactions ([@NicholasBoll](https://github.com/NicholasBoll))
## [v7.1.5](https://github.com/Workday/canvas-kit/releases/tag/v7.1.5) (2022-07-20)

### Components

- fix(pagination): Remove aria-relevant attr ([#1659](https://github.com/Workday/canvas-kit/pull/1659)) ([@alanbsmith](https://github.com/alanbsmith))
- Throw CI errors in forward-merge script ([@NicholasBoll](https://github.com/NicholasBoll))
- fix(button): Make icon-only tertiary button themeable ([#1677](https://github.com/Workday/canvas-kit/pull/1677)) ([@RayRedGoose](https://github.com/RayRedGoose))
  We added `isThemeable` prop to `TertiaryButton` to allow applying theme colors for icon-only variant. Because default icon button doesn't use default theme colors, it makes icon-only `TertiaryButton` not themeable.

### Documenation

- docs: Update ActionBar upgrade guide docs ([#1687](https://github.com/Workday/canvas-kit/pull/1687)) ([@alanbsmith](https://github.com/alanbsmith))

### Infrastructure

- ci: Add post-merge yarn install and add merge pr instructions ([@NicholasBoll](https://github.com/NicholasBoll))
- ci: Add command logging to forward-merge ([@NicholasBoll](https://github.com/NicholasBoll))
- ci: Fix forward-merge logic to move install out of conflict code ([@NicholasBoll](https://github.com/NicholasBoll))
- ci: Fix forward-merge command line processing ([@NicholasBoll](https://github.com/NicholasBoll))
- ci: Fix forward-merge command line processing ([@NicholasBoll](https://github.com/NicholasBoll))
- ci: Fix issues with forward merge script when run locally ([@NicholasBoll](https://github.com/NicholasBoll))
- ci: Fixing issues with forward-merge script ([@NicholasBoll](https://github.com/NicholasBoll))
- ci: Add CI button to release minor versions [no release] ([#1683](https://github.com/Workday/canvas-kit/pull/1683)) ([@NicholasBoll](https://github.com/NicholasBoll))
- ci: Add version override to manual release action ([@NicholasBoll](https://github.com/NicholasBoll))


## [v6.8.10](https://github.com/Workday/canvas-kit/releases/tag/v6.8.10) (2022-07-13)
## [v7.1.4](https://github.com/Workday/canvas-kit/releases/tag/v7.1.4) (2022-07-12)

### Components

- fix(radio): Align radio group button ([#1441](https://github.com/Workday/canvas-kit/pull/1441)) ([@karapalumbo](https://github.com/karapalumbo))
- fix(skeleton): Move simulation code block within loading condition ([#1676](https://github.com/Workday/canvas-kit/pull/1676)) ([@anishatulai](https://github.com/anishatulai))


## [v7.1.3](https://github.com/Workday/canvas-kit/releases/tag/v7.1.3) (2022-07-11)

### Components

- fix(action-bar): Fix focus issue in ActionBar ([#1666](https://github.com/Workday/canvas-kit/pull/1666)) ([@RayRedGoose](https://github.com/RayRedGoose))


## [v7.1.2](https://github.com/Workday/canvas-kit/releases/tag/v7.1.2) (2022-07-07)

### Components

- chore: Bump support to next major version ([@NicholasBoll](https://github.com/NicholasBoll))
- fix(pagination): Remove aria-relevant attr ([#1659](https://github.com/Workday/canvas-kit/pull/1659)) ([@alanbsmith](https://github.com/alanbsmith))
- Throw CI errors in forward-merge script ([@NicholasBoll](https://github.com/NicholasBoll))

### Infrastructure

- ci: Add automated forward merge ([#1662](https://github.com/Workday/canvas-kit/pull/1662)) ([@NicholasBoll](https://github.com/NicholasBoll))
- ci: Add yarn install step after forward merge attempt ([@NicholasBoll](https://github.com/NicholasBoll))
- ci: Add post-merge yarn install and add merge pr instructions ([@NicholasBoll](https://github.com/NicholasBoll))
- ci: Add command logging to forward-merge ([@NicholasBoll](https://github.com/NicholasBoll))
- ci: Fix forward-merge logic to move install out of conflict code ([@NicholasBoll](https://github.com/NicholasBoll))
- ci: Fix forward-merge command line processing ([@NicholasBoll](https://github.com/NicholasBoll))
- ci: Fix forward-merge command line processing ([@NicholasBoll](https://github.com/NicholasBoll))
- ci: Fix issues with forward merge script when run locally ([@NicholasBoll](https://github.com/NicholasBoll))
- ci: Add automated forward merge ([#1662](https://github.com/Workday/canvas-kit/pull/1662)) ([@NicholasBoll](https://github.com/NicholasBoll))
- ci: Add yarn install step after forward merge attempt ([@NicholasBoll](https://github.com/NicholasBoll))


## [v7.1.1](https://github.com/Workday/canvas-kit/releases/tag/v7.1.1) (2022-06-30)

### Components

- fix(pagination): Remove console warning ([#1657](https://github.com/Workday/canvas-kit/pull/1657)) ([@jamesfan](https://github.com/jamesfan))


## [v7.1.0](https://github.com/Workday/canvas-kit/releases/tag/v7.1.0) (2022-06-28)

### Components

- chore: Bump prerelease/minor to new major version ([@NicholasBoll](https://github.com/NicholasBoll))
- feat: Add useModalityType hook and add modality support to tabs ([#1523](https://github.com/Workday/canvas-kit/pull/1523)) ([@NicholasBoll](https://github.com/NicholasBoll))


## [v7.0.15](https://github.com/Workday/canvas-kit/releases/tag/v7.0.15) (2022-06-28)

### Components

- docs(examples): Add example for SegmentedControl with text buttons ([#1623](https://github.com/Workday/canvas-kit/pull/1623)) ([@RayRedGoose](https://github.com/RayRedGoose))


## [v7.0.14](https://github.com/Workday/canvas-kit/releases/tag/v7.0.14) (2022-06-22)

### Components

- fix(button): Make PageButton in Pagination themable ([#1648](https://github.com/Workday/canvas-kit/pull/1648)) ([@mannycarrera4](https://github.com/mannycarrera4))


## [v7.0.13](https://github.com/Workday/canvas-kit/releases/tag/v7.0.13) (2022-06-20)




## [v7.0.12](https://github.com/Workday/canvas-kit/releases/tag/v7.0.12) (2022-06-20)

### Documentation

- chore: Update repository fields for NPM ([#1642](https://github.com/Workday/canvas-kit/pull/1642)) ([@willklein](https://github.com/willklein))


## [v7.0.11](https://github.com/Workday/canvas-kit/releases/tag/v7.0.11) (2022-06-20)

### Dependencies

- fix: Update yarn.lock dependencies for icons and TypeScript ([#1640](https://github.com/Workday/canvas-kit/pull/1640)) ([@willklein](https://github.com/willklein))

### Documentation

- docs: Update SidePanel right origin story ([#1644](https://github.com/Workday/canvas-kit/pull/1644)) ([@willklein](https://github.com/willklein))


## [v7.0.10](https://github.com/Workday/canvas-kit/releases/tag/v7.0.10) (2022-06-16)

### Dependencies

- chore: Bump design-assets-types to latest ([#1639](https://github.com/Workday/canvas-kit/pull/1639)) ([@willklein](https://github.com/willklein))


## [v7.0.9](https://github.com/Workday/canvas-kit/releases/tag/v7.0.9) (2022-06-16)

### Documentation

- fix: Update remaining Emotion 11 imports ([#1638](https://github.com/Workday/canvas-kit/pull/1638)) ([@willklein](https://github.com/willklein))
  Updated documentation for `@workday/canvas-kit-react-fonts` to correctly import utilities from Emotion 11 rather than Emotion 10.


## [v7.0.8](https://github.com/Workday/canvas-kit/releases/tag/v7.0.8) (2022-06-08)

### Documentation

- docs(action-bar): Add delete action example to ActionBar ([#1629](https://github.com/Workday/canvas-kit/pull/1629)) ([@RayRedGoose](https://github.com/RayRedGoose))


## [v7.0.7](https://github.com/Workday/canvas-kit/releases/tag/v7.0.7) (2022-06-03)

### Components

- fix: Add inverse variant to checkbox and radio ([#1617](https://github.com/Workday/canvas-kit/pull/1617)) ([@mannycarrera4](https://github.com/mannycarrera4))
  We've added `variant="inverse"` to our `Radio` and `CheckBox` components


## [v7.0.6](https://github.com/Workday/canvas-kit/releases/tag/v7.0.6) (2022-06-03)

### Components

- test(select): Reduce sensitivity of scrolling test ([#1613](https://github.com/Workday/canvas-kit/pull/1613)) ([@jamesfan](https://github.com/jamesfan))
- fix(preview): Make removable pill accessible ([#1616](https://github.com/Workday/canvas-kit/pull/1616)) ([@mannycarrera4](https://github.com/mannycarrera4))


## [v7.0.5](https://github.com/Workday/canvas-kit/releases/tag/v7.0.5) (2022-05-25)

### Documentation

- fix(banner): Fix RTL Sticky Banner story ([#1609](https://github.com/Workday/canvas-kit/pull/1609)) ([@vibdev](https://github.com/vibdev))


## [v7.0.4](https://github.com/Workday/canvas-kit/releases/tag/v7.0.4) (2022-05-25)

### Documentation

- fix(search-form): Show autocomplete list and filter by includes in example ([#1610](https://github.com/Workday/canvas-kit/pull/1610)) ([@6r3al](https://github.com/6r3al))


## [v7.0.3](https://github.com/Workday/canvas-kit/releases/tag/v7.0.3) (2022-05-24)

### Codemods

- fix(codemod): Support multiple imports from canvas-kit ([#1607](https://github.com/Workday/canvas-kit/pull/1607)) ([@NicholasBoll](https://github.com/NicholasBoll))


## [v7.0.2](https://github.com/Workday/canvas-kit/releases/tag/v7.0.2) (2022-05-24)

### Components

- fix(action-bar): Remove subcomponents from ActionBar.Item ([#1606](https://github.com/Workday/canvas-kit/pull/1606)) ([@RayRedGoose](https://github.com/RayRedGoose))


## [v7.0.1](https://github.com/Workday/canvas-kit/releases/tag/v7.0.1) (2022-05-23)

### Documentation

- docs: Clean up upgrade docs for base button example ([#1603](https://github.com/Workday/canvas-kit/pull/1603)) ([@mannycarrera4](https://github.com/mannycarrera4))


## [v7.0.0](https://github.com/Workday/canvas-kit/releases/tag/v7.0.0) (2022-05-18)

### BREAKING CHANGES

- [#1359](https://github.com/Workday/canvas-kit/pull/1359) This change updates the banner component to use the compound component pattern. For more information, please see the V7 migration guide.
- [#1396](https://github.com/Workday/canvas-kit/pull/1396) Change `fixed` prop from component to `position` to set container position (`fixed` position has been set as default).
- [#1329](https://github.com/Workday/canvas-kit/pull/1329) Status Indicators currently truncate when they reach their max width of `150px`. After receiving
  requests to increase this, we have upped it by 25% to `200px`.
- [#1409](https://github.com/Workday/canvas-kit/pull/1409) Canvas Kit will require teams to be on version ^17.x or at least 16.14 for backwards compatibility and we will remove the jsx pragma and use of css props. This does not mean consumers can’t use the css prop, just that internally we will stop using it. This would require teams to upgrade other parts of their app  including  React, potentially Babel and any other side effects that come with it.
- [#1442](https://github.com/Workday/canvas-kit/pull/1442) All findings and changes have been outlines [here](https://github.com/Workday/canvas-kit/discussions/1453)
- [#1456](https://github.com/Workday/canvas-kit/pull/1456) We are hard deprecating `CookieBanner`, `Header` and `PageHeader`. If you would like to migrate off of these components you can find them under our [Example](https://workday.github.io/canvas-kit/?path=/story/examples-cookiebanner-react--basic) section in storybook
- [#1460](https://github.com/Workday/canvas-kit/pull/1460) Flex, Box and Stack will no longer be imported from `@workday/canvas-kit-labs-react`. They will now be imported from `@workday/canvas-kit-react/layout`
- [#1477](https://github.com/Workday/canvas-kit/pull/1477) -  Combined Icon Buttons with Primary, Secondary, and Tertiary buttons
  - Remove IconButton component
  -  Add a new XS, L sizes
  -  Removed the `toggled` prop when migrating over Icon Buttons
  - Converted `SegmentedControl` into a compound component and it no longer renders `IconButton` as children
  - Changed the values of `IconPosition`: `left` | `right` - > `start` | `end`
  - Refactored `AccentIcon`, `AppletIcon`, `Graphic`, `Icon`, `Svg`, `SystemIcon`, and `SystemIconCircle` to use create component and remove `iconRef` prop and now just pass the ref forward
  - Remove `dataLabel` prop from `PrimaryButton` and `SecondaryButton`
- [#1547](https://github.com/Workday/canvas-kit/pull/1547) - Upgrade Typescript to 4.1 and drop support for Typescript <4
  - `Popup.Body` is an overflow container. If your popup buttons are inside the `Popup.Body` element (our examples did this), you will need to move those buttons outside the `Popup.Body` element, otherwise the focus rings may be cut off. See migration guide for more information.
  - Changed the signature of model callbacks and guards. This is handled by our codemod
    - Before:
      - `shouldUpdate({data, state})`
      - `onUpdate({data, prevState})`
    - After:
      - `shouldUpdate(data, state)`
      - `onUpdate(data, prevState)`
- [#1587](https://github.com/Workday/canvas-kit/pull/1587) Removed the data wrapper around the `event` in `show` and `hide` events. The arguments are not commonly used, however.
  
  ```tsx
  // v6
  const model = usePopupModel({
    onShow({ data: { event }, prevState }) {
      console.log(event);
    }
  })
  
  // v7
  const model = usePopupModel({
    onShow(event, prevState) {
      console.log(event);
    }
  })
  ```
  
  🤖 The codemod will update all inline guards and callbacks like in this example. If a guard or
  callback was defined outside the model config block, it will not be covered by the codemod.
- [#1585](https://github.com/Workday/canvas-kit/pull/1585) This PR contains breaking changes because using new ActionBar requires restructure old version and adding ActionBar.List as sub-component of ActionBar. This changes are covered by codemod but using an overflow behavior requires manual implementation.

### Codemods

- fix(codemod): Add JSXExpressionContainer support to V7 IconButton codemod ([#1558](https://github.com/Workday/canvas-kit/pull/1558)) ([@josh-bagwell](https://github.com/josh-bagwell))

### Components

- refactor(banner): Update Banner to use the compound component pattern ([#1359](https://github.com/Workday/canvas-kit/pull/1359)) ([@vibdev](https://github.com/vibdev))
- fix(side-panel): Add tooltip to toggle button for side panel ([#1401](https://github.com/Workday/canvas-kit/pull/1401)) ([@mannycarrera4](https://github.com/mannycarrera4))
- feat(action-bar): Refactor ActionBar component ([#1396](https://github.com/Workday/canvas-kit/pull/1396)) ([@RayRedGoose](https://github.com/RayRedGoose))
- feat: Increase max width of Status Indicator, add prop and examples ([#1329](https://github.com/Workday/canvas-kit/pull/1329)) ([@anicholls](https://github.com/anicholls))
- feat(modal): Add support for scrolling a modal ([#1259](https://github.com/Workday/canvas-kit/pull/1259)) ([@NicholasBoll](https://github.com/NicholasBoll))
- chore!: Hard deprecate Header, Page Header and Cookie Banner  ([#1456](https://github.com/Workday/canvas-kit/pull/1456)) ([@mannycarrera4](https://github.com/mannycarrera4))
- chore: Migrate Flex, Stack and Box to main under layout  ([#1460](https://github.com/Workday/canvas-kit/pull/1460)) ([@mannycarrera4](https://github.com/mannycarrera4))
- fix(modal): Remove x axis scrollbar ([@NicholasBoll](https://github.com/NicholasBoll))
- fix(modal): Correct overflow value ([@NicholasBoll](https://github.com/NicholasBoll))
- fix(modal): Update Modal full-overflow for IE11 ([@NicholasBoll](https://github.com/NicholasBoll))
- chore: Combine Icon Buttons with Primary, Secondary and Tertiary ([#1477](https://github.com/Workday/canvas-kit/pull/1477)) ([@mannycarrera4](https://github.com/mannycarrera4))
- feat(common): Update depth tokens ([#1517](https://github.com/Workday/canvas-kit/pull/1517)) ([@RayRedGoose](https://github.com/RayRedGoose))
- fix(button): Update padding for buttons ([#1532](https://github.com/Workday/canvas-kit/pull/1532)) ([@mannycarrera4](https://github.com/mannycarrera4))
- fix(popup): Remove containerElement prop from Popper ([#1524](https://github.com/Workday/canvas-kit/pull/1524)) ([@RayRedGoose](https://github.com/RayRedGoose))
- fix(toast): Add aria attributes to alert toast ([#1536](https://github.com/Workday/canvas-kit/pull/1536)) ([@RayRedGoose](https://github.com/RayRedGoose))
- fix(button): Updated stories to match spec ([#1539](https://github.com/Workday/canvas-kit/pull/1539)) ([@josh-bagwell](https://github.com/josh-bagwell))
- feat(select): Accept custom render method prop for selected option ([#1512](https://github.com/Workday/canvas-kit/pull/1512)) ([@giulialubet](https://github.com/giulialubet))
- chore: Update accent, applet, and system icon deps ([#1554](https://github.com/Workday/canvas-kit/pull/1554)) ([@alanbsmith](https://github.com/alanbsmith))
- fix: Update codemod to run all transforms ([#1563](https://github.com/Workday/canvas-kit/pull/1563)) ([@mannycarrera4](https://github.com/mannycarrera4))
- feat: Add collection system ([#1547](https://github.com/Workday/canvas-kit/pull/1547)) ([@NicholasBoll](https://github.com/NicholasBoll))
  We've added a collection system to help our users create custom components like
- fix(layout): Update reentrant imports for layout components ([#1574](https://github.com/Workday/canvas-kit/pull/1574)) ([@mannycarrera4](https://github.com/mannycarrera4))
- feat(preview): Add Pill component ([#1542](https://github.com/Workday/canvas-kit/pull/1542)) ([@mannycarrera4](https://github.com/mannycarrera4))
  We've added a new Pill component. Pills are used to visually label objects on a page for quick recognition. They’re offered as both static, read-only and interactive elements. They allow users to input a section, filter a list or table, or label information to help with scanning and organization.
- chore(disclosure): Remove event data wrapper in disclosure events ([#1587](https://github.com/Workday/canvas-kit/pull/1587)) ([@NicholasBoll](https://github.com/NicholasBoll))
  Optional release note message. Changelog and release summaries will contain a pull request title. This section will add additional notes under that title. This section is not a summary, but something extra to point out in release notes. An example might be calling out breaking changes in a labs component or minor visual changes that need visual regression updates. Remove this section if no additional release notes are required.
- feat(action-bar): Add menu to ActionBar ([#1585](https://github.com/Workday/canvas-kit/pull/1585)) ([@RayRedGoose](https://github.com/RayRedGoose))
  Optional release note message. Changelog and release summaries will contain a pull request title. This section will add additional notes under that title. This section is not a summary, but something extra to point out in release notes. An example might be calling out breaking changes in a labs component or minor visual changes that need visual regression updates. Remove this section if no additional release notes are required.
- test: Fix test failure due to a github automerge issue ([@NicholasBoll](https://github.com/NicholasBoll))
- fix: Update codemods to handle different imports ([#1567](https://github.com/Workday/canvas-kit/pull/1567)) ([@mannycarrera4](https://github.com/mannycarrera4))
- feat(button): Add ExternalHyperlink and missing stories for Hyperlinks ([#1430](https://github.com/Workday/canvas-kit/pull/1430)) ([@vibdev](https://github.com/vibdev))
- fix(action-bar): Make hidden buttons non-interactive ([#1592](https://github.com/Workday/canvas-kit/pull/1592)) ([@RayRedGoose](https://github.com/RayRedGoose))

### Dependencies

- chore: Upgrade to React 17 and refactor our css prop ([#1409](https://github.com/Workday/canvas-kit/pull/1409)) ([@mannycarrera4](https://github.com/mannycarrera4))
- chore: Upgrade to emotion 11, typescript 4.1 and necessary linting deps ([#1442](https://github.com/Workday/canvas-kit/pull/1442)) ([@mannycarrera4](https://github.com/mannycarrera4))

### Documentation

- fix: Fix imports in examples ([#1568](https://github.com/Workday/canvas-kit/pull/1568)) ([@jamesfan](https://github.com/jamesfan))
- docs: Clean up component docs ([#1584](https://github.com/Workday/canvas-kit/pull/1584)) ([@jamesfan](https://github.com/jamesfan))
- docs: Update Migration guide with tabs changes ([#1581](https://github.com/Workday/canvas-kit/pull/1581)) ([@NicholasBoll](https://github.com/NicholasBoll))
- docs: Clean up v7 migration guide ([#1550](https://github.com/Workday/canvas-kit/pull/1550)) ([@jamesfan](https://github.com/jamesfan))
- docs: Rename Migration Guides to Upgrade Guides ([#1591](https://github.com/Workday/canvas-kit/pull/1591)) ([@jamesfan](https://github.com/jamesfan))
- docs: Fix docs to account for v7 changes ([#1595](https://github.com/Workday/canvas-kit/pull/1595)) ([@jamesfan](https://github.com/jamesfan))

### Infrastructure

- chore: Initial setup for v7 ([#1387](https://github.com/Workday/canvas-kit/pull/1387)) ([@mannycarrera4](https://github.com/mannycarrera4))
- ci: Update prerelease/major build number to avoid duplicate versions ([@NicholasBoll](https://github.com/NicholasBoll))
- fix: Fix build mdx script to better handle splitprops files ([#1575](https://github.com/Workday/canvas-kit/pull/1575)) ([@jamesfan](https://github.com/jamesfan))


## [v6.8.9](https://github.com/Workday/canvas-kit/releases/tag/v6.8.9) (2022-05-18)

### Components

- fix(action-bar): Update styled function to support RTL ([#1534](https://github.com/Workday/canvas-kit/pull/1534)) ([@alanbsmith](https://github.com/alanbsmith))
- fix: Add RTL support to FormField.Label ([#1541](https://github.com/Workday/canvas-kit/pull/1541)) ([@alanbsmith](https://github.com/alanbsmith))


### Components

- fix(action-bar): Update styled function to support RTL ([#1534](https://github.com/Workday/canvas-kit/pull/1534)) ([@alanbsmith](https://github.com/alanbsmith))
## [v6.8.8](https://github.com/Workday/canvas-kit/releases/tag/v6.8.8) (2022-05-18)

### Components

- fix(popup): Exclude disabled elements from isFocusable ([#1564](https://github.com/Workday/canvas-kit/pull/1564)) ([@derek-h-kim](https://github.com/derek-h-kim))


## [v6.8.7](https://github.com/Workday/canvas-kit/releases/tag/v6.8.7) (2022-05-18)

### Components

- fix(table): Refactor TableRow to use createComponent ([#1590](https://github.com/Workday/canvas-kit/pull/1590)) ([@alanbsmith](https://github.com/alanbsmith))


## [v6.8.6](https://github.com/Workday/canvas-kit/releases/tag/v6.8.6) (2022-05-16)


## [v6.8.5](https://github.com/Workday/canvas-kit/releases/tag/v6.8.5) (2022-05-12)

### Documentation

- docs: Fix link in TESTING.mdx ([#1576](https://github.com/Workday/canvas-kit/pull/1576)) ([@Keysox](https://github.com/Keysox))


## [v6.8.4](https://github.com/Workday/canvas-kit/releases/tag/v6.8.4) (2022-04-28)

### Components

- fix(combobox): Add "overflow: hidden" to MenuContainer ([#1560](https://github.com/Workday/canvas-kit/pull/1560)) ([@jsvossen](https://github.com/jsvossen))


## [v6.8.3](https://github.com/Workday/canvas-kit/releases/tag/v6.8.3) (2022-04-22)

### Codemods

- fix(codemod): Limit specifier renaming to Canvas Kit imports ([#1546](https://github.com/Workday/canvas-kit/pull/1546)) ([@willklein](https://github.com/willklein))
  Fixed code mods that improperly rename non-Canvas Kit components as well as Canvas Kit sub-components. This typically includes non-Canvas Kit `Header` components and Canvas Kit's `Skeleton.Header` being improperly renamed in the JSX, but solves for all future cases of Canvas Kit component names.


## [v5.3.17](https://github.com/Workday/canvas-kit/releases/tag/v5.3.17) (2022-04-14)

### Components

- fix: Add RTL support to FormField.Label ([#1541](https://github.com/Workday/canvas-kit/pull/1541)) ([@alanbsmith](https://github.com/alanbsmith))


## [v5.3.16](https://github.com/Workday/canvas-kit/releases/tag/v5.3.16) (2022-04-06)
## [v6.8.2](https://github.com/Workday/canvas-kit/releases/tag/v6.8.2) (2022-04-05)

### Assets

- fix(common): Update brand assets url ([#1529](https://github.com/Workday/canvas-kit/pull/1529)) ([@alanbsmith](https://github.com/alanbsmith))


## [v6.8.1](https://github.com/Workday/canvas-kit/releases/tag/v6.8.1) (2022-04-05)

### Components

- fix(button): Update disabled background for tertiary button ([#1530](https://github.com/Workday/canvas-kit/pull/1530)) ([@mannycarrera4](https://github.com/mannycarrera4))


## [v6.8.0](https://github.com/Workday/canvas-kit/releases/tag/v6.8.0) (2022-04-04)

### Components

- fix(banner): Convert Banner to a functional component ([#1520](https://github.com/Workday/canvas-kit/pull/1520)) ([@NicholasBoll](https://github.com/NicholasBoll))


## [v5.3.15](https://github.com/Workday/canvas-kit/releases/tag/v5.3.15) (2022-04-01)

### Components

- fix(banner): Convert Banner to a functional component ([#1520](https://github.com/Workday/canvas-kit/pull/1520)) ([@NicholasBoll](https://github.com/NicholasBoll))
## [v6.7.2](https://github.com/Workday/canvas-kit/releases/tag/v6.7.2) (2022-03-30)

### Components

- fix(avatar): Resetting imageLoaded when new url is provided ([#1521](https://github.com/Workday/canvas-kit/pull/1521)) ([@BillGeoghegan](https://github.com/BillGeoghegan))


## [v6.7.1](https://github.com/Workday/canvas-kit/releases/tag/v6.7.1) (2022-03-23)

### Components

- fix(layout): Pass key to Stack.Item when using shouldWrapChildren ([#1518](https://github.com/Workday/canvas-kit/pull/1518)) ([@alanbsmith](https://github.com/alanbsmith))


## [v6.7.0](https://github.com/Workday/canvas-kit/releases/tag/v6.7.0) (2022-03-21)

### Components

- fix: Update usePopupTarget to apply Refs to elements not class instance ([#1514](https://github.com/Workday/canvas-kit/pull/1514)) ([@jaslloyd](https://github.com/jaslloyd))


## [v5.3.14](https://github.com/Workday/canvas-kit/releases/tag/v5.3.14) (2022-03-21)

### Components

- fix: Update usePopupTarget to apply Refs to elements not class instance ([#1514](https://github.com/Workday/canvas-kit/pull/1514)) ([@jaslloyd](https://github.com/jaslloyd))
## [v6.6.1](https://github.com/Workday/canvas-kit/releases/tag/v6.6.1) (2022-03-18)

### Components

- fix(action-bar): Update CSS selector to fix spacing bug ([#1510](https://github.com/Workday/canvas-kit/pull/1510)) ([@alanbsmith](https://github.com/alanbsmith))
  This change updates the CSS selector for the `ChildrenContainer`. We're using [the same selector as what's used in Stack](https://github.com/Workday/canvas-kit/blob/master/modules/labs-react/layout/lib/utils/stack.ts#L10). It is also now SSR-safe by avoiding applying styles to `style` tags. If you were compensating for this bug by adding space for non-button elements in the ActionBar, you'll need to remove that adjustment.


## [v6.6.0](https://github.com/Workday/canvas-kit/releases/tag/v6.6.0) (2022-03-07)

### Components

- fix: Set overflowX and overflowY to cater for IE11 scrolling bug ([#1494](https://github.com/Workday/canvas-kit/pull/1494)) ([@ahayes91](https://github.com/ahayes91))


## [v5.3.13](https://github.com/Workday/canvas-kit/releases/tag/v5.3.13) (2022-03-02)

### Components

- fix: Set overflowX and overflowY to cater for IE11 scrolling bug ([#1494](https://github.com/Workday/canvas-kit/pull/1494)) ([@ahayes91](https://github.com/ahayes91))


## [v6.5.1](https://github.com/Workday/canvas-kit/releases/tag/v6.5.1) (2022-02-24)

### Components

- fix: Fix Box valid prop passing ([#1488](https://github.com/Workday/canvas-kit/pull/1488)) ([@alanbsmith](https://github.com/alanbsmith))


## [v6.5.0](https://github.com/Workday/canvas-kit/releases/tag/v6.5.0) (2022-02-23)

### Components

- feat(search-form): Allow onSubmit when input is empty ([#1439](https://github.com/Workday/canvas-kit/pull/1439)) ([@sophiasun311](https://github.com/sophiasun311))
- feat(BrandAssets): Add alt property to Workday logos. ([#1446](https://github.com/Workday/canvas-kit/pull/1446)) ([@renato-rossi](https://github.com/renato-rossi))


## [v6.4.6](https://github.com/Workday/canvas-kit/releases/tag/v6.4.6) (2022-02-23)

### Components

- fix(combobox): Use correct role for live region ([#1466](https://github.com/Workday/canvas-kit/pull/1466)) ([@anicholls](https://github.com/anicholls))


## [v6.4.5](https://github.com/Workday/canvas-kit/releases/tag/v6.4.5) (2022-02-17)

### Components

- fix: Fix Primary button example ([#1481](https://github.com/Workday/canvas-kit/pull/1481)) ([@alanbsmith](https://github.com/alanbsmith))


## [v6.4.4](https://github.com/Workday/canvas-kit/releases/tag/v6.4.4) (2022-02-17)

### Components

- fix: Fix button imports ([#1479](https://github.com/Workday/canvas-kit/pull/1479)) ([@alanbsmith](https://github.com/alanbsmith))

## [v5.3.12](https://github.com/Workday/canvas-kit/releases/tag/v5.3.12) (2022-02-16)

### Components

- fix(combobox): Use correct role for live region ([#1466](https://github.com/Workday/canvas-kit/pull/1466)) ([@anicholls](https://github.com/anicholls))


## [v6.4.3](https://github.com/Workday/canvas-kit/releases/tag/v6.4.3) (2022-02-16)

### Documentation

- docs: Remove CSS Radio stories ([#1476](https://github.com/Workday/canvas-kit/pull/1476)) ([@alanbsmith](https://github.com/alanbsmith))


## [v6.4.2](https://github.com/Workday/canvas-kit/releases/tag/v6.4.2) (2022-02-15)

### Components

- fix(tabs): Add back the extending bottom border ([#1474](https://github.com/Workday/canvas-kit/pull/1474)) ([@NicholasBoll](https://github.com/NicholasBoll))


## [v6.4.1](https://github.com/Workday/canvas-kit/releases/tag/v6.4.1) (2022-02-14)




## [v6.4.0](https://github.com/Workday/canvas-kit/releases/tag/v6.4.0) (2022-02-12)

### Components

- fix(popup): Restore overflow y and x with `useDisableBodyScroll` ([#1470](https://github.com/Workday/canvas-kit/pull/1470)) ([@NicholasBoll](https://github.com/NicholasBoll))

### Documentation

- docs(switch): Fix error switch example id ([@NicholasBoll](https://github.com/NicholasBoll))


## [v5.3.11](https://github.com/Workday/canvas-kit/releases/tag/v5.3.11) (2022-02-11)

### Components

- fix(popup): Restore overflow y and x with `useDisableBodyScroll` ([#1470](https://github.com/Workday/canvas-kit/pull/1470)) ([@NicholasBoll](https://github.com/NicholasBoll))

## [v6.3.11](https://github.com/Workday/canvas-kit/releases/tag/v6.3.11) (2022-02-11)

### Documentation

- docs: Correct typo in README file ([#1464](https://github.com/Workday/canvas-kit/pull/1464)) ([@mani11](https://github.com/mani11))


## [v5.3.10](https://github.com/Workday/canvas-kit/releases/tag/v5.3.10) (2022-02-09)

### Documentation

- docs(switch): Fix error switch example id ([@NicholasBoll](https://github.com/NicholasBoll))


## [v6.3.10](https://github.com/Workday/canvas-kit/releases/tag/v6.3.10) (2022-02-08)

### Documentation

- docs(side-panel): Fix padding in header ([#1459](https://github.com/Workday/canvas-kit/pull/1459)) ([@emroller16](https://github.com/emroller16))


## [v6.3.9](https://github.com/Workday/canvas-kit/releases/tag/v6.3.9) (2022-02-01)

### Components

- fix(popup-stack): Fix popup element removal when adapter is used ([#1450](https://github.com/Workday/canvas-kit/pull/1450)) ([@NicholasBoll](https://github.com/NicholasBoll))


## [v6.3.8](https://github.com/Workday/canvas-kit/releases/tag/v6.3.8) (2022-02-01)




## [v6.3.7](https://github.com/Workday/canvas-kit/releases/tag/v6.3.7) (2022-01-27)

### Components

- fix(preview): Preview FormField.Hint error text not the correct color ([#1445](https://github.com/Workday/canvas-kit/pull/1445)) ([@vibdev](https://github.com/vibdev))


## [v6.3.6](https://github.com/Workday/canvas-kit/releases/tag/v6.3.6) (2022-01-20)

### Documentation

- docs: Add examples for Select and TextInput with Formik ([#1435](https://github.com/Workday/canvas-kit/pull/1435)) ([@alanbsmith](https://github.com/alanbsmith))


## [v6.3.5](https://github.com/Workday/canvas-kit/releases/tag/v6.3.5) (2022-01-19)




## [v6.3.4](https://github.com/Workday/canvas-kit/releases/tag/v6.3.4) (2022-01-19)

### Components

- fix(popup): Fix body scrolling using useInitialFocus ([#1415](https://github.com/Workday/canvas-kit/pull/1415)) ([@NicholasBoll](https://github.com/NicholasBoll))
- fix: Allow repositioning of PopperJS instances ([#1424](https://github.com/Workday/canvas-kit/pull/1424)) ([@NicholasBoll](https://github.com/NicholasBoll))


## [v5.3.9](https://github.com/Workday/canvas-kit/releases/tag/v5.3.9) (2022-01-19)

### Components

- fix: Allow repositioning of PopperJS instances ([#1424](https://github.com/Workday/canvas-kit/pull/1424)) ([@NicholasBoll](https://github.com/NicholasBoll))

## [v6.3.3](https://github.com/Workday/canvas-kit/releases/tag/v6.3.3) (2022-01-14)

### Test

- test: Remove enzyme ([#1418](https://github.com/Workday/canvas-kit/pull/1418)) ([@NicholasBoll](https://github.com/NicholasBoll))


## [v6.3.2](https://github.com/Workday/canvas-kit/releases/tag/v6.3.2) (2022-01-14)

### Dependencies

- chore: Remove colors dependency/upgrade dependencies ([#1413](https://github.com/Workday/canvas-kit/pull/1413)) ([@NicholasBoll](https://github.com/NicholasBoll))


## [v6.3.1](https://github.com/Workday/canvas-kit/releases/tag/v6.3.1) (2022-01-13)


## [v5.3.8](https://github.com/Workday/canvas-kit/releases/tag/v5.3.8) (2022-01-13)

### Components

- chore: Add screenful to lockfile ([@NicholasBoll](https://github.com/NicholasBoll))
- fix(popup): Fix body scrolling using useInitialFocus ([#1415](https://github.com/Workday/canvas-kit/pull/1415)) ([@NicholasBoll](https://github.com/NicholasBoll))



## [v6.3.0](https://github.com/Workday/canvas-kit/releases/tag/v6.3.0) (2022-01-13)

### Hooks

- feat(common): Remove uuid and update unique id generation ([#1408](https://github.com/Workday/canvas-kit/pull/1408)) ([@NicholasBoll](https://github.com/NicholasBoll))
  **NOTE for jest snapshots**: This change removes the `uuid` package and instead will generate a one-time client seed and then create auto-incrementing ids. This change will not break UI or automated UI tests. It will break snapshot tests however. Previously, the only way to get stable ids for snapshot tests was to mock the `uuid` module. This was an implementation detail. To make snapshots work again, add the following to your jest setup file:

  ```ts
  import {setUniqueSeed, resetUniqueIdCount} from '@workday/canvas-kit-react/common';

  beforeEach(() => {
    setUniqueSeed('a'); // force set the seed
    resetUniqueIdCount(); // reset the unique id count
  });
  ```

  This will ensure each Jest snapshot has ids that look like `a0` and `a1` and will be the same every time the snapshot is run. Do not use these methods in production though - it may lead to inaccessible applications due to IDREF collisions.

### Infrastructure

- ci: Fix scripts ([@NicholasBoll](https://github.com/NicholasBoll))
- ci: Fix build script calls ([@NicholasBoll](https://github.com/NicholasBoll))


## [v6.2.3](https://github.com/Workday/canvas-kit/releases/tag/v6.2.3) (2022-01-13)

### Components

- fix(side-panel): Remove console.log ([#1417](https://github.com/Workday/canvas-kit/pull/1417)) ([@alanbsmith](https://github.com/alanbsmith))


## [v6.2.2](https://github.com/Workday/canvas-kit/releases/tag/v6.2.2) (2022-01-10)

### Infrastructure

- chore: Pin colors to version 1.4.0 ([#1411](https://github.com/Workday/canvas-kit/pull/1411)) ([@Parker-Ledoux](https://github.com/Parker-Ledoux))


## [v6.2.1](https://github.com/Workday/canvas-kit/releases/tag/v6.2.1) (2022-01-07)

### Components

- fix(search-form): Remove default autocomplete ([#1407](https://github.com/Workday/canvas-kit/pull/1407)) ([@sheenasi](https://github.com/sheenasi))


## [v6.2.0](https://github.com/Workday/canvas-kit/releases/tag/v6.2.0) (2022-01-03)

### Components

- fix(popup-stack): Add support for the fullscreen API ([#1403](https://github.com/Workday/canvas-kit/pull/1403)) ([@NicholasBoll](https://github.com/NicholasBoll))
  Fullscreen support was added to all Popups. 3 new hooks were added to help support fullscreen in whatever way you see fit:
  - `useTransferOnFullscreenEnter`: Use if your popup should remain open and be transfer into the fullscreen element
  - `useTransferOnFullscreenExit`: Use if your popup should remain open and transfer out of the fullscreen element back to the body element
  - `useCloseOnFullscreenExit`: Use if your popup should close when fullscreen is exited
- chore: Add screenful to lockfile ([@NicholasBoll](https://github.com/NicholasBoll))


## [v5.3.7](https://github.com/Workday/canvas-kit/releases/tag/v5.3.7) (2022-01-03)

### Components

- fix(popup-stack): Add support for the fullscreen API ([#1403](https://github.com/Workday/canvas-kit/pull/1403)) ([@NicholasBoll](https://github.com/NicholasBoll))
  Fullscreen support was added to all Popups. 3 new hooks were added to help support fullscreen in whatever way you see fit:
  - `useTransferOnFullscreenEnter`: Use if your popup should remain open and be transfer into the fullscreen element
  - `useTransferOnFullscreenExit`: Use if your popup should remain open and transfer out of the fullscreen element back to the body element
  - `useCloseOnFullscreenExit`: Use if your popup should close when fullscreen is exited

## [v6.1.5](https://github.com/Workday/canvas-kit/releases/tag/v6.1.5) (2021-12-22)

### Documentation

- docs: Add CookieBanner example ([#1402](https://github.com/Workday/canvas-kit/pull/1402)) ([@RayRedGoose](https://github.com/RayRedGoose))


## [v6.1.4](https://github.com/Workday/canvas-kit/releases/tag/v6.1.4) (2021-12-17)

### Documentation

- docs: Add ExtractProps to the v5 migration guide ([#1397](https://github.com/Workday/canvas-kit/pull/1397)) ([@NicholasBoll](https://github.com/NicholasBoll))


## [v5.3.6](https://github.com/Workday/canvas-kit/releases/tag/v5.3.6) (2021-12-17)

### Components

- chore: Bump uuid to stable non deprecated version ([#1367](https://github.com/Workday/canvas-kit/pull/1367)) ([@mannycarrera4](https://github.com/mannycarrera4))

### Documentation

- docs: Add ExtractProps to the v5 migration guide ([#1397](https://github.com/Workday/canvas-kit/pull/1397)) ([@NicholasBoll](https://github.com/NicholasBoll))

### Revert

- fix: Revert uuid upgrade to get releases working ([#1371](https://github.com/Workday/canvas-kit/pull/1371)) ([@NicholasBoll](https://github.com/NicholasBoll))
## [v6.1.3](https://github.com/Workday/canvas-kit/releases/tag/v6.1.3) (2021-12-17)

### Components

- fix(tabs): Fix Dynamic Tabs example ([#1398](https://github.com/Workday/canvas-kit/pull/1398)) ([@NicholasBoll](https://github.com/NicholasBoll))


## [v6.1.2](https://github.com/Workday/canvas-kit/releases/tag/v6.1.2) (2021-12-14)

### Components

- fix(tabs): Remove gutter from tabs overflow menu ([#1378](https://github.com/Workday/canvas-kit/pull/1378)) ([@mannycarrera4](https://github.com/mannycarrera4))


## [v6.1.1](https://github.com/Workday/canvas-kit/releases/tag/v6.1.1) (2021-12-10)

### Infrastructure

- chore: Have verify action to wait on visual tests ([#1385](https://github.com/Workday/canvas-kit/pull/1385)) ([@mannycarrera4](https://github.com/mannycarrera4))
- chore: Remove unused and uneeded dependencies ([#1388](https://github.com/Workday/canvas-kit/pull/1388)) ([@NicholasBoll](https://github.com/NicholasBoll))
  - Storybook knobs are removed and all stories use [Storybook Controls](https://storybook.js.org/docs/react/essentials/controls) instead. This includes the `theme` override. See the PR for more details.
  - Storybook Readme addon was removed. This addon is no longer maintained. The Readme tab in the Storybook plugin panel was replaced with a custom addon that links to the Readme in Github. This allows us to more easily upgrade Storybook.


## [v6.1.0](https://github.com/Workday/canvas-kit/releases/tag/v6.1.0) (2021-12-07)

### Components

- feat(labs): Add new compound component for text area and form field  ([#1308](https://github.com/Workday/canvas-kit/pull/1308)) ([@vibdev](https://github.com/vibdev))
- fix: Add formik and yup back to preview dev deps ([#1376](https://github.com/Workday/canvas-kit/pull/1376)) ([@alanbsmith](https://github.com/alanbsmith))


## [v6.0.7](https://github.com/Workday/canvas-kit/releases/tag/v6.0.7) (2021-12-06)

### Components

- Bump support to next major version ([@](https://github.com/))
- chore: Fix support release ([@NicholasBoll](https://github.com/NicholasBoll))
- fix(tooltip): Add delay to Tooltip show and hide ([#1339](https://github.com/Workday/canvas-kit/pull/1339)) ([@wooksauce](https://github.com/wooksauce))
  This change could cause visual regression tests to fail if a screen shot is taken expecting a tooltip to show immediately. Your visual regression will either have to add an explicit wait of 300ms, or change the delay to 1ms only under test.
- fix(LoadingAnimation): Add support for RTL ([#1349](https://github.com/Workday/canvas-kit/pull/1349)) ([@vibdev](https://github.com/vibdev))
  Possible visual regression if you have overrides to get the old version working for RTL.
- fix(popup): Fix PopupCard styles to be more easily overridden ([#1352](https://github.com/Workday/canvas-kit/pull/1352)) ([@NicholasBoll](https://github.com/NicholasBoll))
- chore: Bump uuid to stable non deprecated version ([#1367](https://github.com/Workday/canvas-kit/pull/1367)) ([@mannycarrera4](https://github.com/mannycarrera4))

### Infrastructure

- ci: Fix npm tagging in release script ([@NicholasBoll](https://github.com/NicholasBoll))

### Revert

- fix: Revert uuid upgrade to get releases working ([#1371](https://github.com/Workday/canvas-kit/pull/1371)) ([@NicholasBoll](https://github.com/NicholasBoll))


## [v6.0.6](https://github.com/Workday/canvas-kit/releases/tag/v6.0.6) (2021-12-06)

### Documentation

- docs: Add headers examples to Storybook ([#1366](https://github.com/Workday/canvas-kit/pull/1366)) ([@RayRedGoose](https://github.com/RayRedGoose))


## [v6.0.5](https://github.com/Workday/canvas-kit/releases/tag/v6.0.5) (2021-11-24)

### Components

- docs(popup): Fix typo in JSDoc description for useReturnFocus ([@RayRedGoose](https://github.com/RayRedGoose))


## [v6.0.4](https://github.com/Workday/canvas-kit/releases/tag/v6.0.4) (2021-11-23)

### Infrastructure

- ci: Add parallel PR verification [skip-release] ([#1354](https://github.com/Workday/canvas-kit/pull/1354)) ([@NicholasBoll](https://github.com/NicholasBoll))


## [v6.0.3](https://github.com/Workday/canvas-kit/releases/tag/v6.0.3) (2021-11-23)

### Components

- fix(tabs): Fix focusability of the More button ([#1350](https://github.com/Workday/canvas-kit/pull/1350)) ([@NicholasBoll](https://github.com/NicholasBoll))

## [v5.3.5](https://github.com/Workday/canvas-kit/releases/tag/v5.3.5) (2021-11-23)

### Components

- fix(popup): Fix PopupCard styles to be more easily overridden ([#1352](https://github.com/Workday/canvas-kit/pull/1352)) ([@NicholasBoll](https://github.com/NicholasBoll))

## [v5.3.4](https://github.com/Workday/canvas-kit/releases/tag/v5.3.4) (2021-11-22)

### Components

- fix(LoadingAnimation): Add support for RTL ([#1349](https://github.com/Workday/canvas-kit/pull/1349)) ([@vibdev](https://github.com/vibdev))
  Possible visual regression if you have overrides to get the old version working for RTL.


## [v5.3.3](https://github.com/Workday/canvas-kit/releases/tag/v5.3.3) (2021-11-19)

### Components

- fix(tooltip): Add delay to Tooltip show and hide ([#1339](https://github.com/Workday/canvas-kit/pull/1339)) ([@wooksauce](https://github.com/wooksauce))
  This change could cause visual regression tests to fail if a screen shot is taken expecting a tooltip to show immediately. Your visual regression will either have to add an explicit wait of 300ms, or change the delay to 1ms only under test.
## [v6.0.1](https://github.com/Workday/canvas-kit/releases/tag/v6.0.1) (2021-11-17)

### Infrastructure

- ci: Fix major release process to detect breaking changes ([@NicholasBoll](https://github.com/NicholasBoll))
- fix: Fix codemod command ([#1346](https://github.com/Workday/canvas-kit/pull/1346)) ([@NicholasBoll](https://github.com/NicholasBoll))


## [v6.0.0](https://github.com/Workday/canvas-kit/releases/tag/v6.0.0) (2021-11-16)

### BREAKING CHANGES

- [#1201](https://github.com/Workday/canvas-kit/pull/1201) Optional breaking changes message. If your PR includes breaking changes. It is extremely rare to put breaking changes outside a `prerelease/v*` branch. Anything in this section will show up in release notes. Remove this section if no breaking changes are present.
- [#1276](https://github.com/Workday/canvas-kit/pull/1276) `CanvasDepthValue` is renamed to `CanvasDepthValues` for consistency. This change is handled automatically by the v6 codemod. Please refer to the V6 upgrade guide for more information.
- [#1319](https://github.com/Workday/canvas-kit/pull/1319) This change updates the theme breakpoint values and the media query breakpoints used in `ActionBar`. For more information, please see the V6 upgrade guide.
- [#1331](https://github.com/Workday/canvas-kit/pull/1331) This change updates our `PrimaryButton` styles. For more information, please see the V6 upgrade guide.
- [#1332](https://github.com/Workday/canvas-kit/pull/1332) This change updates our `SecondaryButton` styles. For more information, please see the V6 upgrade guide.
- [#1338](https://github.com/Workday/canvas-kit/pull/1338) This change updates our `TertiaryButton` styles. For more information, please see the V6 upgrade guide.
- [#1325](https://github.com/Workday/canvas-kit/pull/1325) Tabs API was updated to support a more generic selection model for all lists.
  - `model.events.activate({tab})` -> `model.events.select({id})`
  - `model.state.activeTab` -> `model.state.selectedKeys[0]`
  - `useTabsModel({onActivate})` -> `useTabsModel({onSelect})`
  - `useTabsModel({shouldActivate})` -> `useTabsModel({shouldSelect})`

### Components

- feat(page-header): Deprecate PageHeader ([#1247](https://github.com/Workday/canvas-kit/pull/1247)) ([@alanbsmith](https://github.com/alanbsmith))
- feat(cookie-banner): Deprecate CookieBanner ([#1265](https://github.com/Workday/canvas-kit/pull/1265)) ([@alanbsmith](https://github.com/alanbsmith))
- feat: Rename SearchBar to SearchForm and move package ([#1267](https://github.com/Workday/canvas-kit/pull/1267)) ([@alanbsmith](https://github.com/alanbsmith))
- feat: Deprecate Header and Global Header ([#1273](https://github.com/Workday/canvas-kit/pull/1273)) ([@alanbsmith](https://github.com/alanbsmith))
- feat(labs): Add new compound component for text inputs ([#1201](https://github.com/Workday/canvas-kit/pull/1201)) ([@vibdev](https://github.com/vibdev))
- feat(button): Update PrimaryButton for v6 ([#1331](https://github.com/Workday/canvas-kit/pull/1331)) ([@alanbsmith](https://github.com/alanbsmith))
- feat(button): Update SecondaryButton for v6 ([#1332](https://github.com/Workday/canvas-kit/pull/1332)) ([@alanbsmith](https://github.com/alanbsmith))
- feat(button): Update Tertiary Buttons for v6 ([#1338](https://github.com/Workday/canvas-kit/pull/1338)) ([@alanbsmith](https://github.com/alanbsmith))
- feat(tabs): Add overflow support to tabs ([#1325](https://github.com/Workday/canvas-kit/pull/1325)) ([@NicholasBoll](https://github.com/NicholasBoll))
- chore: Fix major release ([@NicholasBoll](https://github.com/NicholasBoll))
- chore: Fix support release ([@NicholasBoll](https://github.com/NicholasBoll))

### Documentation

- docs: Clean up V6 migration guide ([#1343](https://github.com/Workday/canvas-kit/pull/1343)) ([@alanbsmith](https://github.com/alanbsmith))

### Infrastructure

- fix: Update codemod to support output streaming ([#1340](https://github.com/Workday/canvas-kit/pull/1340)) ([@alanbsmith](https://github.com/alanbsmith))

### Utilites

- feat: Update depth tokens ([#1276](https://github.com/Workday/canvas-kit/pull/1276)) ([@alanbsmith](https://github.com/alanbsmith))

### Utilities

- feat(common): Update theme breakpoints ([#1319](https://github.com/Workday/canvas-kit/pull/1319)) ([@alanbsmith](https://github.com/alanbsmith))


### Components

- feat(page-header): Deprecate PageHeader ([#1247](https://github.com/Workday/canvas-kit/pull/1247)) ([@alanbsmith](https://github.com/alanbsmith))
- feat(cookie-banner): Deprecate CookieBanner ([#1265](https://github.com/Workday/canvas-kit/pull/1265)) ([@alanbsmith](https://github.com/alanbsmith))
- feat: Rename SearchBar to SearchForm and move package ([#1267](https://github.com/Workday/canvas-kit/pull/1267)) ([@alanbsmith](https://github.com/alanbsmith))
- feat: Deprecate Header and Global Header ([#1273](https://github.com/Workday/canvas-kit/pull/1273)) ([@alanbsmith](https://github.com/alanbsmith))
- feat(labs): Add new compound component for text inputs ([#1201](https://github.com/Workday/canvas-kit/pull/1201)) ([@vibdev](https://github.com/vibdev))
  Optional release note message. Changelog and release summaries will contain a pull request title. This section will add additional notes under that title. This section is not a summary, but something extra to point out in release notes. An example might be calling out breaking changes in a labs component or minor visual changes that need visual regression updates. Remove this section if no additional release notes are required.
- feat(button): Update PrimaryButton for v6 ([#1331](https://github.com/Workday/canvas-kit/pull/1331)) ([@alanbsmith](https://github.com/alanbsmith))
- feat(button): Update SecondaryButton for v6 ([#1332](https://github.com/Workday/canvas-kit/pull/1332)) ([@alanbsmith](https://github.com/alanbsmith))
- feat(button): Update Tertiary Buttons for v6 ([#1338](https://github.com/Workday/canvas-kit/pull/1338)) ([@alanbsmith](https://github.com/alanbsmith))
- feat(tabs): Add overflow support to tabs ([#1325](https://github.com/Workday/canvas-kit/pull/1325)) ([@NicholasBoll](https://github.com/NicholasBoll))
  Optional release note message. Changelog and release summaries will contain a pull request title. This section will add additional notes under that title. This section is not a summary, but something extra to point out in release notes. An example might be calling out breaking changes in a labs component or minor visual changes that need visual regression updates. Remove this section if no additional release notes are required.

### Documentation

- docs: Clean up V6 migration guide ([#1343](https://github.com/Workday/canvas-kit/pull/1343)) ([@alanbsmith](https://github.com/alanbsmith))

### Infrastructure

- fix: Update codemod to support output streaming ([#1340](https://github.com/Workday/canvas-kit/pull/1340)) ([@alanbsmith](https://github.com/alanbsmith))

### Utilites

- feat: Update depth tokens ([#1276](https://github.com/Workday/canvas-kit/pull/1276)) ([@alanbsmith](https://github.com/alanbsmith))

### Utilities

- feat(common): Update theme breakpoints ([#1319](https://github.com/Workday/canvas-kit/pull/1319)) ([@alanbsmith](https://github.com/alanbsmith))


## [v5.3.2](https://github.com/Workday/canvas-kit/releases/tag/v5.3.2) (2021-11-16)

### Infrastructure

- ci: Fix npm tagging in release script ([@NicholasBoll](https://github.com/NicholasBoll))


## [v5.3.1](https://github.com/Workday/canvas-kit/releases/tag/v5.3.1) (2021-11-16)

### Components

- Bump support to next major version ([@](https://github.com/))
- chore: Fix support release ([@NicholasBoll](https://github.com/NicholasBoll))


## [v5.2.12](https://github.com/Workday/canvas-kit/releases/tag/v5.2.12) (2021-11-10)

### Documentation

- docs: Add Version Support section to Readme ([#1337](https://github.com/Workday/canvas-kit/pull/1337)) ([@alanbsmith](https://github.com/alanbsmith))


## [v5.2.11](https://github.com/Workday/canvas-kit/releases/tag/v5.2.11) (2021-11-09)

### Components

- fix(tooltip): Fix findEllipsisElement IE11 ([#1330](https://github.com/Workday/canvas-kit/pull/1330)) ([@alorek](https://github.com/alorek))


## [v5.2.10](https://github.com/Workday/canvas-kit/releases/tag/v5.2.10) (2021-11-03)

### Components

- fix(tabs): Allow consumers to style the selected tab ([#1327](https://github.com/Workday/canvas-kit/pull/1327)) ([@sachinmorajkar](https://github.com/sachinmorajkar))


## [v5.2.9](https://github.com/Workday/canvas-kit/releases/tag/v5.2.9) (2021-10-21)

### Components

- Update Licence ([@jpante](https://github.com/jpante))


## [v5.2.8](https://github.com/Workday/canvas-kit/releases/tag/v5.2.8) (2021-10-07)

### Documentation

- docs: Remove travis badge ([#1299](https://github.com/Workday/canvas-kit/pull/1299)) ([@theiliad](https://github.com/theiliad))
- docs: Re-order content and fix links ([#1286](https://github.com/Workday/canvas-kit/pull/1286)) ([@willklein](https://github.com/willklein))
  Improved Contributing Guidelines
- docs(pagination): Update Pagination MDX to adhere to standardized template ([#1295](https://github.com/Workday/canvas-kit/pull/1295)) ([@jamesfan](https://github.com/jamesfan))
- docs: Fix miscellaneous content issues with MDX docs ([#1304](https://github.com/Workday/canvas-kit/pull/1304)) ([@jamesfan](https://github.com/jamesfan))

### Infrastructure

- ci: Fix New Issue workflow job ([@NicholasBoll](https://github.com/NicholasBoll))
- ci: Fix automerge by changing token to PAT ([@NicholasBoll](https://github.com/NicholasBoll))
- ci: Add support for skip release ([@NicholasBoll](https://github.com/NicholasBoll))
- ci: Update forward merge job to be once a day ([@NicholasBoll](https://github.com/NicholasBoll))


## [v5.2.7](https://github.com/Workday/canvas-kit/releases/tag/v5.2.7) (2021-09-30)

### Components

- docs(menu): Fix Menu examples to be self-contained and SSR-safe ([#1291](https://github.com/Workday/canvas-kit/pull/1291)) ([@jamesfan](https://github.com/jamesfan))


## [v5.2.6](https://github.com/Workday/canvas-kit/releases/tag/v5.2.6) (2021-09-24)

### Components

- fix(combobox): Add keyboard navigation autoscroll to ComboBox menu ([#1269](https://github.com/Workday/canvas-kit/pull/1269)) ([@BillGeoghegan](https://github.com/BillGeoghegan))

### Infrastructure

- ci: Change forward-merge to use PAT to trigger PR job' ([@NicholasBoll](https://github.com/NicholasBoll))


## [v5.2.5](https://github.com/Workday/canvas-kit/releases/tag/v5.2.5) (2021-09-23)

### Infrastructure

- ci: Fix canary publish job ([@NicholasBoll](https://github.com/NicholasBoll))
- ci: Fix canary publish message ([@NicholasBoll](https://github.com/NicholasBoll))


## [v5.2.4](https://github.com/Workday/canvas-kit/releases/tag/v5.2.4) (2021-09-23)

### Components

- docs(tabs): Update Tabs MDX to adhere to standardized template [skip ci] ([#1279](https://github.com/Workday/canvas-kit/pull/1279)) ([@jamesfan](https://github.com/jamesfan))

### Infrastructure

- ci: Add automerge job [skip ci] ([@NicholasBoll](https://github.com/NicholasBoll))
- ci: Update GA job names to help with branch checks [skip ci] ([@NicholasBoll](https://github.com/NicholasBoll))
- ci: Add prerelease canary builds ([@NicholasBoll](https://github.com/NicholasBoll))
  This change updates branch names for automated release management. Branch renames are as follows:

  - `support/v4.x` -> `support`
  - `prerelease/v5.3` -> `prerelease/minor`
  - `prerelease/v6` -> `prerelease/major`

  We renamed the `support` branch which could conflict with local refs. You may need to run the following if you've contributed to Canvas Kit in the past:
  ```
  git remote prune upstream
  ```
  Change `upstream` to whichever remote `Workday/canvas-kit` belongs to


## [v5.2.3](https://github.com/Workday/canvas-kit/releases/tag/v5.2.3) (2021-09-22)

### Components

- fix: Update import of static states when creating labs component ([#1266](https://github.com/Workday/canvas-kit/pull/1266)) ([@mannycarrera4](https://github.com/mannycarrera4))


## [v5.2.2](https://github.com/Workday/canvas-kit/releases/tag/v5.2.2) (2021-09-21)

### Components

- Fix: Fix PR template to include correct category shield ([@NicholasBoll](https://github.com/NicholasBoll))


## [v5.2.1](https://github.com/Workday/canvas-kit/releases/tag/v5.2.1) (2021-09-20)

### Components

- fix(tooltip): Fix OverflowTooltip with SVG in IE11 ([#1263](https://github.com/Workday/canvas-kit/pull/1263)) ([@NicholasBoll](https://github.com/NicholasBoll))
- chore: Update pull request template ([#1268](https://github.com/Workday/canvas-kit/pull/1268)) ([@NicholasBoll](https://github.com/NicholasBoll))

### Infrastructure

- ci: Add prefix to forward-merge job ([@NicholasBoll](https://github.com/NicholasBoll))
- ci: Update forward merge script ([@NicholasBoll](https://github.com/NicholasBoll))
- ci: Add automation to releases ([#1272](https://github.com/Workday/canvas-kit/pull/1272)) ([@NicholasBoll](https://github.com/NicholasBoll))
  This commit changes the interaction of contributors to Canvas Kit. All patches will be automatically released. In order to accomplish this, a new pull request link job is run to make sure that all features target a prerelease branch. For example, if you create a new pull request that adds a feature and the current version of Canvas Kit is `v5.2.0`, the target branch should be `prerelease/minor` instead of `master`. Don't worry, the pull request lint job will prevent mistakes. Also the Canvas Kit team can help by changing the base branch of your pull requests.
- ci: Add npm debug information ([@NicholasBoll](https://github.com/NicholasBoll))
- ci: Fix npm publish for release ([@NicholasBoll](https://github.com/NicholasBoll))
- ci: Fix npm token ([@NicholasBoll](https://github.com/NicholasBoll))
- ci: Fix npm publish ([@NicholasBoll](https://github.com/NicholasBoll))
- ci: Fix build process ([@NicholasBoll](https://github.com/NicholasBoll))
- ci: Fix push GH token ([@NicholasBoll](https://github.com/NicholasBoll))


## v5.2.0 (2021-09-08)

### Components

- fix(toast): Update to properly render rtl ([#1229](https://github.com/Workday/canvas-kit/pull/1229)) [@JaredWF](https://github.com/JaredWF)
- fix: Update search bar to properly render rtl ([#1231](https://github.com/Workday/canvas-kit/pull/1231)) [@JaredWF](https://github.com/JaredWF)
- fix(side-panel): Fix SidePanel RTL support ([#1234](https://github.com/Workday/canvas-kit/pull/1234)) [@alanbsmith](https://github.com/alanbsmith)
- feat(icon): Add shouldMirror prop to icons ([#1246](https://github.com/Workday/canvas-kit/pull/1246)) [@alanbsmith](https://github.com/alanbsmith)

### Hooks

- feat(labs): Add convertToStaticStates to useThemeRTL ([#1216](https://github.com/Workday/canvas-kit/pull/1216)) [@vibdev](https://github.com/vibdev)

### Docs

- docs: Update inter-linking to match Canvas Site ([#1220](https://github.com/Workday/canvas-kit/pull/1220)) [@NicholasBoll](https://github.com/NicholasBoll)
- docs: Update SidePanel docs to MDX ([#1236](https://github.com/Workday/canvas-kit/pull/1236)) [@alanbsmith](https://github.com/alanbsmith)
- docs: Update various issues prevent docs mdx files from being rendered remotely ([#1238](https://github.com/Workday/canvas-kit/pull/1238)) [@anicholls](https://github.com/anicholls)
- docs: Improve Variant/Type/State docs ([#1243](https://github.com/Workday/canvas-kit/pull/1243)) [@anicholls](https://github.com/anicholls)

### Infrastructure

- chore: Bump path-parse from 1.0.6 to 1.0.7 ([#1211](https://github.com/Workday/canvas-kit/pull/1211)) [@dependabot](https://github.com/dependabot)
- ci: Add Chromatic baseline to support branches ([#1219](https://github.com/Workday/canvas-kit/pull/1219)) [@NicholasBoll](https://github.com/NicholasBoll)
- fix: Fix create-component README template ([#1235](https://github.com/Workday/canvas-kit/pull/1235)) [@alanbsmith](https://github.com/alanbsmith)
- chore(table): Update polished package to fix security warning ([#1242](https://github.com/Workday/canvas-kit/pull/1242)) [@NicholasBoll](https://github.com/NicholasBoll)

## v5.1.0 (2021-08-16)

### Components

- fix(form-field): Updates legend to be direct child of FieldSet ([#1146](https://github.com/Workday/canvas-kit/pull/1146)) [@sahlhoff](https://github.com/sahlhoff)
- fix(popup): Fix RTL rendering for popups ([#1183](https://github.com/Workday/canvas-kit/pull/1183)) [@NicholasBoll](https://github.com/NicholasBoll)
- fix(combobox): Add type attribute and remove tabindex attribute ([#1172](https://github.com/Workday/canvas-kit/pull/1172)) [@vibdev](https://github.com/vibdev)
- test(popup): Add visual tests for RTL in Modal and Popup ([#1159](https://github.com/Workday/canvas-kit/pull/1159)) [@NicholasBoll](https://github.com/NicholasBoll)
- fix(menu): Fix Menu item icon colors ([#1157](https://github.com/Workday/canvas-kit/pull/1157)) [@sahlhoff](https://github.com/sahlhoff)
- fix: Fix changeFocus to take any input and Dialog/Modal to accept model config ([#1154](https://github.com/Workday/canvas-kit/pull/1154)) [@NicholasBoll](https://github.com/NicholasBoll)

### Hooks & Utils

- fix(common): Remove @ts-ignore from ExtractProps ([#1189](https://github.com/Workday/canvas-kit/pull/1189)) [@NicholasBoll](https://github.com/NicholasBoll)
- feat(common): Add useThemeRTL hook ([#1041](https://github.com/Workday/canvas-kit/pull/1041)) [@vibdev](https://github.com/vibdev)

### Docs

- fix(menu): Update readme to show correct import for menu item ([#1208](https://github.com/Workday/canvas-kit/pull/1208)) [@karapalumbo](https://github.com/karapalumbo)
- docs: Fix prop tables. Also add spec table to Modal ([#1155](https://github.com/Workday/canvas-kit/pull/1155)) [@NicholasBoll](https://github.com/NicholasBoll)
- docs: Add MDX docs and examples for Indicator components ([#1169](https://github.com/Workday/canvas-kit/pull/1169)) [@jamesfan](https://github.com/jamesfan)
- docs: Remove incorrect info on ExtractProps ([#1180](https://github.com/Workday/canvas-kit/pull/1180)) [@NicholasBoll](https://github.com/NicholasBoll)
- docs: Update MDX doc for Card and add MDX doc and examples for Table ([#1185](https://github.com/Workday/canvas-kit/pull/1185)) [@jamesfan](https://github.com/jamesfan)
- docs: Update Breadcrumbs stories to mdx ([#1206](https://github.com/Workday/canvas-kit/pull/1206)) [@alanbsmith](https://github.com/alanbsmith)
- docs(popup): Add Popper note and args table of subcomponents ([#1205](https://github.com/Workday/canvas-kit/pull/1205)) [@NicholasBoll](https://github.com/NicholasBoll)
- docs: Update common readme ([#1186](https://github.com/Workday/canvas-kit/pull/1186)) [@NicholasBoll](https://github.com/NicholasBoll)
- docs: Update Breadcrumbs stories from review feedback ([#1210](https://github.com/Workday/canvas-kit/pull/1210)) [@alanbsmith](https://github.com/alanbsmith)
- docs(popup): Update custom target example to accept ref ([#1209](https://github.com/Workday/canvas-kit/pull/1209)) [@divyanshu023](https://github.com/divyanshu023)
- docs: Add menu mdx docs ([#1203](https://github.com/Workday/canvas-kit/pull/1203)) [@sahlhoff](https://github.com/sahlhoff)
- fix: Fix misc. MDX fixes ([#1188](https://github.com/Workday/canvas-kit/pull/1188)) [@anicholls](https://github.com/anicholls)
- fix: Fix broken link in pagination.stories.mdx ([#1178](https://github.com/Workday/canvas-kit/pull/1178)) [@stuartmccoll](https://github.com/stuartmccoll)

### Infrastructure

- feat: Add comments in DTS files for JSDoc ([#1207](https://github.com/Workday/canvas-kit/pull/1207)) [@NicholasBoll](https://github.com/NicholasBoll)
- fix: Add support for React 17 in main ([#1182](https://github.com/Workday/canvas-kit/pull/1182)) [@alanbsmith](https://github.com/alanbsmith)
- chore: Update incorrect prop names ([#1181](https://github.com/Workday/canvas-kit/pull/1181)) [@NicholasBoll](https://github.com/NicholasBoll)
- ci: Add forward merge job ([#1173](https://github.com/Workday/canvas-kit/pull/1173)) [@NicholasBoll](https://github.com/NicholasBoll)
- ci: Add pull request title check ([#1153](https://github.com/Workday/canvas-kit/pull/1153)) [@NicholasBoll](https://github.com/NicholasBoll)
- chore: Bump prismjs from 1.23.0 to 1.24.0 ([#1129](https://github.com/Workday/canvas-kit/pull/1129)) [@dependabot](https://github.com/dependabot)
- ci: Delete main.yml [@NicholasBoll](https://github.com/NicholasBoll)

## v4.8.3 (2021-08-13)

### Components

- fix(combobox): Add type attribute and remove tabindex attribute ([#1172](https://github.com/Workday/canvas-kit/pull/1172)) [@vibdev](https://github.com/vibdev)
- fix(popup): Fix RTL rendering for popups ([#1183](https://github.com/Workday/canvas-kit/pull/1183)) [@NicholasBoll](https://github.com/NicholasBoll)

### Infrastructure

- ci: Add pull request title check ([#1153](https://github.com/Workday/canvas-kit/pull/1153)) [@NicholasBoll](https://github.com/NicholasBoll)
- ci: Add forward-merge job [@NicholasBoll](https://github.com/NicholasBoll)

## v5.0.4 (2021-07-12)

### Components

- feat(common): Add HTML attribute interface to ExtractProps ([#1147](https://github.com/Workday/canvas-kit/pull/1147)) [@NicholasBoll](https://github.com/NicholasBoll)

### Docs
- docs: Fix changelog issues [@anicholls](https://github.com/anicholls)

## v4.8.2 (2021-07-12)
### Infrastructure

- ci: Add additional check so support releases aren't treated as latest [@anicholls](https://github.com/anicholls)
- fix: Convert focus-trap-js to TS file to fix module-not-found error ([#1149](https://github.com/Workday/canvas-kit/pull/1149)) [@NicholasBoll](https://github.com/NicholasBoll)

## v5.0.3 (2021-07-09)

### Components

- docs: Convert Buttons category stories to use mdx ([#1127](https://github.com/Workday/canvas-kit/pull/1127)) [@anicholls](https://github.com/anicholls)
- docs: Add MDX docs and examples for Input components ([#1128](https://github.com/Workday/canvas-kit/pull/1128)) [@jamesfan](https://github.com/jamesfan)
- fix(tooltip): Fix overflow ellipsis detection ([#1132](https://github.com/Workday/canvas-kit/pull/1132)) [@NicholasBoll](https://github.com/NicholasBoll)
- fix(modal): Fix focus trap when Modal contains an iframe ([#1135](https://github.com/Workday/canvas-kit/pull/1135))

### Docs

- docs: Fix codemod link in v5 migration guide [@anicholls](https://github.com/anicholls)

### Infrastructure

- build: Pull component mdx + examples into docs module during build ([#1130](https://github.com/Workday/canvas-kit/pull/1130)) [@anicholls](https://github.com/anicholls)[@NicholasBoll](https://github.com/NicholasBoll)
- feat: Add storybook utils to labs common ([#1136](https://github.com/Workday/canvas-kit/pull/1136)) [@vibdev](https://github.com/vibdev)

## v4.8.1 (2021-07-08)

### Components

- fix(combobox): Modify combobox to accept empty string as initialValue ([#1116](https://github.com/Workday/canvas-kit/pull/1116)) [@bsaggese14](https://github.com/bsaggese14)
- fix(tooltip): Fix overflow ellipsis detection ([#1132](https://github.com/Workday/canvas-kit/pull/1132)) [@NicholasBoll](https://github.com/NicholasBoll)
- fix(modal): Fix focus trap when Modal contains an iframe ([#1135](https://github.com/Workday/canvas-kit/pull/1135)) [@NicholasBoll](https://github.com/NicholasBoll)
- fix(breadcrumbs): Fix onAction bugs in Breadcrumbs ([#1073](https://github.com/Workday/canvas-kit/pull/1073)) [@alanbsmith](https://github.com/alanbsmith)
- fix(checkbox): Fix Checkbox width bug ([#1139](https://github.com/Workday/canvas-kit/pull/1139)) [@alanbsmith](https://github.com/alanbsmith)

## v5.0.2 (2021-06-22)

### Components

- feat(combobox): Modify combobox to accept empty string as initialValue ([#1116](https://github.com/workday/canvas-kit/pull/1116)) [@bsaggese14](https://github.com/bsaggese14)
- fix: Add missing exports for CKR bundle ([#1118](https://github.com/workday/canvas-kit/pull/1118)) [@anicholls](https://github.com/anicholls)
- fix(tokens): Fixes color token exports ([#1110](https://github.com/workday/canvas-kit/pull/1110)) [@alanbsmith](https://github.com/alanbsmith)
- fix(popup): Remove ref forwarding requirement in Popup.Target ([#1115](https://github.com/Workday/canvas-kit/pull/1115)) [@NicholasBoll](https://github.com/NicholasBoll)

## 5.0.1 (2021-06-16)

### Docs

- docs: Update readme links to use mdx ([#1103](https://github.com/Workday/canvas-kit/pull/1103)) [@jpante](https://github.com/jpante)
- docs: Update old labs references ([#1105](https://github.com/Workday/canvas-kit/pull/1105)) [@anicholls](https://github.com/anicholls)

### Infrastructure

- build: Remove baseUrl and paths from tsconfig ([#1107](https://github.com/Workday/canvas-kit/pull/1107)) [@anicholls](https://github.com/anicholls)
- chore: Fix circular dep in preview module ([#1104](https://github.com/Workday/canvas-kit/pull/1104)) [@anicholls](https://github.com/anicholls)

## v4.8.0 (2021-06-16)

### Components

- feat(checkbox): Add aria-checked for accessibility and testability ([#1045](https://github.com/Workday/canvas-kit/pull/1045)) [@svagi](https://github.com/svagi)
- feat(comboxbox):Added default maxHeight to autocomplete container ([#1079](https://github.com/Workday/canvas-kit/pull/1079)) [@sraj](https://github.com/sraj)
- fix(combobox): Fix Combobox RTL issue ([#1064](https://github.com/Workday/canvas-kit/pull/1064)) [@alanbsmith](https://github.com/alanbsmith)
- fix(popup): Allow popups to be owners of each other ([#1054](https://github.com/Workday/canvas-kit/pull/1054)) [@csongnguyen](https://github.com/csongnguyen)
- fix(popup): Allow tooltips to close alongside modals on click outside ([#1074](https://github.com/Workday/canvas-kit/pull/1074)) [@csongnguyen](https://github.com/csongnguyen)
- fix(tabs): Fix aria-selected for unselected tabs ([#1033](https://github.com/Workday/canvas-kit/pull/1033)) [@angadkaflay](https://github.com/angadkaflay)
- fix(tooltip): Allow aria-label pass-through in muted tooltips ([#1037](https://github.com/Workday/canvas-kit/pull/1037)) [@NicholasBoll](https://github.com/NicholasBoll)

### Docs

- docs: Add better documentation to the `as` prop ([#1046](https://github.com/Workday/canvas-kit/pull/1046)) [@NicholasBoll](https://github.com/NicholasBoll)
- docs: Popup accessible example ([#1056](https://github.com/Workday/canvas-kit/pull/1056)) [@csongnguyen](https://github.com/csongnguyen)

### Infrastructure

- chore: Bump y18n from 3.2.1 to 3.2.2 ([#1011](https://github.com/Workday/canvas-kit/pull/1011)) [@dependabot](https://github.com/dependabot)
- chore: Bump elliptic from 6.5.3 to 6.5.4 ([#993](https://github.com/Workday/canvas-kit/pull/993)) [@dependabot](https://github.com/dependabot)
- chore: Upgrade storybook to v6.2.9 ([#1055](https://github.com/Workday/canvas-kit/pull/1055)) [@anicholls](https://github.com/anicholls)
- chore: Bump ssri, ua-parser-js, handlebars, lodash, and hosted-git-info ([#1049](https://github.com/Workday/canvas-kit/pull/1049)) [@dependabot](https://github.com/dependabot)
- ci: Fix font-loading issue by predownloading [@NicholasBoll](https://github.com/NicholasBoll)
- ci: Fix Tooltip flaky visual test ([#1035](https://github.com/Workday/canvas-kit/pull/1035)) [@NicholasBoll](https://github.com/NicholasBoll)
- ci: Upgrade to node 14 ([#1044](https://github.com/Workday/canvas-kit/pull/1044)) [@NicholasBoll](https://github.com/NicholasBoll)
- feat: Add package version in Storybook ([#1082](https://github.com/Workday/canvas-kit/pull/1082)) [@mihaelamiches](https://github.com/mihaelamiches)

## 5.0.0 (2021-06-10)

The changes below include the changes made across all 5.0.0 beta and rc versions (`v5.0.0-beta.0 - v5.0.0-rc.0`).

To review the breaking changes made in this release, check out the [v5.0.0 Upgrade Guide](./modules/docs/mdx/5.0-UPGRADE-GUIDE.mdx). Use our new [codemod utility](./modules/codemod) to make the update as smooth as possible.

### Components

- fix(common): Remove unintended whitespace around bdo tag in IE11 ([#868](https://github.com/Workday/canvas-kit/pull/868)) [@vibdev](https://github.com/vibdev)
- feat(common): Spread additional props on CanvasProvider [@NicholasBoll](https://github.com/NicholasBoll)
- chore(tabs): Convert to a compound component utility functions ([#953](https://github.com/Workday/canvas-kit/pull/953)) [@NicholasBoll](https://github.com/NicholasBoll)
- feat(tabs): Update Tabs list model to support passing index position ([#990](https://github.com/Workday/canvas-kit/pull/990)) [@omasrii](https://github.com/omasrii)
- fix: Allow refs to be passed to createComponent components ([#1009](https://github.com/Workday/canvas-kit/pull/1009)) [@NicholasBoll](https://github.com/NicholasBoll)
- chore: Update spacing tokens + codemod ([#1010](https://github.com/Workday/canvas-kit/pull/1010)) [@alanbsmith](https://github.com/alanbsmith)
- chore: Refactor Button to use createComponent ([#1017](https://github.com/Workday/canvas-kit/pull/1017)) [@NicholasBoll](https://github.com/NicholasBoll)
- chore: Rename core packages to tokens and add codemod ([#1020](https://github.com/Workday/canvas-kit/pull/1020)) [@alanbsmith](https://github.com/alanbsmith)
- chore(card): Convert to a Compound Component and create codemod ([#1028](https://github.com/Workday/canvas-kit/pull/1028)) [@NicholasBoll](https://github.com/NicholasBoll)
- fix(tabs): Fix aria-selected for unselected tabs ([#1033](https://github.com/Workday/canvas-kit/pull/1033)) [@angadkaflay](https://github.com/angadkaflay)
- ci: Fix Tooltip flaky visual test ([#1035](https://github.com/Workday/canvas-kit/pull/1035)) [@NicholasBoll](https://github.com/NicholasBoll)
- fix(tooltip): Allow aria-label pass-through in muted tooltips ([#1037](https://github.com/Workday/canvas-kit/pull/1037)) [@NicholasBoll](https://github.com/NicholasBoll)
- docs: Add better documentation to the `as` prop ([#1046](https://github.com/Workday/canvas-kit/pull/1046)) [@NicholasBoll](https://github.com/NicholasBoll)
- docs(tabs): Update single tabs panel example ([#1047](https://github.com/Workday/canvas-kit/pull/1047)) [@NicholasBoll](https://github.com/NicholasBoll)
- docs: Update Create Compound Component docs ([#1048](https://github.com/Workday/canvas-kit/pull/1048)) [@NicholasBoll](https://github.com/NicholasBoll)
- fix(popup): Allow popups to be owners of each other ([#1054](https://github.com/Workday/canvas-kit/pull/1054)) [@csongnguyen](https://github.com/csongnguyen)
- fix(combobox): Fix Combobox RTL issue ([#1064](https://github.com/Workday/canvas-kit/pull/1064)) [@alanbsmith](https://github.com/alanbsmith)
- refactor(button): Button recategorization ([#1034](https://github.com/Workday/canvas-kit/pull/1034)) [@anicholls](https://github.com/anicholls)
- fix(popup): Allow tooltips to close alongside modals on click outside ([#1074](https://github.com/Workday/canvas-kit/pull/1074)) [@csongnguyen](https://github.com/csongnguyen)
- refactor: Move InputProvider from tokens to common ([#1076](https://github.com/Workday/canvas-kit/pull/1076)) [@anicholls](https://github.com/anicholls)
- feat(common): Add Box Component ([#1027](https://github.com/Workday/canvas-kit/pull/1027)) [@alanbsmith](https://github.com/alanbsmith)
- feat(comboxbox):Added default maxHeight to autocomplete container ([#1079](https://github.com/Workday/canvas-kit/pull/1079)) [@sraj](https://github.com/sraj)
- feat: Forward refs for input components ([#1068](https://github.com/Workday/canvas-kit/pull/1068)) [@jamesfan](https://github.com/jamesfan)
- feat(checkbox): Add aria-checked for accessibility and testability ([#1045](https://github.com/Workday/canvas-kit/pull/1045)) [@svagi](https://github.com/svagi)
- docs: Popup accessible example ([#1056](https://github.com/Workday/canvas-kit/pull/1056)) [@csongnguyen](https://github.com/csongnguyen)
- chore: Upgrade Card to use Box ([#1086](https://github.com/Workday/canvas-kit/pull/1086)) [@NicholasBoll](https://github.com/NicholasBoll)
- refactor(popup): Convert Popup to a compound component ([#1065](https://github.com/Workday/canvas-kit/pull/1065)) [@NicholasBoll](https://github.com/NicholasBoll)
- fix(skeleton): Change skeleton animation to fade in and out ([#1084](https://github.com/Workday/canvas-kit/pull/1084)) [@willklein](https://github.com/willklein)
- fix: Refactor/modal compound component ([#1091](https://github.com/Workday/canvas-kit/pull/1091)) [@NicholasBoll](https://github.com/NicholasBoll)
- feat: Remove Preview/Tokens & Upgrade CKR Labs Type Hierarchy ([#1078](https://github.com/Workday/canvas-kit/pull/1078)) [@alanbsmith](https://github.com/alanbsmith)
- fix: Fix type upgrade issues ([#1098](https://github.com/Workday/canvas-kit/pull/1098)) [@alanbsmith](https://github.com/alanbsmith)
- docs: Update migration and Popup docs ([#1095](https://github.com/Workday/canvas-kit/pull/1095)) [@NicholasBoll](https://github.com/NicholasBoll)

### Infrastructure

- feat: Add compound component utility functions ([#946](https://github.com/Workday/canvas-kit/pull/946)) [@NicholasBoll](https://github.com/NicholasBoll)
- test: Add verifyComponent test helper and fix test types ([#958](https://github.com/Workday/canvas-kit/pull/958)) [@NicholasBoll](https://github.com/NicholasBoll)
- docs: Add compound Component Creation Doc ([#950](https://github.com/Workday/canvas-kit/pull/950)) [@NicholasBoll](https://github.com/NicholasBoll)
- chore: Add slash imports ([#992](https://github.com/Workday/canvas-kit/pull/992)) [@anicholls](https://github.com/anicholls)
- docs: Relocate supplemental docs to new docs module ([#998](https://github.com/Workday/canvas-kit/pull/998)) [@anicholls](https://github.com/anicholls)
- chore: Deprecate CKCSS and update migration guide ([#1000](https://github.com/Workday/canvas-kit/pull/1000)) [@anicholls](https://github.com/anicholls)
- fix: Scope buttonRef codemod to only Button components ([#1022](https://github.com/Workday/canvas-kit/pull/1022)) [@NicholasBoll](https://github.com/NicholasBoll)
- fix: Fix slash import paths ([#1038](https://github.com/Workday/canvas-kit/pull/1038)) [@NicholasBoll](https://github.com/NicholasBoll)
- chore: Remove package.json from create component script ([#1039](https://github.com/Workday/canvas-kit/pull/1039)) [@NicholasBoll](https://github.com/NicholasBoll)
- chore: Bump y18n from 3.2.1 to 3.2.2 ([#1011](https://github.com/Workday/canvas-kit/pull/1011)) [@dependabot](https://github.com/dependabot)
- chore: Bump elliptic from 6.5.3 to 6.5.4 ([#993](https://github.com/Workday/canvas-kit/pull/993)) [@dependabot](https://github.com/dependabot)
- ci: Upgrade to node 14 ([#1044](https://github.com/Workday/canvas-kit/pull/1044)) [@NicholasBoll](https://github.com/NicholasBoll)
- chore: Upgrade storybook to v6.2.9 ([#1055](https://github.com/Workday/canvas-kit/pull/1055)) [@anicholls](https://github.com/anicholls)
- chore: Bump ssri, ua-parser-js, handlebars, lodash, and hosted-git-info ([#1049](https://github.com/Workday/canvas-kit/pull/1049)) [@dependabot](https://github.com/dependabot)
- feat: Add Canvas Kit Preview and focus the purpose of CK Labs ([#1069](https://github.com/Workday/canvas-kit/pull/1069)) [@anicholls](https://github.com/anicholls)
- feat: Add package version in Storybook ([#1082](https://github.com/Workday/canvas-kit/pull/1082)) [@mihaelamiches](https://github.com/mihaelamiches)
- docs: Review v5 migration guide ([#1089](https://github.com/Workday/canvas-kit/pull/1089)) [@jamesfan](https://github.com/jamesfan)
- fix: Update canvas-kit-react package.json ([#1099](https://github.com/Workday/canvas-kit/pull/1099)) [@alanbsmith](https://github.com/alanbsmith)

## 5.0.0-rc.0 (2021-06-07)

### Components

- fix(tabs): Fix aria-selected for unselected tabs ([#1033](https://github.com/Workday/canvas-kit/pull/1033)) [@angadkaflay](https://github.com/angadkaflay)
- fix(tooltip): Allow aria-label pass-through in muted tooltips ([#1037](https://github.com/Workday/canvas-kit/pull/1037)) [@NicholasBoll](https://github.com/NicholasBoll)
- fix(popup): Allow popups to be owners of each other ([#1054](https://github.com/Workday/canvas-kit/pull/1054)) [@csongnguyen](https://github.com/csongnguyen)
- fix(combobox): Fix Combobox RTL issue ([#1064](https://github.com/Workday/canvas-kit/pull/1064)) [@alanbsmith](https://github.com/alanbsmith)
- refactor: Button recategorization ([#1034](https://github.com/Workday/canvas-kit/pull/1034)) [@anicholls](https://github.com/anicholls)
- fix(popup): Allow tooltips to close alongside modals on click outside ([#1074](https://github.com/Workday/canvas-kit/pull/1074)) [@csongnguyen](https://github.com/csongnguyen)
- fix: Move InputProvider from tokens to common ([#1076](https://github.com/Workday/canvas-kit/pull/1076)) [@anicholls](https://github.com/anicholls)
- feat(common): Add Box Component [@alanbsmith](https://github.com/alanbsmith)
- feat(comboxbox):Added default maxHeight to autocomplete container ([#1079](https://github.com/Workday/canvas-kit/pull/1079)) [@sraj](https://github.com/sraj)
- feat: Forward refs for input components ([#1068](https://github.com/Workday/canvas-kit/pull/1068)) [@jamesfan](https://github.com/jamesfan)
- feat(checkbox): Add aria-checked for accessibility and testability ([#1045](https://github.com/Workday/canvas-kit/pull/1045)) [@svagi](https://github.com/svagi)
- chore: Upgrade Card to use Box ([#1086](https://github.com/Workday/canvas-kit/pull/1086)) [@NicholasBoll](https://github.com/NicholasBoll)
- refactor(popup): Convert Popup to a compound component ([#1065](https://github.com/Workday/canvas-kit/pull/1065)) [@NicholasBoll](https://github.com/NicholasBoll)
- fix(skeleton): Change skeleton animation to fade in and out ([#1084](https://github.com/Workday/canvas-kit/pull/1084)) [@willklein](https://github.com/willklein)
- fix: Refactor/modal compound component ([#1091](https://github.com/Workday/canvas-kit/pull/1091)) [@NicholasBoll](https://github.com/NicholasBoll)
- feat: Remove Preview/Tokens & Upgrade CKR Labs Type Hierarchy ([#1078](https://github.com/Workday/canvas-kit/pull/1078)) [@alanbsmith](https://github.com/alanbsmith)

### Documentation

- docs: Add better documentation to the `as` prop ([#1046](https://github.com/Workday/canvas-kit/pull/1046)) [@NicholasBoll](https://github.com/NicholasBoll)
- docs(tabs): Update single tabs panel example ([#1047](https://github.com/Workday/canvas-kit/pull/1047)) [@NicholasBoll](https://github.com/NicholasBoll)
- docs: Update Create Compound Component docs ([#1048](https://github.com/Workday/canvas-kit/pull/1048)) [@NicholasBoll](https://github.com/NicholasBoll)
- docs: Popup accessible example ([#1056](https://github.com/Workday/canvas-kit/pull/1056)) [@csongnguyen](https://github.com/csongnguyen)
- docs: Review v5 migration guide ([#1089](https://github.com/Workday/canvas-kit/pull/1089)) [@jamesfan](https://github.com/jamesfan)

### Infrastructure

- chore: Bump y18n from 3.2.1 to 3.2.2 ([#1011](https://github.com/Workday/canvas-kit/pull/1011)) [@dependabot](https://github.com/dependabot)
- chore: Bump elliptic from 6.5.3 to 6.5.4 ([#993](https://github.com/Workday/canvas-kit/pull/993)) [@dependabot](https://github.com/dependabot)
- ci: Fix Tooltip flaky visual test ([#1035](https://github.com/Workday/canvas-kit/pull/1035)) [@NicholasBoll](https://github.com/NicholasBoll)
- ci: Upgrade to node 14 ([#1044](https://github.com/Workday/canvas-kit/pull/1044)) [@NicholasBoll](https://github.com/NicholasBoll)
- chore: Upgrade storybook to v6.2.9 ([#1055](https://github.com/Workday/canvas-kit/pull/1055)) [@anicholls](https://github.com/anicholls)
- chore: Bump ssri, ua-parser-js, handlebars, lodash, and hosted-git-info ([#1049](https://github.com/Workday/canvas-kit/pull/1049)) [@dependabot](https://github.com/dependabot)
- fix: Prevent finding matches on the wrong imports (buttons codemod) [@anicholls](https://github.com/anicholls)
- feat: Add Canvas Kit Preview and focus the purpose of CK Labs [@anicholls](https://github.com/anicholls)
- fix: Update yarn.lock [@alanbsmith](https://github.com/alanbsmith)
- ci: Fix font-loading issue by predownloading [@NicholasBoll](https://github.com/NicholasBoll)
- feat: Add package version in Storybook ([#1082](https://github.com/Workday/canvas-kit/pull/1082)) [@mihaelamiches](https://github.com/mihaelamiches)

## 5.0.0-beta.2 (2021-04-26)

### Components

- chore(card): Convert to a Compound Component and create codemod ([#1028](https://github.com/Workday/canvas-kit/pull/1028)) [@NicholasBoll](https://github.com/NicholasBoll)

### Infrastructure

- fix: Fix slash import paths ([#1038](https://github.com/Workday/canvas-kit/pull/1038)) [@NicholasBoll](https://github.com/NicholasBoll)
- chore: Remove package.json from create component script ([#1039](https://github.com/Workday/canvas-kit/pull/1039)) [@NicholasBoll](https://github.com/NicholasBoll)

## 5.0.0-beta.1 (2021-04-12)

### Components

- feat(common): Spread additional props on CanvasProvider [@NicholasBoll](https://github.com/NicholasBoll)
- chore(tabs): Convert to a compound component utility functions ([#953](https://github.com/Workday/canvas-kit/pull/953)) [@NicholasBoll](https://github.com/NicholasBoll)
- feat(tabs): Update Tabs list model to support passing index position ([#990](https://github.com/Workday/canvas-kit/pull/990)) [@omasrii](https://github.com/omasrii)
- fix: Allow refs to be passed to createComponent components ([#1009](https://github.com/Workday/canvas-kit/pull/1009)) [@NicholasBoll](https://github.com/NicholasBoll)
- chore: Refactor Button to use createComponent ([#1017](https://github.com/Workday/canvas-kit/pull/1017)) [@NicholasBoll](https://github.com/NicholasBoll)

### Codemods

- chore: Add slash imports ([#992](https://github.com/Workday/canvas-kit/pull/992)) [@anicholls](https://github.com/anicholls)
- chore: Update spacing tokens + codemod ([#1010](https://github.com/Workday/canvas-kit/pull/1010)) [@alanbsmith](https://github.com/alanbsmith)
- fix: Scope buttonRef codemod to only Button components ([#1022](https://github.com/Workday/canvas-kit/pull/1022)) [@NicholasBoll](https://github.com/NicholasBoll)
- chore: Rename core packages to tokens and add codemod [@alanbsmith](https://github.com/alanbsmith)
- fix: Updates jscodeshift build directories [@alanbsmith](https://github.com/alanbsmith)

### Infrastructure

#### Docs

- docs: Add compound Component Creation Doc ([#950](https://github.com/Workday/canvas-kit/pull/950)) [@NicholasBoll](https://github.com/NicholasBoll)
- docs: Update v5 migration TOC and ordering [@anicholls](https://github.com/anicholls)
- docs: Relocate supplemental docs to new docs module ([#998](https://github.com/Workday/canvas-kit/pull/998)) [@anicholls](https://github.com/anicholls)
- chore: Deprecate CKCSS and update migration guide ([#1000](https://github.com/Workday/canvas-kit/pull/1000)) [@anicholls](https://github.com/anicholls)

#### Testing

- test: Add verifyComponent test helper and fix test types ([#958](https://github.com/Workday/canvas-kit/pull/958)) [@NicholasBoll](https://github.com/NicholasBoll)

#### CI

- ci: Fix error in prerelease logic in publish-canary script [@anicholls](https://github.com/anicholls)
- ci: Update setup-node action and remove custom matcher ([#994](https://github.com/Workday/canvas-kit/pull/994)) [@NicholasBoll](https://github.com/NicholasBoll)
- ci: Fix canary dist-tag for prerelease canaries in slack message ([#1003](https://github.com/Workday/canvas-kit/pull/1003)) [@anicholls](https://github.com/anicholls)

## v4.7.0 (2021-04-12)

### Components
- fix(select): Fix undesired scrolling when activating the menu ([#1016](https://github.com/Workday/canvas-kit/pull/1016)) [@jamesfan](https://github.com/jamesfan)

### Infrastructure
- docs: Fix Github Pages story link in Specifications ([#1005](https://github.com/Workday/canvas-kit/pull/1005)) [@NicholasBoll](https://github.com/NicholasBoll)
- fix: Fix specification story links [@NicholasBoll](https://github.com/NicholasBoll)

### CSS

- feat: Add basic primary theme support to CSS components ([#995](https://github.com/Workday/canvas-kit/pull/995)) [@aaronanderson](https://github.com/aaronanderson)

## v4.6.0 (2021-03-19)

### Components

- feat(popup): Add OverflowTooltip and update Popup behaviors to match a11y specs ([#980](https://github.com/Workday/canvas-kit/pull/980)) [@NicholasBoll](https://github.com/NicholasBoll)

### Infrastructure

- fix(modal): Update readme with correct import ([#988](https://github.com/Workday/canvas-kit/pull/988)) [@mannycarrera4](https://github.com/mannycarrera4)
- chore: Bump prismjs from 1.17.1 to 1.23.0 ([#986](https://github.com/Workday/canvas-kit/pull/986)) [@dependabot](https://github.com/dependabot)
- ci: Update setup-node action and remove custom matcher ([#994](https://github.com/Workday/canvas-kit/pull/994)) [@NicholasBoll](https://github.com/NicholasBoll)

## v4.5.1 (2021-02-26)

### Components

- fix(popup): Fix Popup icon RTL bug ([#983](https://github.com/Workday/canvas-kit/pull/983)) [@alanbsmith](https://github.com/alanbsmith)
- fix(side-panel): Fix keyframes animation ([#984](https://github.com/Workday/canvas-kit/pull/984)) [@alanbsmith](https://github.com/alanbsmith)

### Infrastructure

- chore: Update peerDependencies to support React 17 ([#974](https://github.com/Workday/canvas-kit/pull/974)) [@alanbsmith](https://github.com/alanbsmith)
- docs: Update Component Status doc guideline links ([#979](https://github.com/Workday/canvas-kit/pull/979)) [@NicholasBoll](https://github.com/NicholasBoll)
- docs(toast): Update Toast docs ([#982](https://github.com/Workday/canvas-kit/pull/982)) [@alanbsmith](https://github.com/alanbsmith)


## 4.5.0 (2021-02-16)

### Components
- fix(tabs): Remove event.preventDefault from TabList [#969](https://github.com/Workday/canvas-kit/pull/969) [@NicholasBoll](https://github.com/NicholasBoll)
- feat(Pagination): Update Pagination component (see notes) [#954](https://github.com/Workday/canvas-kit/pull/954)  [@alanbsmith](https://github.com/alanbsmith)
- feat: Add closeButtonAriaLabel to Modal Component [#959](https://github.com/Workday/canvas-kit/pull/959) [@UltraTempest](https://github.com/UltraTempest)
- feat(skeleton): Add option for different skeleton colors [#939](https://github.com/Workday/canvas-kit/pull/939) [@stefanuros](https://github.com/stefanuros)
- feat(badge): Add custom limit to CountBadge [#935](https://github.com/Workday/canvas-kit/pull/935) [@alanbsmith](https://github.com/alanbsmith)

### Hooks
- feat(common): Add useIsRTL hook to common module [#971](https://github.com/Workday/canvas-kit/pull/971) [@alanbsmith](https://github.com/alanbsmith)

### Infrastructure
- fix: Add crossorigin to font preloads [#967](https://github.com/Workday/canvas-kit/pull/967) [@NicholasBoll](https://github.com/NicholasBoll)
- ci: Use pull_request_target in GH Actions [@NicholasBoll](https://github.com/NicholasBoll)
- docs: Fix Story names and extra imports [#966](https://github.com/Workday/canvas-kit/pull/966) [@NicholasBoll](https://github.com/NicholasBoll)
- docs: Improve documentation [#964](https://github.com/Workday/canvas-kit/pull/964) [@NicholasBoll](https://github.com/NicholasBoll)
- ci: Remove jest code-coverage threshold [#957](https://github.com/Workday/canvas-kit/pull/957) [@alanbsmith](https://github.com/alanbsmith)
- docs: Add compound component doc [#937](https://github.com/Workday/canvas-kit/pull/937) [@NicholasBoll](https://github.com/NicholasBoll)
- feat: Add window config option to inherit or override mono font family [#916](https://github.com/Workday/canvas-kit/pull/916) [@anicholls](https://github.com/anicholls)
- chore: Bump ini from 1.3.5 to 1.3.7 [#931](https://github.com/Workday/canvas-kit/pull/931) [@NicholasBoll](https://github.com/NicholasBoll)
- chore: Update @workday/canvas-system-icons-web dependency [#940](https://github.com/Workday/canvas-kit/pull/940) [@alanbsmith](https://github.com/alanbsmith)
- chore(form-field): Update FormField Readme [#930](https://github.com/Workday/canvas-kit/pull/930) [@alanbsmith](https://github.com/alanbsmith)
- fix: Fix create component scripts [#929](https://github.com/Workday/canvas-kit/pull/929) [@jamesfan](https://github.com/jamesfan)
- docs: Standardize README badges for Labs components [#928](https://github.com/Workday/canvas-kit/pull/928) [@jamesfan](https://github.com/jamesfan)

### Notes

- Update Pagination component  [#954](https://github.com/Workday/canvas-kit/pull/954)
  - This is a breaking change in this Labs component. Please refer to the [migration guide](https://github.com/Workday/canvas-kit/blob/master/modules/react/pagination/MIGRATION_GUIDE.md) for more information on how to upgrade.

## 5.0.0-beta.0 (2021-01-27)

### Infrastructure
- feat: Add compound component utility functions ([#946](https://github.com/Workday/canvas-kit/pull/946)) [@NicholasBoll](https://github.com/NicholasBoll)
- build: Re-enable canary builds for prerelease/v5 [@anicholls](https://github.com/anicholls)

### Components

- fix(common): Remove unintended whitespace around bdo tag in IE11 ([#868](https://github.com/Workday/canvas-kit/pull/868)) [@vibdev](https://github.com/vibdev)

## 4.4.2 (2020-12-09)

### Components
- fix(menu): Remove minimum width and collapse around the content ([#922](https://github.com/Workday/canvas-kit/pull/922)) [@willklein](https://github.com/willklein)
- fix(common): Fix mouseFocusBehavior type issue ([#926](https://github.com/Workday/canvas-kit/pull/926)) [@NicholasBoll](https://github.com/NicholasBoll)

### Infrastructure
- feat: Upgrade Storybook to v6.1.3 ([#897](https://github.com/Workday/canvas-kit/pull/897)) [@anicholls](https://github.com/anicholls)
- fix: Add Emotion dependency to fix transient dep issue ([#917](https://github.com/Workday/canvas-kit/pull/917)) [@anicholls](https://github.com/anicholls)
- fix: Re-enable postcss for storybook builds to transpile svg-load ([#919](https://github.com/Workday/canvas-kit/pull/919)) [@anicholls](https://github.com/anicholls)

## 4.4.1 (2020-11-20)

### Components
- fix(color-picker): Detect different formats of `#ffffff` ([#884](https://github.com/Workday/canvas-kit/pull/884)) [@NicholasBoll](https://github.com/NicholasBoll)
- docs(popup): Fix usePopup hook example docs ([#911](https://github.com/Workday/canvas-kit/pull/911)) [@Parker-Ledoux](https://github.com/Parker-Ledoux)
- fix(select): Allow a single option ([#914](https://github.com/Workday/canvas-kit/pull/914)) [@NicholasBoll](https://github.com/NicholasBoll)

### Infrastructure
- ci: Use exec instead of node-cmd ([#908](https://github.com/Workday/canvas-kit/pull/908)) [@lychyi](https://github.com/lychyi)
- chore: Fix create component scripts ([#912](https://github.com/Workday/canvas-kit/pull/912)) [@Parker-Ledoux](https://github.com/Parker-Ledoux)

## 4.4.0 (2020-11-13)

### Components
- feat: Add SidePanel to labs ([#866](https://github.com/Workday/canvas-kit/pull/866)) [@lychyi](https://github.com/lychyi)
- fix(button): Fix accent colors on IconButton when toggled on ([#895](https://github.com/Workday/canvas-kit/pull/895)) [@jamesfan](https://github.com/jamesfan)
- fix(side-panel): Update Toggle spacing ([#902](https://github.com/Workday/canvas-kit/pull/902)) [@lychyi](https://github.com/lychyi)
- feat(labs): Add Tabs component ([#569](https://github.com/Workday/canvas-kit/pull/569)) [@darcar31](https://github.com/darcar31)

### Infrastructure
- docs: Remove universal selector for section elements ([#896](https://github.com/Workday/canvas-kit/pull/896)) [@lychyi](https://github.com/lychyi)
- chore: Update publish-canary.js [@lychyi](https://github.com/lychyi)
- ci: Increase buffer size for publish cmd ([#903](https://github.com/Workday/canvas-kit/pull/903)) [@lychyi](https://github.com/lychyi)

### Notes
With the #895, if you're using a toggleable `IconButton` component, you will experience visual diffs for the following icons (they were not rendering properly prior, they should now look correct when "toggled" on):

```
adHocDelivery
alarmClockPlus
alarmClock
boxPlus
boxTextCheck
boxTextPlus
boxTextSearch
boxTextUser
cArea100
cAreaLayered
cAreaStacked
cBar100
cBarClustered
cBarStacked
cBubble
cColumn100
cColumnClustered
cColumnLine
cColumnStacked
cDualLine
cPie
cScatter
calendarUser
cameraPlus
cardView
clipboardBlankCheck
clipboardCheck
commentActive
dashboardExpenses
documentCandidateSearch
documentsCheck
flashAuto
fontSize
highlight
jobInfo
lockPlus
manageDelivery
orderedList
pill
qrCode
receipts
region
reportParameter
rowsCheck
rowsPlus
select
timeOffBalance
time
timelinePerson
unlink
userForward
userPlus
workbook
```
#### Before Fix

![image](https://user-images.githubusercontent.com/146020/97763546-27001e80-1ac9-11eb-854d-58e2fd94637e.png)

#### After Fix

![image](https://user-images.githubusercontent.com/146020/97763552-2a93a580-1ac9-11eb-9988-6eb468fdfeef.png)


## 4.3.1 (2020-10-22)

### Components
- refactor(select): Convert more of Select to FC and improve code style ([#827](https://github.com/Workday/canvas-kit/pull/827)) [@jamesfan](https://github.com/jamesfan)
- fix(popup): Cannot read property 'createContainer' of undefined ([#889](https://github.com/Workday/canvas-kit/pull/889)) [@mannycarrera4](https://github.com/mannycarrera4)
- fix(modal): Add exception to modal enter animation ([#867](https://github.com/Workday/canvas-kit/pull/867)) [@NicholasBoll](https://github.com/NicholasBoll)
- fix(menu): Update MenuItem icon styles ([#885](https://github.com/Workday/canvas-kit/pull/885)) [@alanbsmith](https://github.com/alanbsmith)

### Infrastructure
- docs: Fix broken links in Storybook ([#876](https://github.com/Workday/canvas-kit/pull/876)) [@NicholasBoll](https://github.com/NicholasBoll)


## 4.3.0 (2020-10-09)

### Components
- fix(popup-stack): Move adapter var to popup-stack global namespace ([#865](https://github.com/Workday/canvas-kit/pull/865)) [@csongnguyen](https://github.com/csongnguyen)
- feat(badge): Add canvas-kit-css-badge to canvas-kit-css ([#860](https://github.com/Workday/canvas-kit/pull/860)) [@alanbsmith](https://github.com/alanbsmith)
- fix(color-picker): Separate popup from color picker ([#846](https://github.com/Workday/canvas-kit/pull/846)) [@mannycarrera4](https://github.com/mannycarrera4)
- docs(core): Update core CSS border-radius docs ([#871](https://github.com/Workday/canvas-kit/pull/871)) [@alanbsmith](https://github.com/alanbsmith)
- docs(popup): Change language around use of usePopupStack ([#874](https://github.com/Workday/canvas-kit/pull/874)) [@NicholasBoll](https://github.com/NicholasBoll)
- feat(popup): Add previousFocusRef to useCloseOnEscape hook ([#873](https://github.com/Workday/canvas-kit/pull/873)) [@alanbsmith](https://github.com/alanbsmith)
- fix(drawer): Add support for word wrapping in IE11 ([#879](https://github.com/Workday/canvas-kit/pull/879)) [@alanbsmith](https://github.com/alanbsmith)
- feat(breadcrumbs): Add Breadcrumbs component ([#776](https://github.com/Workday/canvas-kit/pull/776)) [@alanbsmith](https://github.com/alanbsmith)

### Infrastructure
- fix: Revert prismjs from 1.21.0 back to 1.17.1 ([#870](https://github.com/Workday/canvas-kit/pull/870)) [@jamesfan](https://github.com/jamesfan)

## 4.2.0 (2020-09-15)

### Components
- fix(color-picker): Fix IE rendering for color picker swatchbook ([#832](https://github.com/Workday/canvas-kit/pull/832)) [@jtschult](https://github.com/jtschult)
- feat(menu): exported MenuProps ([#829](https://github.com/Workday/canvas-kit/pull/829)) [@rileymiller](https://github.com/rileymiller)
- docs(segmented-control): Remove reference to labs ([#839](https://github.com/Workday/canvas-kit/pull/839)) [@lychyi](https://github.com/lychyi)
- fix(select): Prevent disabled options from being keyboard-focused ([#837](https://github.com/Workday/canvas-kit/pull/837)) [@jamesfan](https://github.com/jamesfan)
- fix(color-picker): Remove data attributes ([#838](https://github.com/Workday/canvas-kit/pull/838)) [@lychyi](https://github.com/lychyi)
- feat(color-picker): Update and export default color set ([#831](https://github.com/Workday/canvas-kit/pull/831)) [@jtschult](https://github.com/jtschult)
- test: Add cypress test for placeholder in input and text area component ([#841](https://github.com/Workday/canvas-kit/pull/841)) [@mannycarrera4](https://github.com/mannycarrera4)
- fix(select): Replace disabled attribute on options with aria-disabled ([#844](https://github.com/Workday/canvas-kit/pull/844)) [@jamesfan](https://github.com/jamesfan)
- fix(modal): Bump focus-trap-js to 1.1.0 and add test ([#857](https://github.com/Workday/canvas-kit/pull/857)) [@alexandrzavalii](https://github.com/alexandrzavalii)
- fix(form-field): Fix legend overflow bug (IE11) ([#853](https://github.com/Workday/canvas-kit/pull/853)) [@lychyi](https://github.com/lychyi)

### Infrastructure
- docs: Create suggestion template ([#819](https://github.com/Workday/canvas-kit/pull/819)) [@jpante](https://github.com/jpante)
- docs: Create spike issue template ([#818](https://github.com/Workday/canvas-kit/pull/818)) [@jpante](https://github.com/jpante)
- ci: Add new issues into Backlog project ([#823](https://github.com/Workday/canvas-kit/pull/823)) [@NicholasBoll](https://github.com/NicholasBoll)
- docs: Update CHANGELOG w/ correct release dates ([#821](https://github.com/Workday/canvas-kit/pull/821)) [@lychyi](https://github.com/lychyi)
- chore: Bump prismjs from 1.17.1 to 1.21.0 ([#826](https://github.com/Workday/canvas-kit/pull/826)) [@dependabot](https://github.com/dependabot)
- chore: Bump node-fetch from 2.6.0 to 2.6.1 ([#854](https://github.com/Workday/canvas-kit/pull/854)) [@dependabot](https://github.com/dependabot)

## 4.1.2 (2020-08-04)

### Components
- fix(skeleton): Remove aria-live and add loading text content ([#804](https://github.com/Workday/canvas-kit/pull/804)) [@NicholasBoll](https://github.com/NicholasBoll)
- fix(menu): Auto scroll to selected menu item if necessary ([#812](https://github.com/Workday/canvas-kit/pull/812)) [@NicholasBoll](https://github.com/NicholasBoll)
- test(menu): Fix assertion name to be more clear [@NicholasBoll](https://github.com/NicholasBoll)
- docs(skeleton): Update to remove mention of aria-live ([#814](https://github.com/Workday/canvas-kit/pull/814)) [@lychyi](https://github.com/lychyi)

### Infrastructure
- chore: Upgrade dependencies ([#811](https://github.com/Workday/canvas-kit/pull/811)) [@NicholasBoll](https://github.com/NicholasBoll)

## 4.0.3 (2020-08-04)

### Components
- fix(skeleton): Remove aria-live and add loading text content ([#804](https://github.com/Workday/canvas-kit/pull/804)) [@NicholasBoll](https://github.com/NicholasBoll)
- fix(menu): Auto scroll to selected menu item if necessary ([#812](https://github.com/Workday/canvas-kit/pull/812)) [@NicholasBoll](https://github.com/NicholasBoll)
- test(menu): Fix assertion name to be more clear [@NicholasBoll](https://github.com/NicholasBoll)
- docs(skeleton): Update to remove mention of aria-live ([#814](https://github.com/Workday/canvas-kit/pull/814)) [@lychyi](https://github.com/lychyi)

## 3.9.3 (2020-08-04)

### Components
- fix(skeleton): Remove aria-live and add loading text content ([#804](https://github.com/Workday/canvas-kit/pull/804)) [@NicholasBoll](https://github.com/NicholasBoll)
- fix(menu): Auto scroll to selected menu item if necessary ([#812](https://github.com/Workday/canvas-kit/pull/812)) [@NicholasBoll](https://github.com/NicholasBoll)
- test(menu): Fix assertion name to be more clear [@NicholasBoll](https://github.com/NicholasBoll)
- docs(skeleton): Update to remove mention of aria-live ([#814](https://github.com/Workday/canvas-kit/pull/814)) [@lychyi](https://github.com/lychyi)

## 4.1.1 (2020-07-27)

### Components

- fix(select): Fix undesired scrolling when activating menu ([#795](https://github.com/Workday/canvas-kit/pull/795)) [@jamesfan](https://github.com/jamesfan)
- fix: Update Popup readme example ([#798](https://github.com/Workday/canvas-kit/pull/798)) [@alanbsmith](https://github.com/alanbsmith)
- fix(select): Support required and aria-required ([#797](https://github.com/Workday/canvas-kit/pull/797)) [@jamesfan](https://github.com/jamesfan)
- fix(color-picker): Prevent enter key forwarding to next focus target ([#799](https://github.com/Workday/canvas-kit/pull/799)) [@NicholasBoll](https://github.com/NicholasBoll)
- fix(select): Add cancelAnimationFrame to unmount ([#803](https://github.com/Workday/canvas-kit/pull/803)) [@jamesfan](https://github.com/jamesfan)
- fix(menu): Delay focus to prevent scrolling ([#802](https://github.com/Workday/canvas-kit/pull/802)) [@NicholasBoll](https://github.com/NicholasBoll)

## 4.0.2 (2020-07-24)

### Components
- fix(menu): Delay focus to prevent scrolling ([#802](https://github.com/Workday/canvas-kit/pull/802)) [@NicholasBoll](https://github.com/NicholasBoll)

## 3.9.2 (2020-07-21)

### Components
- fix(button): Remove literal fontFamily ([#787](https://github.com/Workday/canvas-kit/pull/787)) [@lychyi](https://github.com/lychyi)

## 4.1.0 (2020-07-17)

### Components
- test(radio): Fix prop table logic ([#748](https://github.com/Workday/canvas-kit/pull/748)) [@lychyi](https://github.com/lychyi)
- fix(select): Fix theming colors for proper contrast ([#747](https://github.com/Workday/canvas-kit/pull/747)) [@jamesfan](https://github.com/jamesfan)
- test(skeleton): Add stories and enabled snapshots ([#720](https://github.com/Workday/canvas-kit/pull/720)) [@mannycarrera4](https://github.com/mannycarrera4)
- chore: Add iconRef to Icon components ([#707](https://github.com/Workday/canvas-kit/pull/707)) [@alanbsmith](https://github.com/alanbsmith)
- chore(popup-stack): Fix repo url in package.json ([#753](https://github.com/Workday/canvas-kit/pull/753)) [@lychyi](https://github.com/lychyi)
- fix(select): Fix a11y issues ([#764](https://github.com/Workday/canvas-kit/pull/764)) [@jamesfan](https://github.com/jamesfan)
- fix(select): Fix typeahead behavior and scrolling ([#754](https://github.com/Workday/canvas-kit/pull/754)) [@jamesfan](https://github.com/jamesfan)
- feat(popup): Add getAnchorClientRect prop for custom positioning ([#765](https://github.com/Workday/canvas-kit/pull/765)) [@luislikescoffee](https://github.com/luislikescoffee)
- fix: Add explicit arg to initEvent in ComboBox and header SearchBar ([#767](https://github.com/Workday/canvas-kit/pull/767)) [@lychyi](https://github.com/lychyi)
- test(text-area): Added placeholder with value unit test ([#772](https://github.com/Workday/canvas-kit/pull/772)) [@amritbhullar](https://github.com/amritbhullar)
- refactor(form-field): Update error message color ([#774](https://github.com/Workday/canvas-kit/pull/774)) [@jamesfan](https://github.com/jamesfan)
- feat(combobox): Allow grouping of listbox items ([#535](https://github.com/Workday/canvas-kit/pull/535)) [@vibdev](https://github.com/vibdev)
- fix(menu): Fix style so item is not truncated in IE11 ([#777](https://github.com/Workday/canvas-kit/pull/777)) [@mannycarrera4](https://github.com/mannycarrera4)
- fix(avatar): Fix undesired halo around Dark variant ([#783](https://github.com/Workday/canvas-kit/pull/783)) [@6r3al](https://github.com/6r3al)

### Infrastructure
- fix: Address various publish-canary.js bugs ([#749](https://github.com/Workday/canvas-kit/pull/749)) [@lychyi](https://github.com/lychyi)
- docs: Added Workday Design page to README file ([#737](https://github.com/Workday/canvas-kit/pull/737)) [@tiarebalbi](https://github.com/tiarebalbi)
- ci: Fix canary regex to grab version ([#758](https://github.com/Workday/canvas-kit/pull/758)) [@anicholls](https://github.com/anicholls)
- feat: Support SSR ([#649](https://github.com/Workday/canvas-kit/pull/649)) [@anicholls](https://github.com/anicholls)

### Theming
- refactor(common): Update pickForegroundColor to use fallback color logic ([#752](https://github.com/Workday/canvas-kit/pull/752)) [@donovangini](https://github.com/donovangini)

### Breaking Changes:
- feat(popup-stack): Add adapter API to integrate with other popup systems ([#782](https://github.com/Workday/canvas-kit/pull/782)) [@NicholasBoll](https://github.com/NicholasBoll)

This is a potentially breaking  change if you use `usePopupStack` and `ReactDOM.createPortal(contents, document.body)`:
We added `createContainer` to `PopupStack`. React no longer controls the element that is given to the the `PopupStack`. The `PopupStack` will now create a containing element that your content should render into. If you recognize this pattern, you'll need to render into `stackRef.current` instead of `document.body`.

Before:
```tsx
const ref = React.createRef<HTMLDivElement>(null);

usePopupStack(ref)

React.createPortal(contents, document.body)
```

Now
```tsx
const stackRef = usePopupStack()

React.createPortal(contents, stackRef.current)
```

## 4.0.1 (2020-07-08)

### Components
- fix(combobox): Add explicit arg to initEvent in ComboBox and header SearchBar ([#767](https://github.com/Workday/canvas-kit/pull/767)) [@lychyi](https://github.com/lychyi)

## 3.9.1 (2020-07-07)

### Components
- fix(combobox): Add explicit arg to initEvent in ComboBox and header SearchBar ([#767](https://github.com/Workday/canvas-kit/pull/767)) [@lychyi](https://github.com/lychyi)

## 4.0.0 (2020-06-15)

The changes below are the consolidation of changes made across all 4.0.0 beta versions (`v4.0.0-beta.0-5`).

To review the breaking changes made in this release, check out the [v4.0.0 Upgrade Guide](./modules/docs/mdx/4.0-UPGRADE-GUIDE.mdx).

### Infrastructure
- ci: Release canary builds for prerelease branches ([#481](https://github.com/Workday/canvas-kit/pull/481)) [@anicholls](https://github.com/anicholls)
- ci: Fix prerelease canary builds ([#501](https://github.com/Workday/canvas-kit/pull/501)) [@anicholls](https://github.com/anicholls)
- feat: Add script for easy promotion of labs components ([#522](https://github.com/Workday/canvas-kit/pull/522)) [@anicholls](https://github.com/anicholls)
- chore: Manage dependencies ([#533](https://github.com/Workday/canvas-kit/pull/533)) [@anicholls](https://github.com/anicholls)
- fix: Remove SyntheticEvent type usage ([#499](https://github.com/Workday/canvas-kit/pull/499)) [@donovangini](https://github.com/donovangini)
- refactor: Destructure default props ([#525](https://github.com/Workday/canvas-kit/pull/525)) [@mannycarrera4](https://github.com/mannycarrera4)
- chore: Upgrade packages to fix vulnerabilities ([#531](https://github.com/Workday/canvas-kit/pull/531)) [@anicholls](https://github.com/anicholls)
- feat(core): Add window configuration option to inherit font family ([#553](https://github.com/Workday/canvas-kit/pull/553)) [@anicholls](https://github.com/anicholls)
- fix: Add type checking to PRs and fix type errors ([#609](https://github.com/Workday/canvas-kit/pull/609)) [@NicholasBoll](https://github.com/NicholasBoll)
- ci: Use sha in prerelease version to avoid duplicates ([#616](https://github.com/Workday/canvas-kit/pull/616)) [@anicholls](https://github.com/anicholls)
- ci: Trim sha before using it for canary preid ([#619](https://github.com/Workday/canvas-kit/pull/619)) [@anicholls](https://github.com/anicholls)
- ci: Fix version regex for canary publish ([#622](https://github.com/Workday/canvas-kit/pull/622)) [@anicholls](https://github.com/anicholls)
- fix: Clean up ts3.5 files ([#630](https://github.com/Workday/canvas-kit/pull/630)) [@NicholasBoll](https://github.com/NicholasBoll)
- ci: Add script to announce trunk build failures in slack ([#628](https://github.com/Workday/canvas-kit/pull/628)) [@anicholls](https://github.com/anicholls)
- chore: Upgrade Babel and presets to support optional chaining ([#631](https://github.com/Workday/canvas-kit/pull/631)) [@NicholasBoll](https://github.com/NicholasBoll)
- chore: Fix version issue in beta build ([#644](https://github.com/Workday/canvas-kit/pull/644)) [@anicholls](https://github.com/anicholls)
- chore: Fix create-module and promote-module ([#660](https://github.com/Workday/canvas-kit/pull/660)) [@NicholasBoll](https://github.com/NicholasBoll)
- fix: Fix check-lockfile call during precommit linting ([#663](https://github.com/Workday/canvas-kit/pull/663)) [@jamesfan](https://github.com/jamesfan)
- ci: Improve canary builds & publish behavior ([#665](https://github.com/Workday/canvas-kit/pull/665)) [@anicholls](https://github.com/anicholls)
- docs: Clean up 4.0 migration guide ([#677](https://github.com/Workday/canvas-kit/pull/677)) [@anicholls](https://github.com/anicholls)
- fix: Cleanup after merging master into prerelease/v4 [@anicholls](https://github.com/anicholls)
- chore: Update canvas-colors-web dependencies ([#706](https://github.com/Workday/canvas-kit/pull/706)) [@anicholls](https://github.com/anicholls)

### Theming

- chore: Promote theming functions out of labs ([#558](https://github.com/Workday/canvas-kit/pull/558)) [@mannycarrera4](https://github.com/mannycarrera4)
- chore: Move theme functionality from labs to common ([#594](https://github.com/Workday/canvas-kit/pull/594)) [@mannycarrera4](https://github.com/mannycarrera4)
- fix(common): Improve theming API stability ([#593](https://github.com/Workday/canvas-kit/pull/593)) [@anicholls](https://github.com/anicholls)
- fix(common): Auto-generate contrast color for partial theme ([#700](https://github.com/Workday/canvas-kit/pull/700)) [@donovangini](https://github.com/donovangini)

### Components
- refactor(button): Simplify Button components and prep for theming ([#471](https://github.com/Workday/canvas-kit/pull/471)) [@anicholls](https://github.com/anicholls)
- refactor: Rename and move IconButtonToggleGroup to SegmentedControl ([#505](https://github.com/Workday/canvas-kit/pull/505)) [@anicholls](https://github.com/anicholls)
- fix(modal): Use React portals for accessibility fixes ([#419](https://github.com/Workday/canvas-kit/pull/419)) [@NicholasBoll](https://github.com/NicholasBoll)
- chore: Promote SegmentedControl out of labs ([#524](https://github.com/Workday/canvas-kit/pull/524)) [@anicholls](https://github.com/anicholls)
- fix(button): Misc. fixes after refactor ([#509](https://github.com/Workday/canvas-kit/pull/509)) [@anicholls](https://github.com/anicholls)
- feat(button): Add theming support to buttons ([#527](https://github.com/Workday/canvas-kit/pull/527)) [@anicholls](https://github.com/anicholls)
- refactor(button): TextButton design updates ([#540](https://github.com/Workday/canvas-kit/pull/540)) [@anicholls](https://github.com/anicholls)
- feat(button): Add Hyperlink component ([#541](https://github.com/Workday/canvas-kit/pull/541)) [@anicholls](https://github.com/anicholls)
- feat(tooltip): Refactor to a simpler API ([#528](https://github.com/Workday/canvas-kit/pull/528)) [@NicholasBoll](https://github.com/NicholasBoll)
- feat(core): Allow InputProvider to use a configurable container ([#546](https://github.com/Workday/canvas-kit/pull/546)) [@mannycarrera4](https://github.com/mannycarrera4)
- fix(button): Fix IconButton states and update TextButton CSS ([#577](https://github.com/Workday/canvas-kit/pull/577)) [@anicholls](https://github.com/anicholls)
- ci(tooltip): Fix chromatic flag ([#585](https://github.com/Workday/canvas-kit/pull/585)) [@NicholasBoll](https://github.com/NicholasBoll)
- fix: Rename prop labels to match aria labels ([#551](https://github.com/Workday/canvas-kit/pull/551)) [@mannycarrera4](https://github.com/mannycarrera4)
- fix(modal): Add missing aria-modal=true and add aria-label ([#588](https://github.com/Workday/canvas-kit/pull/588)) [@alexandrzavalii](https://github.com/alexandrzavalii)
- feat(button): Add href support ([#590](https://github.com/Workday/canvas-kit/pull/590)) [@anicholls](https://github.com/anicholls)
- fix(color-picker): Fix accessibility announcement for color input ([#639](https://github.com/Workday/canvas-kit/pull/639)) [@mannycarrera4](https://github.com/mannycarrera4)
- test(toast): Fix chromatic stories for toast ([#625](https://github.com/Workday/canvas-kit/pull/625)) [@mannycarrera4](https://github.com/mannycarrera4)
- fix(pagination): Provide aria live attribute for accessbility ([#620](https://github.com/Workday/canvas-kit/pull/620)) [@mannycarrera4](https://github.com/mannycarrera4)
- fix(avatar): Combine Avatar & AvatarButton and provide fallback image ([#614](https://github.com/Workday/canvas-kit/pull/614)) [@vibdev](https://github.com/vibdev)
- feat(select): Add theming to select in labs ([#648](https://github.com/Workday/canvas-kit/pull/648)) [@mannycarrera4](https://github.com/mannycarrera4)
- fix(avatar): Fix misalignment on ie11 ([#676](https://github.com/Workday/canvas-kit/pull/676)) [@alexandrzavalii](https://github.com/alexandrzavalii)
- fix(toast): Action link align on new line ([#682](https://github.com/Workday/canvas-kit/pull/682)) [@alexandrzavalii](https://github.com/alexandrzavalii)
- fix(button):  Update button readme with toolbar section ([#680](https://github.com/Workday/canvas-kit/pull/680)) [@mannycarrera4](https://github.com/mannycarrera4)
- feat(button): Add toolbar dropdown button ([#684](https://github.com/Workday/canvas-kit/pull/684)) [@mannycarrera4](https://github.com/mannycarrera4)
- test(card): Add stories and enable snapshots ([#708](https://github.com/Workday/canvas-kit/pull/708)) [@mannycarrera4](https://github.com/mannycarrera4)
- feat: Add a Popup Stack manager to Canvas Kit ([#670](https://github.com/Workday/canvas-kit/pull/670)) [@NicholasBoll](https://github.com/NicholasBoll)
- fix: Use theme contrast color for input "checks" ([#719](https://github.com/Workday/canvas-kit/pull/719)) [@anicholls](https://github.com/anicholls)
- fix(button): Misc. styling fixes and update to focusRing API ([#726](https://github.com/Workday/canvas-kit/pull/726)) [@anicholls](https://github.com/anicholls)
- fix(form-field): Fix default prop bug ([#702](https://github.com/Workday/canvas-kit/pull/702)) [@alanbsmith](https://github.com/alanbsmith)
- fix(segmented-control): Misc. fixes and story improvements ([#730](https://github.com/Workday/canvas-kit/pull/730)) [@anicholls](https://github.com/anicholls)
- fix(icon): Fix icon color references ([#733](https://github.com/Workday/canvas-kit/pull/733)) [@anicholls](https://github.com/anicholls)
- feat(select): Render menu using a portal ([#641](https://github.com/Workday/canvas-kit/pull/641)) [@jamesfan](https://github.com/jamesfan)

## 3.9.0 (2020-06-15)

### Infrastructure
- test: Improve snapshot infrastructure and organization ([#687](https://github.com/Workday/canvas-kit/pull/687)) [@anicholls](https://github.com/anicholls)
- chore: Bump websocket-extensions from 0.1.3 to 0.1.4 ([#703](https://github.com/Workday/canvas-kit/pull/703)) [@dependabot](https://github.com/dependabot)
- chore: Remove unneeded dependency ([#721](https://github.com/Workday/canvas-kit/pull/721)) [@NicholasBoll](https://github.com/NicholasBoll)

### Components
- fix(select): Fix miscellaneous UI issues ([#672](https://github.com/Workday/canvas-kit/pull/672)) [@jamesfan](https://github.com/jamesfan)
- test(select): Fix visual testing states for options ([#606](https://github.com/Workday/canvas-kit/pull/606)) [@jamesfan](https://github.com/jamesfan)
- test(avatar): Add snapshot tests for Avatar and AvatarButton ([#690](https://github.com/Workday/canvas-kit/pull/690)) [@anicholls](https://github.com/anicholls)
- test(tooltip): Add snapshot test for various placements ([#691](https://github.com/Workday/canvas-kit/pull/691)) [@anicholls](https://github.com/anicholls)
- test(status-indicator): Add snapshots ([#692](https://github.com/Workday/canvas-kit/pull/692)) [@anicholls](https://github.com/anicholls)
- test(modal): Add modal snapshots ([#693](https://github.com/Workday/canvas-kit/pull/693)) [@anicholls](https://github.com/anicholls)
- test(avatar): Fix visual regression threshold ([#723](https://github.com/Workday/canvas-kit/pull/723)) [@NicholasBoll](https://github.com/NicholasBoll)
- test(core): Add new stories and enable snapshots ([#696](https://github.com/Workday/canvas-kit/pull/696)) [@anicholls](https://github.com/anicholls)
- test(drawer): Add stories and snapshots for drawer ([#727](https://github.com/Workday/canvas-kit/pull/727)) [@mannycarrera4](https://github.com/mannycarrera4)
- feat(core): Add window configuration option to inherit font family ([#722](https://github.com/Workday/canvas-kit/pull/722)) [@anicholls](https://github.com/anicholls)
- test(side-panel): Add stories and enable snapshots ([#715](https://github.com/Workday/canvas-kit/pull/715)) [@mannycarrera4](https://github.com/mannycarrera4)
- ci(avatar): Fixed threshold setting ([#731](https://github.com/Workday/canvas-kit/pull/731)) [@NicholasBoll](https://github.com/NicholasBoll)
- test(status-indicator): Fix visual testing story icons ([#732](https://github.com/Workday/canvas-kit/pull/732)) [@anicholls](https://github.com/anicholls)
- chore(core): Update Labs Core stories and add snapshots ([#735](https://github.com/Workday/canvas-kit/pull/735)) [@alanbsmith](https://github.com/alanbsmith)

## 4.0.0-beta.5 (2020-06-12)

### Infrastructure
- docs: Clean up 4.0 migration guide ([#677](https://github.com/Workday/canvas-kit/pull/677)) [@anicholls](https://github.com/anicholls)
- fix: Cleanup after merging master into prerelease/v4 [@anicholls](https://github.com/anicholls)
- chore: Update canvas-colors-web dependencies ([#706](https://github.com/Workday/canvas-kit/pull/706)) [@anicholls](https://github.com/anicholls)

### Components
- fix(avatar): Fix misalignment on ie11 ([#676](https://github.com/Workday/canvas-kit/pull/676)) [@alexandrzavalii](https://github.com/alexandrzavalii)
- fix(toast): Action link align on new line ([#682](https://github.com/Workday/canvas-kit/pull/682)) [@alexandrzavalii](https://github.com/alexandrzavalii)
- fix(button):  Update button readme with toolbar section ([#680](https://github.com/Workday/canvas-kit/pull/680)) [@mannycarrera4](https://github.com/mannycarrera4)
- feat(button): Add toolbar dropdown button ([#684](https://github.com/Workday/canvas-kit/pull/684)) [@mannycarrera4](https://github.com/mannycarrera4)
- test(card): Add stories and enable snapshots ([#708](https://github.com/Workday/canvas-kit/pull/708)) [@mannycarrera4](https://github.com/mannycarrera4)
- fix(common): Auto-generate contrast color for partial theme ([#700](https://github.com/Workday/canvas-kit/pull/700)) [@donovangini](https://github.com/donovangini)
- feat: Add a Popup Stack manager to Canvas Kit ([#670](https://github.com/Workday/canvas-kit/pull/670)) [@NicholasBoll](https://github.com/NicholasBoll)
- fix: Use theme contrast color for input "checks" ([#719](https://github.com/Workday/canvas-kit/pull/719)) [@anicholls](https://github.com/anicholls)
- fix(button): Misc. styling fixes and update to focusRing API ([#726](https://github.com/Workday/canvas-kit/pull/726)) [@anicholls](https://github.com/anicholls)
- fix(form-field): Fix default prop bug ([#702](https://github.com/Workday/canvas-kit/pull/702)) [@alanbsmith](https://github.com/alanbsmith)
- fix(segmented-control): Misc. fixes and story improvements ([#730](https://github.com/Workday/canvas-kit/pull/730)) [@anicholls](https://github.com/anicholls)
- fix(icon): Fix icon color references ([#733](https://github.com/Workday/canvas-kit/pull/733)) [@anicholls](https://github.com/anicholls)
- feat(select): Render menu using a portal ([#641](https://github.com/Workday/canvas-kit/pull/641)) [@jamesfan](https://github.com/jamesfan)

## 3.8.0 (2020-05-22)

### Infrastructure
- docs: Remove rebase section for pull requests ([#647](https://github.com/Workday/canvas-kit/pull/647)) [@NicholasBoll](https://github.com/NicholasBoll)
- chore: Add invalid import rule ([#652](https://github.com/Workday/canvas-kit/pull/652)) [@alanbsmith](https://github.com/alanbsmith)
- fix: Fix incorrect dep listing ([#668](https://github.com/Workday/canvas-kit/pull/668)) [@lychyi](https://github.com/lychyi)
- chore: Add public config to create-component script ([#667](https://github.com/Workday/canvas-kit/pull/667)) [@alanbsmith](https://github.com/alanbsmith)

### Components
- feat(badge): Add CountBadge component ([#566](https://github.com/Workday/canvas-kit/pull/566)) [@alanbsmith](https://github.com/alanbsmith)
- fix: Add public access to Badge publish config ([#653](https://github.com/Workday/canvas-kit/pull/653)) [@alanbsmith](https://github.com/alanbsmith)
- fix: Align hover ripple for checkbox and radio components in IE11 ([#651](https://github.com/Workday/canvas-kit/pull/651)) [@lychyi](https://github.com/lychyi)
- fix(switch): Fix click target for switch ([#671](https://github.com/Workday/canvas-kit/pull/671)) [@mannycarrera4](https://github.com/mannycarrera4)

## 4.0.0-beta.4 (2020-05-20)

### Infrastructure
- chore: Fix create-module and promote-module ([#660](https://github.com/Workday/canvas-kit/pull/660)) [@NicholasBoll](https://github.com/NicholasBoll)
- fix: Fix check-lockfile call during precommit linting ([#663](https://github.com/Workday/canvas-kit/pull/663)) [@jamesfan](https://github.com/jamesfan)
- ci: Improve canary builds & publish behavior ([#665](https://github.com/Workday/canvas-kit/pull/665)) [@anicholls](https://github.com/anicholls)

### Components

- fix(avatar): Combine Avatar & AvatarButton and provide fallback image ([#614](https://github.com/Workday/canvas-kit/pull/614)) [@vibdev](https://github.com/vibdev)
- feat(select): Add theming to select in labs ([#648](https://github.com/Workday/canvas-kit/pull/648)) [@mannycarrera4](https://github.com/mannycarrera4)

## 4.0.0-beta.3 (2020-05-12)

### Infrastructure

- chore: Upgrade Babel and presets to support optional chaining ([#631](https://github.com/Workday/canvas-kit/pull/631)) [@NicholasBoll](https://github.com/NicholasBoll)
- chore: Fix version issue in beta build ([#644](https://github.com/Workday/canvas-kit/pull/644)) [@anicholls](https://github.com/anicholls)

### Components

- fix(pagination): Provide aria live attribute for accessbility ([#620](https://github.com/Workday/canvas-kit/pull/620)) [@mannycarrera4](https://github.com/mannycarrera4)

## 4.0.0-beta.2 (2020-05-11)

### Infrastructure

- chore: Upgrade packages to fix vulnerabilities ([#531](https://github.com/Workday/canvas-kit/pull/531)) [@anicholls](https://github.com/anicholls)
- feat(core): Add window configuration option to inherit font family ([#553](https://github.com/Workday/canvas-kit/pull/553)) [@anicholls](https://github.com/anicholls)
- fix: Add type checking to PRs and fix type errors ([#609](https://github.com/Workday/canvas-kit/pull/609)) [@NicholasBoll](https://github.com/NicholasBoll)
- ci: Use sha in prerelease version to avoid duplicates ([#616](https://github.com/Workday/canvas-kit/pull/616)) [@anicholls](https://github.com/anicholls)
- ci: Trim sha before using it for canary preid ([#619](https://github.com/Workday/canvas-kit/pull/619)) [@anicholls](https://github.com/anicholls)
- ci: Fix version regex for canary publish ([#622](https://github.com/Workday/canvas-kit/pull/622)) [@anicholls](https://github.com/anicholls)
- fix: Clean up ts3.5 files ([#630](https://github.com/Workday/canvas-kit/pull/630)) [@NicholasBoll](https://github.com/NicholasBoll)
- ci: Add script to announce trunk build failures in slack ([#628](https://github.com/Workday/canvas-kit/pull/628)) [@anicholls](https://github.com/anicholls)

### Theming

- chore: Promote theming functions out of labs ([#558](https://github.com/Workday/canvas-kit/pull/558)) [@mannycarrera4](https://github.com/mannycarrera4)
- chore: Move theme functionality from labs to common ([#594](https://github.com/Workday/canvas-kit/pull/594)) [@mannycarrera4](https://github.com/mannycarrera4)
- fix(common): Improve theming API stability ([#593](https://github.com/Workday/canvas-kit/pull/593)) [@anicholls](https://github.com/anicholls)

### Components

- fix(button): Fix IconButton states and update TextButton CSS ([#577](https://github.com/Workday/canvas-kit/pull/577)) [@anicholls](https://github.com/anicholls)
- ci(tooltip): Fix chromatic flag ([#585](https://github.com/Workday/canvas-kit/pull/585)) [@NicholasBoll](https://github.com/NicholasBoll)
- fix: Rename prop labels to match aria labels ([#551](https://github.com/Workday/canvas-kit/pull/551)) [@mannycarrera4](https://github.com/mannycarrera4)
- fix(modal): Add missing aria-modal=true and add aria-label ([#588](https://github.com/Workday/canvas-kit/pull/588)) [@alexandrzavalii](https://github.com/alexandrzavalii)
- feat(button): Add href support ([#590](https://github.com/Workday/canvas-kit/pull/590)) [@anicholls](https://github.com/anicholls)
- fix(color-picker): Fix accessibility announcement for color input ([#639](https://github.com/Workday/canvas-kit/pull/639)) [@mannycarrera4](https://github.com/mannycarrera4)
- test(toast): Fix chromatic stories for toast ([#625](https://github.com/Workday/canvas-kit/pull/625)) [@mannycarrera4](https://github.com/mannycarrera4)

## 3.7.0 (2020-05-06)

### Infrastructure
- ci: Enable Github Actions for pull requests ([#557](https://github.com/Workday/canvas-kit/pull/557)) [@NicholasBoll](https://github.com/NicholasBoll)
- ci: Fix annotation for extra dependencies ([#578](https://github.com/Workday/canvas-kit/pull/578)) [@NicholasBoll](https://github.com/NicholasBoll)
- chore: Update Lerna ([#583](https://github.com/Workday/canvas-kit/pull/583)) [@lychyi](https://github.com/lychyi)
- fix: Fix eslint for VSCode ([#589](https://github.com/Workday/canvas-kit/pull/589)) [@NicholasBoll](https://github.com/NicholasBoll)
- chore: Update Cypress to 4.4.1 and remove custom TS handling ([#596](https://github.com/Workday/canvas-kit/pull/596)) [@NicholasBoll](https://github.com/NicholasBoll)
- chore: Refactor control wrapper to hooks for easier examples ([#597](https://github.com/Workday/canvas-kit/pull/597)) [@NicholasBoll](https://github.com/NicholasBoll)
- chore: Decrease output of build-storybook ([#598](https://github.com/Workday/canvas-kit/pull/598)) [@NicholasBoll](https://github.com/NicholasBoll)
- fix: Fix ESLint VSCode plugin ([#599](https://github.com/Workday/canvas-kit/pull/599)) [@NicholasBoll](https://github.com/NicholasBoll)
- chore: Update copyright in license files ([#615](https://github.com/Workday/canvas-kit/pull/615)) [@jpante](https://github.com/jpante)

### Components
- fix(ColorPicker): Export ColorSwatch from the ColorPicker index ([#580](https://github.com/Workday/canvas-kit/pull/580)) [@BlueVajra](https://github.com/BlueVajra)
- fix(table): Remove focus on CSS table rows ([#595](https://github.com/Workday/canvas-kit/pull/595)) [@NicholasBoll](https://github.com/NicholasBoll)
- test(toast): Write test for Toasts ([#584](https://github.com/Workday/canvas-kit/pull/584)) [@mannycarrera4](https://github.com/mannycarrera4)
- feat(select): Implement Canvas menu ([#454](https://github.com/Workday/canvas-kit/pull/454)) [@jamesfan](https://github.com/jamesfan)
- test(popup): Add tests for Popup ([#600](https://github.com/Workday/canvas-kit/pull/600)) [@mannycarrera4](https://github.com/mannycarrera4)

## 4.0.0-beta.1 (2020-04-13)

### Infrastructure

- fix: Remove SyntheticEvent type usage ([#499](https://github.com/Workday/canvas-kit/pull/499)) [@donovangini](https://github.com/donovangini)
- refactor: Destructure default props ([#525](https://github.com/Workday/canvas-kit/pull/525)) [@mannycarrera4](https://github.com/mannycarrera4)

### Components
- refactor(button): TextButton design updates ([#540](https://github.com/Workday/canvas-kit/pull/540)) [@anicholls](https://github.com/anicholls)
- feat(button): Add Hyperlink component ([#541](https://github.com/Workday/canvas-kit/pull/541)) [@anicholls](https://github.com/anicholls)
- feat(tooltip): Refactor to a simpler API ([#528](https://github.com/Workday/canvas-kit/pull/528)) [@NicholasBoll](https://github.com/NicholasBoll)
- feat(core): Allow InputProvider to use a configurable container ([#546](https://github.com/Workday/canvas-kit/pull/546)) [@mannycarrera4](https://github.com/mannycarrera4)

## 3.6.0 (2020-04-13)

### Infrastructure
- chore: Update thank you on README ([#511](https://github.com/Workday/canvas-kit/pull/511)) [@lychyi](https://github.com/lychyi)
- ci: Quiet Travis build-storybook webpack logs ([#516](https://github.com/Workday/canvas-kit/pull/516)) [@anicholls](https://github.com/anicholls)
- docs: Update Component Status ([#547](https://github.com/Workday/canvas-kit/pull/547)) [@jpante](https://github.com/jpante)

### Components
- feat(color-picker): Add color picker ([#462](https://github.com/Workday/canvas-kit/pull/462)) [@laurenraddatz](https://github.com/laurenraddatz)
- fix: Combobox and search bar not in container ([#513](https://github.com/Workday/canvas-kit/pull/513)) [@vibdev](https://github.com/vibdev)
- test(form-field): Add testing-library/react and cypress tests ([#482](https://github.com/Workday/canvas-kit/pull/482)) [@mannycarrera4](https://github.com/mannycarrera4)
- fix(menu): Update aria role for menu ([#520](https://github.com/Workday/canvas-kit/pull/520)) [@mannycarrera4](https://github.com/mannycarrera4)
- feat(combobox): Convert to functional component and add translation function for status text ([#532](https://github.com/Workday/canvas-kit/pull/532)) [@vibdev](https://github.com/vibdev)
- fix(color-picker): Design & use case improvements ([#519](https://github.com/Workday/canvas-kit/pull/519)) [@anicholls](https://github.com/anicholls)
- fix(menu): Fix flashing on initial selected index ([#561](https://github.com/Workday/canvas-kit/pull/561)) [@NicholasBoll](https://github.com/NicholasBoll)

## 4.0.0-beta.0 (2020-03-30)

### Infrastructure

- ci: Release canary builds for prerelease branches ([#481](https://github.com/Workday/canvas-kit/pull/481)) [@anicholls](https://github.com/anicholls)
- ci: Fix prerelease canary builds ([#501](https://github.com/Workday/canvas-kit/pull/501)) [@anicholls](https://github.com/anicholls)
- feat: Add script for easy promotion of labs components ([#522](https://github.com/Workday/canvas-kit/pull/522)) [@anicholls](https://github.com/anicholls)
- chore: Manage dependencies ([#533](https://github.com/Workday/canvas-kit/pull/533)) [@anicholls](https://github.com/anicholls)

### Components

- **[BREAKING]** refactor(button): Simplify Button components and prep for theming ([#471](https://github.com/Workday/canvas-kit/pull/471)) [@anicholls](https://github.com/anicholls)
- **[BREAKING]** refactor: Rename and move IconButtonToggleGroup to SegmentedControl ([#505](https://github.com/Workday/canvas-kit/pull/505)) [@anicholls](https://github.com/anicholls)
- **[BREAKING]** fix(modal): Use React portals for accessibility fixes ([#419](https://github.com/Workday/canvas-kit/pull/419)) [@NicholasBoll](https://github.com/NicholasBoll)
- **[BREAKING]** chore: Promote SegmentedControl out of labs ([#524](https://github.com/Workday/canvas-kit/pull/524)) [@anicholls](https://github.com/anicholls)
- fix(button): Misc. fixes after refactor ([#509](https://github.com/Workday/canvas-kit/pull/509)) [@anicholls](https://github.com/anicholls)
- feat(button): Add theming support to buttons ([#527](https://github.com/Workday/canvas-kit/pull/527)) [@anicholls](https://github.com/anicholls)

## 3.5.0 (2020-03-12)

### Infrastructure
- test: Explicitly enable snapshots ([#478](https://github.com/Workday/canvas-kit/pull/478)) [@lychyi](https://github.com/lychyi)
- docs: Update docs for visual testing change ([#490](https://github.com/Workday/canvas-kit/pull/490)) [@NicholasBoll](https://github.com/NicholasBoll)
- chore: Add lab modules as valid scopes for commit messages ([#491](https://github.com/Workday/canvas-kit/pull/491)) [@NicholasBoll](https://github.com/NicholasBoll)
- feat: Allow a module's story to self-reference the package ([#494](https://github.com/Workday/canvas-kit/pull/494)) [@NicholasBoll](https://github.com/NicholasBoll)
- fix: Avoid polyfill requirements ([#492](https://github.com/Workday/canvas-kit/pull/492)) [@anicholls](https://github.com/anicholls)
- chore: Simplify Chromatic CI runs ([#495](https://github.com/Workday/canvas-kit/pull/495)) [@anicholls](https://github.com/anicholls)
- fix: Update contributing readme with correct testing reference ([#498](https://github.com/Workday/canvas-kit/pull/498)) [@anicholls](https://github.com/anicholls)
- build: Improve PR build times ([#500](https://github.com/Workday/canvas-kit/pull/500)) [@lychyi](https://github.com/lychyi)
- chore: Update Storybook to 5.3 ([#453](https://github.com/Workday/canvas-kit/pull/453)) [@lychyi](https://github.com/lychyi)
- chore: Remove unused typescript-eslint depenency ([#502](https://github.com/Workday/canvas-kit/pull/502)) [@anicholls](https://github.com/anicholls)
- ci: Explicit use of yarn for Chromatic cmd ([#503](https://github.com/Workday/canvas-kit/pull/503)) [@lychyi](https://github.com/lychyi)
- ci: Travis build speed improvements ([#504](https://github.com/Workday/canvas-kit/pull/504)) [@lychyi](https://github.com/lychyi)

### Components
- feat(radio): Add theming support ([#457](https://github.com/Workday/canvas-kit/pull/457)) [@anicholls](https://github.com/anicholls)
- feat(switch): Add theming support ([#465](https://github.com/Workday/canvas-kit/pull/465)) [@anicholls](https://github.com/anicholls)
- test(button): Add static state tables for all Button components ([#469](https://github.com/Workday/canvas-kit/pull/469)) [@anicholls](https://github.com/anicholls)
- feat(pagination): Add pagination component to labs ([#301](https://github.com/Workday/canvas-kit/pull/301)) [@nikolasjchaconas](https://github.com/nikolasjchaconas)
- feat(drawer): Make the close icon in DrawerHeader optional ([#507](https://github.com/Workday/canvas-kit/pull/507)) [@devonsoto77](https://github.com/devonsoto77)

## 3.4.0 (2020-02-19)

### Infrastructure
- ci: Add check for missing or unused dependencies ([#437](https://github.com/Workday/canvas-kit/pull/437)) [@anicholls](https://github.com/anicholls)
- chore: Change nvmrc to use lts/dubnium ([#441](https://github.com/Workday/canvas-kit/pull/441)) [@lychyi](https://github.com/lychyi)
- chore: Update Cypress/Storybook integration to use cypress-storybook ([#439](https://github.com/Workday/canvas-kit/pull/439)) [@NicholasBoll](https://github.com/NicholasBoll)
- ci: Add canary build script on master commit/merge ([#443](https://github.com/Workday/canvas-kit/pull/443)) [@anicholls](https://github.com/anicholls)
- ci: Fix canary build null version error ([#444](https://github.com/Workday/canvas-kit/pull/444)) [@anicholls](https://github.com/anicholls)
- ci: Run canary publish on master commit instead of tag ([#446](https://github.com/Workday/canvas-kit/pull/446)) [@anicholls](https://github.com/anicholls)
- test: Add @testing-library/cypress to the project ([#442](https://github.com/Workday/canvas-kit/pull/442)) [@NicholasBoll](https://github.com/NicholasBoll)
- fix: Use correct module names in readmes for labs components ([#445](https://github.com/Workday/canvas-kit/pull/445)) [@anicholls](https://github.com/anicholls)
- ci: Force publish all modules instead of relying on version check ([#448](https://github.com/Workday/canvas-kit/pull/448)) [@anicholls](https://github.com/anicholls)
- ci: Disable git clone depth ([#449](https://github.com/Workday/canvas-kit/pull/449)) [@anicholls](https://github.com/anicholls)
- chore: Upgrade Cypress to 4.0.0 ([#450](https://github.com/Workday/canvas-kit/pull/450)) [@NicholasBoll](https://github.com/NicholasBoll)
- ci: Announce canary builds on slack ([#458](https://github.com/Workday/canvas-kit/pull/458)) [@anicholls](https://github.com/anicholls)
- ci: Use node script for publishing canary versions ([#461](https://github.com/Workday/canvas-kit/pull/461)) [@anicholls](https://github.com/anicholls)
- ci: Pull canary version from lerna publish logs instead of lerna.json ([#463](https://github.com/Workday/canvas-kit/pull/463)) [@anicholls](https://github.com/anicholls)
- ci: Fix undefined variable in canary publish ([#464](https://github.com/Workday/canvas-kit/pull/464)) [@anicholls](https://github.com/anicholls)
- ci: Fix testing mistake with canary publish ([#466](https://github.com/Workday/canvas-kit/pull/466)) [@anicholls](https://github.com/anicholls)
- ci: Take quieter lerna output into account in canary publish ([#467](https://github.com/Workday/canvas-kit/pull/467)) [@anicholls](https://github.com/anicholls)

### Components
- test(color-picker): Add tests and convert them to react-testing-library ([#407](https://github.com/Workday/canvas-kit/pull/407)) [@sahlhoff](https://github.com/sahlhoff)
- test(text-area): Change tests to react-testing-library and improve coverage ([#394](https://github.com/Workday/canvas-kit/pull/394)) [@stephanerangaya](https://github.com/stephanerangaya)
- fix(popup): Fix responsiveness for popup ([#438](https://github.com/Workday/canvas-kit/pull/438)) [@alexandrzavalii](https://github.com/alexandrzavalii)
- fix(radio): Update checked dot position to scale properly ([#393](https://github.com/Workday/canvas-kit/pull/393)) [@erik-vanlankvelt](https://github.com/erik-vanlankvelt)
- fix(icon): Remove React dependency from CSS kit ([#447](https://github.com/Workday/canvas-kit/pull/447)) [@jamesfan](https://github.com/jamesfan)
- test(radio): Change tests to react-testing-library and improve coverage ([#381](https://github.com/Workday/canvas-kit/pull/381)) [@mannycarrera4](https://github.com/mannycarrera4)
- test(select): Change tests to react-testing-library and improve coverage ([#412](https://github.com/Workday/canvas-kit/pull/412)) [@jamesfan](https://github.com/jamesfan)
- feat(text-input): Add theming to Text Input ([#411](https://github.com/Workday/canvas-kit/pull/411)) [@mannycarrera4](https://github.com/mannycarrera4)
- docs(labs): Fix broken link on  ComboBox Readme ([#455](https://github.com/Workday/canvas-kit/pull/455)) [@NicholasBoll](https://github.com/NicholasBoll)
- feat(checkbox): Add theming support ([#456](https://github.com/Workday/canvas-kit/pull/456)) [@anicholls](https://github.com/anicholls)
- fix(button): Avoid using transition: all for buttons ([#460](https://github.com/Workday/canvas-kit/pull/460)) [@mannycarrera4](https://github.com/mannycarrera4)
- feat(text-area): Add theming support ([#459](https://github.com/Workday/canvas-kit/pull/459)) [@mannycarrera4](https://github.com/mannycarrera4)
- fix(button): Fix Component Selector Issue ([#474](https://github.com/Workday/canvas-kit/pull/474)) [@lychyi](https://github.com/lychyi)
- fix(icon): Support second accent layer ([#475](https://github.com/Workday/canvas-kit/pull/475)) [@mannycarrera4](https://github.com/mannycarrera4)

## 3.3.2 (2020-01-29)

### Infrastructure:
- docs: Add test documentation ([#382](https://github.com/Workday/canvas-kit/pull/382)) [@NicholasBoll](https://github.com/NicholasBoll)
- chore: Correct Changelog ([#433](https://github.com/Workday/canvas-kit/pull/433)) [@lychyi](https://github.com/lychyi)

### Components:
- fix: Add missing labs-core imports ([#435](https://github.com/Workday/canvas-kit/pull/435)) [@anicholls](https://github.com/anicholls)


## 3.3.1 (2020-01-28)

### Components:
- test(switch): Redo switch tests in react-testing-library ([#386](https://github.com/Workday/canvas-kit/pull/386)) [@lychyi](https://github.com/lychyi)
- fix(labs): Remove global type from useTheme hook ([#430](https://github.com/Workday/canvas-kit/pull/430)) [@lychyi](https://github.com/lychyi)

## 3.3.0 (2020-01-03)

### Infrastructure:
- chore: Update Storybook Chromatic ([#397](https://github.com/Workday/canvas-kit/pull/397)) [@NicholasBoll](https://github.com/NicholasBoll)
- fix: Add missing rtl-css-js dependency ([#399](https://github.com/Workday/canvas-kit/pull/399)) [@josephnle](https://github.com/josephnle)
- docs: Fix Storybook iframe rendering ([#401](https://github.com/Workday/canvas-kit/pull/401)) [@NicholasBoll](https://github.com/NicholasBoll)
- fix: Increase storybook test timeout ([#402](https://github.com/Workday/canvas-kit/pull/402)) [@NicholasBoll](https://github.com/NicholasBoll)
- fix: Fix Wallaby config for labs components ([#403](https://github.com/Workday/canvas-kit/pull/403)) [@NicholasBoll](https://github.com/NicholasBoll)
- chore: Upgrade to Chromatic 2.0 ([#405](https://github.com/Workday/canvas-kit/pull/405)) [@NicholasBoll](https://github.com/NicholasBoll)
- test: Fix StaticStatesTable row check ([#415](https://github.com/Workday/canvas-kit/pull/415)) [@anicholls](https://github.com/anicholls)
- refactor: Update StaticStatesTable to be more flexible ([#418](https://github.com/Workday/canvas-kit/pull/418)) [@anicholls](https://github.com/anicholls)
- ci: Add Chroma v1 for cross-browser visual regression ([#421](https://github.com/Workday/canvas-kit/pull/421)) [@NicholasBoll](https://github.com/NicholasBoll)
- test: Add tests for permutateProps utility function ([#424](https://github.com/Workday/canvas-kit/pull/424)) [@anicholls](https://github.com/anicholls)

### Components:
- fix(text-input): Removed the "clear" button on text input in IE 11 ([#396](https://github.com/Workday/canvas-kit/pull/396)) [@Parker-Ledoux](https://github.com/Parker-Ledoux)
- feat: Add bidirectionality support to input components ([#337](https://github.com/Workday/canvas-kit/pull/337)) [@stephanerangaya](https://github.com/stephanerangaya)
- feat(button): Add support for icons in CSS buttons ([#353](https://github.com/Workday/canvas-kit/pull/353)) [@stephanerangaya](https://github.com/stephanerangaya)
- fix(select): Includes Select to CKR main exports ([#410](https://github.com/Workday/canvas-kit/pull/410)) [@sahlhoff](https://github.com/sahlhoff)
- fix(combobox): default to using ARIA 1.0 spec ([#380](https://github.com/Workday/canvas-kit/pull/380)) [@vibdev](https://github.com/vibdev)
- test(checkbox): Change tests to react-testing-library and improve coverage ([#372](https://github.com/Workday/canvas-kit/pull/372)) [@anicholls](https://github.com/anicholls)
- fix(toast): Fix typo in success message story ([#417](https://github.com/Workday/canvas-kit/pull/417)) [@zorfling](https://github.com/zorfling)
- docs: Audit prop descriptions ([#326](https://github.com/Workday/canvas-kit/pull/326)) [@sahlhoff](https://github.com/sahlhoff)
- test(text-input): Change tests to react-testing-library and improve coverage ([#390](https://github.com/Workday/canvas-kit/pull/390)) [@stephanerangaya](https://github.com/stephanerangaya)
- fix(form-field): Provide translation props for alert and error labels ([#423](https://github.com/Workday/canvas-kit/pull/423)) [@mannycarrera4](https://github.com/mannycarrera4)
- fix(button): Address issues with various IconButton states ([#271](https://github.com/Workday/canvas-kit/pull/271)) [@mannycarrera4](https://github.com/mannycarrera4)
- fix(header): Allow elements to flex correctly in IE11 ([#427](https://github.com/Workday/canvas-kit/pull/427)) [@lychyi](https://github.com/lychyi)

## 3.2.0 (2020-01-03)

### Infrastructure:
- chore: Use proper prettier file in configs ([#348](https://github.com/Workday/canvas-kit/pull/348)) [@Parker-Ledoux](https://github.com/Parker-Ledoux)
- docs: Update Storybook IA ([#300](https://github.com/Workday/canvas-kit/pull/300)) [@sahlhoff](https://github.com/sahlhoff)
- docs: Update incorrect story category for deprecated CSS buttons ([#355](https://github.com/Workday/canvas-kit/pull/355)) [@sahlhoff](https://github.com/sahlhoff)
- docs: Fix Storybook category for CSS Text Input (Left Label) ([#357](https://github.com/Workday/canvas-kit/pull/357)) [@jamesfan](https://github.com/jamesfan)
- fix: Update storybook so knobs work as expected ([#384](https://github.com/Workday/canvas-kit/pull/384)) [@vibdev](https://github.com/vibdev)
- fix:  Build Storybook for IE11 ([#370](https://github.com/Workday/canvas-kit/pull/370)) [@lychyi](https://github.com/lychyi)
- chore: Add StaticStates wrapper ([#377](https://github.com/Workday/canvas-kit/pull/377)) [@mannycarrera4](https://github.com/mannycarrera4)
- build(deps): Bump handlebars from 4.1.2 to 4.5.3 ([#388](https://github.com/Workday/canvas-kit/pull/388)) [@dependabot](https://github.com/dependabot)
- chore: Update readme with thankyous ([#395](https://github.com/Workday/canvas-kit/pull/395)) [@lychyi](https://github.com/lychyi)

### Components:
- feat(fonts): Add missing CSS fonts module ([#342](https://github.com/Workday/canvas-kit/pull/342)) [@anicholls](https://github.com/anicholls)
- feat(button): Add text button css ([#335](https://github.com/Workday/canvas-kit/pull/335)) [@mannycarrera4](https://github.com/mannycarrera4)
- feat(modal): Update focus-trap library to focus-trap-js ([#328](https://github.com/Workday/canvas-kit/pull/328)) [@alexandrzavalii](https://github.com/alexandrzavalii)
- fix(text-input): Update type of inputRef ([#346](https://github.com/Workday/canvas-kit/pull/346)) [@davvidbaker](https://github.com/davvidbaker)
- feat(labs): Theming (react) ([#272](https://github.com/Workday/canvas-kit/pull/272)) [@anicholls](https://github.com/anicholls)
- fix: Allow icon injecting in shadowDOM ([#345](https://github.com/Workday/canvas-kit/pull/345)) [@vibdev](https://github.com/vibdev)
- fix(labs): Fix theming implementation ([#360](https://github.com/Workday/canvas-kit/pull/360)) [@anicholls](https://github.com/anicholls)
- feat: Add bidirectionality support ([#288](https://github.com/Workday/canvas-kit/pull/288)) [@stephanerangaya](https://github.com/stephanerangaya)
- test: Fix modal specs ([#374](https://github.com/Workday/canvas-kit/pull/374)) [@NicholasBoll](https://github.com/NicholasBoll)

## 3.1.1 (2019-12-02)

### Infrastructure:
- ci: Temporarily convert to TravisCI while billing is being figured out ([#318](https://github.com/Workday/canvas-kit/pull/318)) [@NicholasBoll](https://github.com/NicholasBoll)
- ci: Exit 0 on ChromaticQA changes ([#325](https://github.com/Workday/canvas-kit/pull/325)) [@NicholasBoll](https://github.com/NicholasBoll)
- fix: Add missing dependencies to CKCSS universal module ([#322](https://github.com/Workday/canvas-kit/pull/322)) [@jamesfan](https://github.com/jamesfan)
- build: Add Mdx support to webpack config ([#296](https://github.com/Workday/canvas-kit/pull/296)) [@sahlhoff](https://github.com/sahlhoff)

### Components:
- fix(side-panel): Add flexibility for aria attributes ([#327](https://github.com/Workday/canvas-kit/pull/327)) [@mannycarrera4](https://github.com/mannycarrera4)
- fix(modal): Add z-index to modal ([#331](https://github.com/Workday/canvas-kit/pull/331)) [@mannycarrera4](https://github.com/mannycarrera4)
- feat(menu): Fix import of React dependency. ([#334](https://github.com/Workday/canvas-kit/pull/334)) [@jsievenpiper](https://github.com/jsievenpiper)
- docs: Fix Component Status table ([#332](https://github.com/Workday/canvas-kit/pull/332)) [@jpante](https://github.com/jpante)
- fix(common): bad quote marks on accessible hide CSS ([#344](https://github.com/Workday/canvas-kit/pull/344)) [@vibdev](https://github.com/vibdev)

## 3.1.0 (2019-11-11)

### Infrastructure:
- build: Upgrade Storybook to 5.2 ([#267](https://github.com/Workday/canvas-kit/pull/267)) [@sahlhoff](https://github.com/sahlhoff)
- test: Add dependencies sync check ([#292](https://github.com/Workday/canvas-kit/pull/292)) [@NicholasBoll](https://github.com/NicholasBoll)
- chore: Add wallaby config ([#297](https://github.com/Workday/canvas-kit/pull/297)) [@NicholasBoll](https://github.com/NicholasBoll)
- chore: Update chromatic master job ([#299](https://github.com/Workday/canvas-kit/pull/299)) [@NicholasBoll](https://github.com/NicholasBoll)
- docs: Add browser support section ([#287](https://github.com/Workday/canvas-kit/pull/287)) [@NicholasBoll](https://github.com/NicholasBoll)
- fix: Add missing tilde on SASS imports and update Canvas Kit CSS usage README ([#307](https://github.com/Workday/canvas-kit/pull/307)) (#308) [@vibdev](https://github.com/vibdev)

### Components:
- fix(icon): Add index.scss to package.json for css icon ([#306](https://github.com/Workday/canvas-kit/pull/306)) [@mannycarrera4](https://github.com/mannycarrera4)
- feat(labs): Add Drawer component ([#277](https://github.com/Workday/canvas-kit/pull/277)) [@mannycarrera4](https://github.com/mannycarrera4)
- fix(side-panel): Change width of children container when closed ([#304](https://github.com/Workday/canvas-kit/pull/304)) [@mannycarrera4](https://github.com/mannycarrera4)
- fix: Rename -webkit-font-smoothing- to WebkitFontSmoothing ([#298](https://github.com/Workday/canvas-kit/pull/298)) [@alexandrzavalii](https://github.com/alexandrzavalii)
- fix(common): Port accessible hide styles from JS to CSS ([#310](https://github.com/Workday/canvas-kit/pull/310)) [@vibdev](https://github.com/vibdev)

## 3.0.1 (2019-11-01)

### Infrastructure
- fix(labs): Update incorrect emotion version in labs core ([#290](https://github.com/Workday/canvas-kit/pull/290)) [@anicholls](https://github.com/anicholls)
- fix: Add @emotion/is-prop-valid to components that need it ([#289](https://github.com/Workday/canvas-kit/pull/289)) [@anicholls](https://github.com/anicholls)

## 3.0.0 (2019-10-30)

### Infrastructure:
- ci: Update ChromaticQA for better baselines ([#269](https://github.com/Workday/canvas-kit/pull/269)) [@NicholasBoll](https://github.com/NicholasBoll)
- ci: Update to use chroma/action ([#273](https://github.com/Workday/canvas-kit/pull/273)) [@NicholasBoll](https://github.com/NicholasBoll)
- test: Add axe to Cypress tests ([#274](https://github.com/Workday/canvas-kit/pull/274)) [@NicholasBoll](https://github.com/NicholasBoll)
- fix: Resolve lint and test warnings ([#276](https://github.com/Workday/canvas-kit/pull/276)) [@anicholls](https://github.com/anicholls)
- fix: Add authors to 3.0.0-beta release changelog ([#281](https://github.com/Workday/canvas-kit/pull/281)) [@mannycarrera4](https://github.com/mannycarrera4)

### Components:
- fix(layout): Add shouldForwardProp to Layout and Column components ([#265](https://github.com/Workday/canvas-kit/pull/265)) [@sahlhoff](https://github.com/sahlhoff)
- fix(header): Support onMenuClick without menuToggle ([#268](https://github.com/Workday/canvas-kit/pull/268)) [@jamesfan](https://github.com/jamesfan)
- fix(button): Update missed css styles for buttons ([#260](https://github.com/Workday/canvas-kit/pull/260)) [@mannycarrera4](https://github.com/mannycarrera4)
- feat: Add support for translation ([#251](https://github.com/Workday/canvas-kit/pull/251)) [@mannycarrera4](https://github.com/mannycarrera4)
- fix(checkbox): Added an indeterminate checkbox type ([#275](https://github.com/Workday/canvas-kit/pull/275)) [@Parker-Ledoux](https://github.com/Parker-Ledoux)
- feat(button): Utilize input provider for mouse input focus ([#280](https://github.com/Workday/canvas-kit/pull/280)) [@anicholls](https://github.com/anicholls)
- refactor(Header): Move search out and create combobox component ([#157](https://github.com/Workday/canvas-kit/pull/157)) [@vibdev](https://github.com/vibdev)

### Breaking Changes:
- chore: Upgrade to Emotion 10 ([#246](https://github.com/Workday/canvas-kit/pull/246)) [@anicholls](https://github.com/anicholls)

## 3.0.0-beta.1 (2019-10-14)

### Infrastructure:
- ci: Fix fork failures ([#241](https://github.com/Workday/canvas-kit/pull/241)) [@NicholasBoll](https://github.com/NicholasBoll)
- ci: Fix Cypress tests (maybe?) ([#248](https://github.com/Workday/canvas-kit/pull/248)) [@NicholasBoll](https://github.com/NicholasBoll)
- ci: Add ChromaticQA to CI ([#254](https://github.com/Workday/canvas-kit/pull/254)) [@NicholasBoll](https://github.com/NicholasBoll)
- ci: Remove Travis from pull requests ([#258](https://github.com/Workday/canvas-kit/pull/258)) [@NicholasBoll](https://github.com/NicholasBoll)
- build: Replace TSLint with ESLint ([#242](https://github.com/Workday/canvas-kit/pull/242)) [@anicholls](https://github.com/anicholls)
- chore: Remove snapshot tests ([#259](https://github.com/Workday/canvas-kit/pull/259)) [@NicholasBoll](https://github.com/NicholasBoll)

### Components:
- chore(core): Add react-emotion as a dep ([#256](https://github.com/Workday/canvas-kit/pull/256)) [@lychyi](https://github.com/lychyi)
- fix(toast): Fix background color on Safari ([#245](https://github.com/Workday/canvas-kit/pull/245)) [@stephanerangaya](https://github.com/stephanerangaya)
- fix(layout): Compensate column width calculations ([#238](https://github.com/Workday/canvas-kit/pull/238)) [@sahlhoff](https://github.com/sahlhoff)

### Breaking Changes:
- fix(skeleton): Remove z-index ([#257](https://github.com/Workday/canvas-kit/pull/257)) [@lychyi](https://github.com/lychyi)

## 3.0.0-beta.0 (2019-10-07)

### Infrastructure:
- docs: Update component_status.md
- ci: Create github action for CI and add Cypress to CI ([#240](https://github.com/Workday/canvas-kit/pull/240)) [@NicholasBoll](https://github.com/NicholasBoll)

### Components:
- feat(modal): Implement CSS Modal to match React implementation ([#185](https://github.com/Workday/canvas-kit/pull/185)) [@jamesfan](https://github.com/jamesfan)
- refactor: A11y updates for CSS stories and Readmes ([#221](https://github.com/Workday/canvas-kit/pull/221)) [@anicholls](https://github.com/anicholls)
- fix: Address misc. bugs in create-component script ([#232](https://github.com/Workday/canvas-kit/pull/232)) [@anicholls](https://github.com/anicholls)
- fix: Change casing for aria-labelledby attr ([#236](https://github.com/Workday/canvas-kit/pull/236)) [@lychyi](https://github.com/lychyi)
- fix: Move uuid from defaultProps to component instance ([#228](https://github.com/Workday/canvas-kit/pull/228)) [@stephanerangaya](https://github.com/stephanerangaya)
- fix(checkbox): Change default id to be unique per instance ([#192](https://github.com/Workday/canvas-kit/pull/192)) [@mannycarrera4](https://github.com/mannycarrera4)
- fix(menu): Add Menu example with icons and grow support ([#147](https://github.com/Workday/canvas-kit/pull/147)) [@jamesfan](https://github.com/jamesfan)
- fix(button): Fix accessibility styling for CSS buttons ([#186](https://github.com/Workday/canvas-kit/pull/186)) [@stephanerangaya](https://github.com/stephanerangaya)
- fix(menu): Always focus selected menu item and add tab accessibility ([#239](https://github.com/Workday/canvas-kit/pull/239)) [@jayscheidt](https://github.com/jayscheidt)
- refactor(card): Update CSS styles to match React implementation ([#113](https://github.com/Workday/canvas-kit/pull/113)) [@mannycarrera4](https://github.com/mannycarrera4)
- refactor(icon): Update CSS styles to match React implementation ([#159](https://github.com/Workday/canvas-kit/pull/159)) [@jamesfan](https://github.com/jamesfan)
- refactor(tooltip): Update CSS story to match the React version ([#198](https://github.com/Workday/canvas-kit/pull/198)) [@stephanerangaya](https://github.com/stephanerangaya)
- refactor: Fix references to react attributes in css readmes

### Breaking Changes:
- fix: Update alert colors and error colors
- test: Add Cypress modal specifications ([#184](https://github.com/Workday/canvas-kit/pull/184)) [@NicholasBoll](https://github.com/NicholasBoll)
- feat(button): Promote React beta Button ([#191](https://github.com/Workday/canvas-kit/pull/191)) [@mannycarrera4](https://github.com/mannycarrera4)
- feat(button): Add blue css buttons ([#231](https://github.com/Workday/canvas-kit/pull/231)) [@mannycarrera4](https://github.com/mannycarrera4)
- feat(core): Add border radius variables to CSS and React ([#204](https://github.com/Workday/canvas-kit/pull/204)) [@stephanerangaya](https://github.com/stephanerangaya)
- feat(banner): Update CSS styles to match React ([#50](https://github.com/Workday/canvas-kit/pull/50)) [@stephanerangaya](https://github.com/stephanerangaya)
- refactor(tooltip): Update CSS styles to match React implementation ([#49](https://github.com/Workday/canvas-kit/pull/49)) [@stephanerangaya](https://github.com/stephanerangaya)
- refactor(forms): Split CSS forms module into individual modules ([#24](https://github.com/Workday/canvas-kit/pull/24)) [@stephanerangaya](https://github.com/stephanerangaya)
- refactor(loading-animation): Update CSS styles to match React implementation ([#83](https://github.com/Workday/canvas-kit/pull/83)) [@jamesfan](https://github.com/jamesfan)
- refactor(menu): Update CSS styles to match React implementation ([#117](https://github.com/Workday/canvas-kit/pull/117)) [@jamesfan](https://github.com/jamesfan)
- refactor(button): Update CSS styles to match React implementation ([#53](https://github.com/Workday/canvas-kit/pull/53)) [@stephanerangaya](https://github.com/stephanerangaya)
- fix(button): CSS button fixes ([#156](https://github.com/Workday/canvas-kit/pull/156)) [@anicholls](https://github.com/anicholls)
- refactor(page-header): Refactor CSS to match React implementation ([#151](https://github.com/Workday/canvas-kit/pull/151)) [@mannycarrera4](https://github.com/mannycarrera4)
- refactor(layout): Update CSS naming to match React implementation ([#168](https://github.com/Workday/canvas-kit/pull/168)) [@jamesfan](https://github.com/jamesfan)
- refactor(popup): Refactor CSS to match React implementation ([#155](https://github.com/Workday/canvas-kit/pull/155)) [@mannycarrera4](https://github.com/mannycarrera4)
- fix(popup): CSS cleanup ([#188](https://github.com/Workday/canvas-kit/pull/188)) [@anicholls](https://github.com/anicholls)
- refactor(form): Update CSS form styles and structure to match React implementation ([#112](https://github.com/Workday/canvas-kit/pull/112)) [@stephanerangaya](https://github.com/stephanerangaya)
- fix(button): Update incorrect delete button colors
- refactor(text-input): Remove error icon in CSS ([#222](https://github.com/Workday/canvas-kit/pull/222)) [@stephanerangaya](https://github.com/stephanerangaya)
- refactor: Add components to labs module ([#210](https://github.com/Workday/canvas-kit/pull/210)) [@sahlhoff](https://github.com/sahlhoff)
- fix: Card, Popup and Modal cleanup ([#233](https://github.com/Workday/canvas-kit/pull/233)) [@anicholls](https://github.com/anicholls)
- fix(form): Form field spacing ([#234](https://github.com/Workday/canvas-kit/pull/234)) [@stephanerangaya](https://github.com/stephanerangaya)

## 3.0.0-alpha.9 (2019-09-26)

### Infrastructure:
- feat: Refactor and improve our create-module script ([#211](https://github.com/Workday/canvas-kit/pull/211)) [@anicholls](https://github.com/anicholls)

### Components:
- fix(select): Tighten up onChange typing ([#212](https://github.com/Workday/canvas-kit/pull/212)) [@lychyi](https://github.com/lychyi)
- fix(switch): Hide checkbox input ([#224](https://github.com/Workday/canvas-kit/pull/224)) [@stephanerangaya](https://github.com/stephanerangaya)

### Breaking Changes:
- refactor(text-input): Remove error icon in React ([#218](https://github.com/Workday/canvas-kit/pull/218)) [@MackenzieBerliner-Glasser](https://github.com/MackenzieBerliner-Glasser)

## 3.0.0-alpha.8 (2019-09-24)

### Components:
- fix(avatar): Add AvatarButton component and convert Avatar into ordinary div ([#206](https://github.com/Workday/canvas-kit/pull/206)) [@6r3al](https://github.com/6r3al)

## 3.0.0-alpha.7 (2019-09-19)

### Infrastructure:
- feat: Add Cypress tests to canvas-kit ([#174](https://github.com/Workday/canvas-kit/pull/174)) [@NicholasBoll](https://github.com/NicholasBoll)
- chore: Bump eslint-utils from 1.3.1 to 1.4.2 ([#176](https://github.com/Workday/canvas-kit/pull/176)) [@dependabot](https://github.com/dependabot)
- chore: Bump lodash-es from 4.17.11 to 4.17.15 ([#177](https://github.com/Workday/canvas-kit/pull/177)) [@dependabot](https://github.com/dependabot)
- chore: Bump lodash.template from 4.4.0 to 4.5.0 ([#178](https://github.com/Workday/canvas-kit/pull/178)) [@dependabot](https://github.com/dependabot)
- chore: Bump jest-axe from 3.1.1 to 3.2.0 ([#179](https://github.com/Workday/canvas-kit/pull/179)) [@NicholasBoll](https://github.com/NicholasBoll)
- feat: Add faster testing of stories in Cypress ([#183](https://github.com/Workday/canvas-kit/pull/183)) [@NicholasBoll](https://github.com/NicholasBoll)
- docs(core): Fix broken link ([#187](https://github.com/Workday/canvas-kit/pull/187)) [@anicholls](https://github.com/anicholls)

### Components:
- fix: Extend component props with correct interfaces ([#181](https://github.com/Workday/canvas-kit/pull/181)) [@lychyi](https://github.com/lychyi)
- refactor(switch): Add a11y messaging in Readme and move story location ([#197](https://github.com/Workday/canvas-kit/pull/197)) [@stephanerangaya](https://github.com/stephanerangaya)
- feat(form-field): Add red asterisk support for required inputs ([#196](https://github.com/Workday/canvas-kit/pull/196)) [@elliot-at-workday](https://github.com/elliot-at-workday)
- feat(switch): add support for alert and error text ([#203](https://github.com/Workday/canvas-kit/pull/203)) [@stephanerangaya](https://github.com/stephanerangaya)
- feat: Add support for Canvas Kit Labs modules ([#175](https://github.com/Workday/canvas-kit/pull/175)) [@anicholls](https://github.com/anicholls)

### Breaking Changes:
- refactor(side-panel): API update and fixes ([#123](https://github.com/Workday/canvas-kit/pull/123)) [@anicholls](https://github.com/anicholls)
- feat: Standardize elemProps prop spread behavior ([#150](https://github.com/Workday/canvas-kit/pull/150)) [@anicholls](https://github.com/anicholls)
- refactor(table): TableRow API update and cleanup ([#172](https://github.com/Workday/canvas-kit/pull/172)) [@sahlhoff](https://github.com/sahlhoff)
- refactor(button): API Updates ([#129](https://github.com/Workday/canvas-kit/pull/129)) [@anicholls](https://github.com/anicholls)
- refactor(avatar): Change themeColor to variant ([#194](https://github.com/Workday/canvas-kit/pull/194)) [@stephanerangaya](https://github.com/stephanerangaya)
- refactor(banner): Change BannerTheme to ErrorType ([#195](https://github.com/Workday/canvas-kit/pull/195)) [@stephanerangaya](https://github.com/stephanerangaya)
- refactor(core): Rename enums to singular ([#199](https://github.com/Workday/canvas-kit/pull/199)) [@mannycarrera4](https://github.com/mannycarrera4)

## 3.0.0-alpha.6 (2019-09-02)

### Infrastructure:
- chore: Fix console warnings in Storybook (#116) @anicholls
- docs: Update contributing git guidelines to reflect new PR strategy (#109) @anicholls
- feat: Reduce number of manual steps required after running create-module.sh (#46) @roblevintennis
- ci: Break out Travis testing to stages (#82) @d-bye
- fix: Add code-coverage to \*.ts files (#148) @NicholasBoll
- chore: Update commit validation to use commitlint (#124) @Patil2099
- feat: Add watch support for faster development (#161) @NicholasBoll

### Components:
- fix(button): Update TextButton focus outline for accessibility (#115) @jstin
- fix(avatar): Update background color when url is defined (#120) @anicholls
- fix(header): Remove duplicate icon buttons (#122) @anicholls
- fix(button): Pass buttonRef to IconButton button element (#128) @mannycarrera4
- fix(menu): Add menu component to universal module (#127) @lychyi
- fix(layout): Add check for null children (#119) @anicholls
- fix(page-header): Add missing dependency (#149) @anicholls
- refactor: Move InputProviderDecorators to Storybook config (#164) @stephanerangaya
- fix: Change positioning of Checkbox and Radio react components to relative (#160) @stephanerangaya
- fix(status-indicator): Export type and emphasis enums (#166) @anicholls

### Breaking Change:
- fix: Add missing static variables and fix Popup padding static variable (#110) @anicholls
- refactor(loading-animation): Deprecate LoadingSpinner (#142) @sahlhoff
- fix(form-field): Add component prefix to exported enums and interfaces #146 @sahlhoff
- refactor(page-header): Update marketing and breakpoint props (#143) @sahlhoff

## 3.0.0-alpha.5 (2019-08-13)

### Infrastructure:

- chore: update lint-staged to v8 (#76) (@Patil2099)

### Components:

- fix(SidePanel): Remove resize event on unmount (#78) (@mannycarrera4)
- fix(Menu): Allow aria role of menu item to be overridden (#75) (@jayscheidt)
- fix(TextArea): Align border color to match other inputs (#66) (@neilpelow)
- fix(Avatar): Change prop spread order to allow for overriding the aria label (#92) (@mannycarrera4)
- feat(Type): Add styled components for type primitives (#106) (@drschulz)
- fix(ActionBar): Match css styles to react action bar (#111) (@mannycarrera4)


## 3.0.0-alpha.4 (2019-08-05)

### Infrastructure:

- fix: Update lodash version to resolve vulnerability (#41)
- ci(travis): Enable tag publishing and re-enable master storybook (#52)
- chore: Pull in version bumps from old release branch (#71)
- build(travis): skip cleanup on npm publish (#79)
- ci(travis): fix npm publish conditional (#81)

### Components:

- fix(Tooltip): Add missing fontFamily property (#47)
- fix(Popper): Spread remainder props on wrapper div (#44)
- feat(menu): Enable MenuItems to skip onClose (#48)
- fix(header): Header search accessibility & prop spread fixes (#43)
- fix(SidePanel): remove resize event handler on unmount (#74)

### Breaking Changes:

- refactor(Icon): Move icon-list from core into icon module (#30)
- refactor(Fonts): Remove @workday/canvas-kit-react-fonts from universal module (#40)<|MERGE_RESOLUTION|>--- conflicted
+++ resolved
@@ -3,14 +3,12 @@
 All notable changes to this project will be documented in this file.
 See [Conventional Commits](https://conventionalcommits.org) for commit guidelines.
 
-<<<<<<< HEAD
 ## [v10.3.59](https://github.com/Workday/canvas-kit/releases/tag/v10.3.59) (2024-09-06)
 
 ### Components
 
 - fix: Updated ButtonColors interface to deprecated focusRing from focus ([#2906](https://github.com/Workday/canvas-kit/pull/2906)) ([@josh-bagwell](https://github.com/josh-bagwell))
   Deprecated the use of focusRing within focus in the colors prop on buttons as this does not work with our current styling methods. Added support for boxShadowInner and boxShadowOuter within focus in colors prop.
-=======
 ## [v11.1.7](https://github.com/Workday/canvas-kit/releases/tag/v11.1.7) (2024-08-29)
 
 ### Accessibility
@@ -31,7 +29,6 @@
   We're seeing style merging issues when using createStyles or createStencil. It only happens when every style override of the element uses these utilities and @emotion/react or @emotion/styled is not used on the same element. These utilities rely on module execution order and we're having a few reports where modules are possibly executing out of order. In order to allow everyone to use createStyles and createStencil without worrying about style merge issues, we're going to enable compat mode all the time. We'll look into possible out-of-order execution issues in the future and plan to re-enable full static mode (for better performance) once we know why this is happening and have a proper workaround.
   
   For more information, please read our [discussion](https://github.com/Workday/canvas-kit/discussions/2893)
->>>>>>> f2f16c84
 
 
 ## [v10.3.58](https://github.com/Workday/canvas-kit/releases/tag/v10.3.58) (2024-08-27)

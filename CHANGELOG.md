--- conflicted
+++ resolved
@@ -3,7 +3,11 @@
 All notable changes to this project will be documented in this file.
 See [Conventional Commits](https://conventionalcommits.org) for commit guidelines.
 
-<<<<<<< HEAD
+# 3.9.2 (2020-07-21)
+
+### Components
+- fix(button): Remove literal fontFamily ([#787](https://github.com/Workday/canvas-kit/pull/787)) [@lychyi](https://github.com/lychyi)
+
 # 4.1.0 (2020-07-17)
 
 ### Components
@@ -52,12 +56,6 @@
 
 React.createPortal(contents, stackRef.current)
 ```
-=======
-# 3.9.2 (2020-07-21)
-
-### Components
-- fix(button): Remove literal fontFamily ([#787](https://github.com/Workday/canvas-kit/pull/787)) [@lychyi](https://github.com/lychyi)
->>>>>>> 6ea6e696
 
 # 4.0.1 (2020-07-08)
 
@@ -69,10 +67,6 @@
 ### Components
 - fix(combobox): Add explicit arg to initEvent in ComboBox and header SearchBar ([#767](https://github.com/Workday/canvas-kit/pull/767)) [@lychyi](https://github.com/lychyi)
 
-<<<<<<< HEAD
-
-=======
->>>>>>> 6ea6e696
 # 4.0.0 (2020-06-15)
 
 The changes below are the consolidation of changes made across all 4.0.0 beta versions (`v4.0.0-beta.0-5`).

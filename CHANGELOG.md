--- conflicted
+++ resolved
@@ -3,7 +3,6 @@
 All notable changes to this project will be documented in this file.
 See [Conventional Commits](https://conventionalcommits.org) for commit guidelines.
 
-<<<<<<< HEAD
 ## [v5.2.7](https://github.com/Workday/canvas-kit/releases/tag/v5.2.7) (2021-09-30)
 
 ### Components
@@ -11,8 +10,6 @@
 - docs(menu): Fix Menu examples to be self-contained and SSR-safe ([#1291](https://github.com/Workday/canvas-kit/pull/1291)) ([@jamesfan](https://github.com/jamesfan))
 
 
-=======
->>>>>>> aad83d95
 ## [v5.2.6](https://github.com/Workday/canvas-kit/releases/tag/v5.2.6) (2021-09-24)
 
 ### Components
@@ -44,11 +41,11 @@
 - ci: Update GA job names to help with branch checks [skip ci] ([@NicholasBoll](https://github.com/NicholasBoll))
 - ci: Add prerelease canary builds ([@NicholasBoll](https://github.com/NicholasBoll))
   This change updates branch names for automated release management. Branch renames are as follows:
-  
+
   - `support/v4.x` -> `support`
   - `prerelease/v5.3` -> `prerelease/minor`
   - `prerelease/v6` -> `prerelease/major`
-  
+
   We renamed the `support` branch which could conflict with local refs. You may need to run the following if you've contributed to Canvas Kit in the past:
   ```
   git remote prune upstream

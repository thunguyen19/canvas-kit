--- conflicted
+++ resolved
@@ -3,7 +3,6 @@
 All notable changes to this project will be documented in this file.
 See [Conventional Commits](https://conventionalcommits.org) for commit guidelines.
 
-<<<<<<< HEAD
 ## [v9.1.37](https://github.com/Workday/canvas-kit/releases/tag/v9.1.37) (2024-02-07)
 
 ### Components
@@ -16,7 +15,6 @@
 ### Components
 
 - fix(preview): Changed table justifyContent to start ([#2557](https://github.com/Workday/canvas-kit/pull/2557)) ([@vibdev](https://github.com/vibdev))
-=======
 ## [v10.3.5](https://github.com/Workday/canvas-kit/releases/tag/v10.3.5) (2024-02-07)
 
 ### Components
@@ -28,7 +26,6 @@
   - Select will now show your placeholder on initial load.
   - When using select with complex items, `onChange` will return the `id` of the item, not the text.
   - `data-id` is no longer required when your object has an `id` property.
->>>>>>> ff2e0a2e
 
 
 ## [v10.3.4](https://github.com/Workday/canvas-kit/releases/tag/v10.3.4) (2024-02-07)

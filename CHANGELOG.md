# Changelog

All notable changes to this project will be documented in this file.
See [Conventional Commits](https://conventionalcommits.org) for commit guidelines.

<<<<<<< HEAD
## [v5.3.6](https://github.com/Workday/canvas-kit/releases/tag/v5.3.6) (2021-12-17)

### Components

- chore: Bump uuid to stable non deprecated version ([#1367](https://github.com/Workday/canvas-kit/pull/1367)) ([@mannycarrera4](https://github.com/mannycarrera4))

### Documentation

- docs: Add ExtractProps to the v5 migration guide ([#1397](https://github.com/Workday/canvas-kit/pull/1397)) ([@NicholasBoll](https://github.com/NicholasBoll))

### Revert

- fix: Revert uuid upgrade to get releases working ([#1371](https://github.com/Workday/canvas-kit/pull/1371)) ([@NicholasBoll](https://github.com/NicholasBoll))


## [v5.3.5](https://github.com/Workday/canvas-kit/releases/tag/v5.3.5) (2021-11-23)
=======
## [v6.1.3](https://github.com/Workday/canvas-kit/releases/tag/v6.1.3) (2021-12-17)

### Components

- fix(tabs): Fix Dynamic Tabs example ([#1398](https://github.com/Workday/canvas-kit/pull/1398)) ([@NicholasBoll](https://github.com/NicholasBoll))


## [v6.1.2](https://github.com/Workday/canvas-kit/releases/tag/v6.1.2) (2021-12-14)

### Components

- fix(tabs): Remove gutter from tabs overflow menu ([#1378](https://github.com/Workday/canvas-kit/pull/1378)) ([@mannycarrera4](https://github.com/mannycarrera4))


## [v6.1.1](https://github.com/Workday/canvas-kit/releases/tag/v6.1.1) (2021-12-10)

### Infrastructure

- chore: Have verify action to wait on visual tests ([#1385](https://github.com/Workday/canvas-kit/pull/1385)) ([@mannycarrera4](https://github.com/mannycarrera4))
- chore: Remove unused and uneeded dependencies ([#1388](https://github.com/Workday/canvas-kit/pull/1388)) ([@NicholasBoll](https://github.com/NicholasBoll))
  - Storybook knobs are removed and all stories use [Storybook Controls](https://storybook.js.org/docs/react/essentials/controls) instead. This includes the `theme` override. See the PR for more details.
  - Storybook Readme addon was removed. This addon is no longer maintained. The Readme tab in the Storybook plugin panel was replaced with a custom addon that links to the Readme in Github. This allows us to more easily upgrade Storybook.


## [v6.1.0](https://github.com/Workday/canvas-kit/releases/tag/v6.1.0) (2021-12-07)

### Components

- feat(labs): Add new compound component for text area and form field  ([#1308](https://github.com/Workday/canvas-kit/pull/1308)) ([@vibdev](https://github.com/vibdev))
- fix: Add formik and yup back to preview dev deps ([#1376](https://github.com/Workday/canvas-kit/pull/1376)) ([@alanbsmith](https://github.com/alanbsmith))


## [v6.0.7](https://github.com/Workday/canvas-kit/releases/tag/v6.0.7) (2021-12-06)
>>>>>>> 729934bb

### Components

- Bump support to next major version ([@](https://github.com/))
- chore: Fix support release ([@NicholasBoll](https://github.com/NicholasBoll))
- fix(tooltip): Add delay to Tooltip show and hide ([#1339](https://github.com/Workday/canvas-kit/pull/1339)) ([@wooksauce](https://github.com/wooksauce))
  This change could cause visual regression tests to fail if a screen shot is taken expecting a tooltip to show immediately. Your visual regression will either have to add an explicit wait of 300ms, or change the delay to 1ms only under test.
- fix(LoadingAnimation): Add support for RTL ([#1349](https://github.com/Workday/canvas-kit/pull/1349)) ([@vibdev](https://github.com/vibdev))
  Possible visual regression if you have overrides to get the old version working for RTL.
- fix(popup): Fix PopupCard styles to be more easily overridden ([#1352](https://github.com/Workday/canvas-kit/pull/1352)) ([@NicholasBoll](https://github.com/NicholasBoll))
- chore: Bump uuid to stable non deprecated version ([#1367](https://github.com/Workday/canvas-kit/pull/1367)) ([@mannycarrera4](https://github.com/mannycarrera4))

### Infrastructure

- ci: Fix npm tagging in release script ([@NicholasBoll](https://github.com/NicholasBoll))

### Revert

- fix: Revert uuid upgrade to get releases working ([#1371](https://github.com/Workday/canvas-kit/pull/1371)) ([@NicholasBoll](https://github.com/NicholasBoll))


## [v6.0.6](https://github.com/Workday/canvas-kit/releases/tag/v6.0.6) (2021-12-06)

### Documentation

- docs: Add headers examples to Storybook ([#1366](https://github.com/Workday/canvas-kit/pull/1366)) ([@RayRedGoose](https://github.com/RayRedGoose))


## [v6.0.5](https://github.com/Workday/canvas-kit/releases/tag/v6.0.5) (2021-11-24)

### Components

- docs(popup): Fix typo in JSDoc description for useReturnFocus ([@RayRedGoose](https://github.com/RayRedGoose))


## [v6.0.4](https://github.com/Workday/canvas-kit/releases/tag/v6.0.4) (2021-11-23)

### Infrastructure

- ci: Add parallel PR verification [skip-release] ([#1354](https://github.com/Workday/canvas-kit/pull/1354)) ([@NicholasBoll](https://github.com/NicholasBoll))


## [v6.0.3](https://github.com/Workday/canvas-kit/releases/tag/v6.0.3) (2021-11-23)

### Components

- fix(tabs): Fix focusability of the More button ([#1350](https://github.com/Workday/canvas-kit/pull/1350)) ([@NicholasBoll](https://github.com/NicholasBoll))

## [v5.3.5](https://github.com/Workday/canvas-kit/releases/tag/v5.3.5) (2021-11-23)

### Components

- fix(popup): Fix PopupCard styles to be more easily overridden ([#1352](https://github.com/Workday/canvas-kit/pull/1352)) ([@NicholasBoll](https://github.com/NicholasBoll))

## [v5.3.4](https://github.com/Workday/canvas-kit/releases/tag/v5.3.4) (2021-11-22)

### Components

- fix(LoadingAnimation): Add support for RTL ([#1349](https://github.com/Workday/canvas-kit/pull/1349)) ([@vibdev](https://github.com/vibdev))
  Possible visual regression if you have overrides to get the old version working for RTL.


## [v5.3.3](https://github.com/Workday/canvas-kit/releases/tag/v5.3.3) (2021-11-19)

### Components

- fix(tooltip): Add delay to Tooltip show and hide ([#1339](https://github.com/Workday/canvas-kit/pull/1339)) ([@wooksauce](https://github.com/wooksauce))
  This change could cause visual regression tests to fail if a screen shot is taken expecting a tooltip to show immediately. Your visual regression will either have to add an explicit wait of 300ms, or change the delay to 1ms only under test.

## [v6.0.1](https://github.com/Workday/canvas-kit/releases/tag/v6.0.1) (2021-11-17)

### Infrastructure

- ci: Fix major release process to detect breaking changes ([@NicholasBoll](https://github.com/NicholasBoll))
- fix: Fix codemod command ([#1346](https://github.com/Workday/canvas-kit/pull/1346)) ([@NicholasBoll](https://github.com/NicholasBoll))


## [v6.0.0](https://github.com/Workday/canvas-kit/releases/tag/v6.0.0) (2021-11-16)

### BREAKING CHANGES

- [#1201](https://github.com/Workday/canvas-kit/pull/1201) Optional breaking changes message. If your PR includes breaking changes. It is extremely rare to put breaking changes outside a `prerelease/v*` branch. Anything in this section will show up in release notes. Remove this section if no breaking changes are present.
- [#1276](https://github.com/Workday/canvas-kit/pull/1276) `CanvasDepthValue` is renamed to `CanvasDepthValues` for consistency. This change is handled automatically by the v6 codemod. Please refer to the v6 migration guide for more information.
- [#1319](https://github.com/Workday/canvas-kit/pull/1319) This change updates the theme breakpoint values and the media query breakpoints used in `ActionBar`. For more information, please see the V6 migration guide.
- [#1331](https://github.com/Workday/canvas-kit/pull/1331) This change updates our `PrimaryButton` styles. For more information, please see the V6 migration guide.
- [#1332](https://github.com/Workday/canvas-kit/pull/1332) This change updates our `SecondaryButton` styles. For more information, please see the V6 migration guide.
- [#1338](https://github.com/Workday/canvas-kit/pull/1338) This change updates our `TertiaryButton` styles. For more information, please see the V6 migration guide.
- [#1325](https://github.com/Workday/canvas-kit/pull/1325) Tabs API was updated to support a more generic selection model for all lists.
  - `model.events.activate({tab})` -> `model.events.select({id})`
  - `model.state.activeTab` -> `model.state.selectedKeys[0]`
  - `useTabsModel({onActivate})` -> `useTabsModel({onSelect})`
  - `useTabsModel({shouldActivate})` -> `useTabsModel({shouldSelect})`

### Components

- feat(page-header): Deprecate PageHeader ([#1247](https://github.com/Workday/canvas-kit/pull/1247)) ([@alanbsmith](https://github.com/alanbsmith))
- feat(cookie-banner): Deprecate CookieBanner ([#1265](https://github.com/Workday/canvas-kit/pull/1265)) ([@alanbsmith](https://github.com/alanbsmith))
- feat: Rename SearchBar to SearchForm and move package ([#1267](https://github.com/Workday/canvas-kit/pull/1267)) ([@alanbsmith](https://github.com/alanbsmith))
- feat: Deprecate Header and Global Header ([#1273](https://github.com/Workday/canvas-kit/pull/1273)) ([@alanbsmith](https://github.com/alanbsmith))
- feat(labs): Add new compound component for text inputs ([#1201](https://github.com/Workday/canvas-kit/pull/1201)) ([@vibdev](https://github.com/vibdev))
- feat(button): Update PrimaryButton for v6 ([#1331](https://github.com/Workday/canvas-kit/pull/1331)) ([@alanbsmith](https://github.com/alanbsmith))
- feat(button): Update SecondaryButton for v6 ([#1332](https://github.com/Workday/canvas-kit/pull/1332)) ([@alanbsmith](https://github.com/alanbsmith))
- feat(button): Update Tertiary Buttons for v6 ([#1338](https://github.com/Workday/canvas-kit/pull/1338)) ([@alanbsmith](https://github.com/alanbsmith))
- feat(tabs): Add overflow support to tabs ([#1325](https://github.com/Workday/canvas-kit/pull/1325)) ([@NicholasBoll](https://github.com/NicholasBoll))
- chore: Fix major release ([@NicholasBoll](https://github.com/NicholasBoll))
- chore: Fix support release ([@NicholasBoll](https://github.com/NicholasBoll))

### Documentation

- docs: Clean up V6 migration guide ([#1343](https://github.com/Workday/canvas-kit/pull/1343)) ([@alanbsmith](https://github.com/alanbsmith))

### Infrastructure

- fix: Update codemod to support output streaming ([#1340](https://github.com/Workday/canvas-kit/pull/1340)) ([@alanbsmith](https://github.com/alanbsmith))

### Utilites

- feat: Update depth tokens ([#1276](https://github.com/Workday/canvas-kit/pull/1276)) ([@alanbsmith](https://github.com/alanbsmith))

### Utilities

- feat(common): Update theme breakpoints ([#1319](https://github.com/Workday/canvas-kit/pull/1319)) ([@alanbsmith](https://github.com/alanbsmith))


### Components

- feat(page-header): Deprecate PageHeader ([#1247](https://github.com/Workday/canvas-kit/pull/1247)) ([@alanbsmith](https://github.com/alanbsmith))
- feat(cookie-banner): Deprecate CookieBanner ([#1265](https://github.com/Workday/canvas-kit/pull/1265)) ([@alanbsmith](https://github.com/alanbsmith))
- feat: Rename SearchBar to SearchForm and move package ([#1267](https://github.com/Workday/canvas-kit/pull/1267)) ([@alanbsmith](https://github.com/alanbsmith))
- feat: Deprecate Header and Global Header ([#1273](https://github.com/Workday/canvas-kit/pull/1273)) ([@alanbsmith](https://github.com/alanbsmith))
- feat(labs): Add new compound component for text inputs ([#1201](https://github.com/Workday/canvas-kit/pull/1201)) ([@vibdev](https://github.com/vibdev))
  Optional release note message. Changelog and release summaries will contain a pull request title. This section will add additional notes under that title. This section is not a summary, but something extra to point out in release notes. An example might be calling out breaking changes in a labs component or minor visual changes that need visual regression updates. Remove this section if no additional release notes are required.
- feat(button): Update PrimaryButton for v6 ([#1331](https://github.com/Workday/canvas-kit/pull/1331)) ([@alanbsmith](https://github.com/alanbsmith))
- feat(button): Update SecondaryButton for v6 ([#1332](https://github.com/Workday/canvas-kit/pull/1332)) ([@alanbsmith](https://github.com/alanbsmith))
- feat(button): Update Tertiary Buttons for v6 ([#1338](https://github.com/Workday/canvas-kit/pull/1338)) ([@alanbsmith](https://github.com/alanbsmith))
- feat(tabs): Add overflow support to tabs ([#1325](https://github.com/Workday/canvas-kit/pull/1325)) ([@NicholasBoll](https://github.com/NicholasBoll))
  Optional release note message. Changelog and release summaries will contain a pull request title. This section will add additional notes under that title. This section is not a summary, but something extra to point out in release notes. An example might be calling out breaking changes in a labs component or minor visual changes that need visual regression updates. Remove this section if no additional release notes are required.

### Documentation

- docs: Clean up V6 migration guide ([#1343](https://github.com/Workday/canvas-kit/pull/1343)) ([@alanbsmith](https://github.com/alanbsmith))

### Infrastructure

- fix: Update codemod to support output streaming ([#1340](https://github.com/Workday/canvas-kit/pull/1340)) ([@alanbsmith](https://github.com/alanbsmith))

### Utilites

- feat: Update depth tokens ([#1276](https://github.com/Workday/canvas-kit/pull/1276)) ([@alanbsmith](https://github.com/alanbsmith))

### Utilities

- feat(common): Update theme breakpoints ([#1319](https://github.com/Workday/canvas-kit/pull/1319)) ([@alanbsmith](https://github.com/alanbsmith))


## [v5.3.2](https://github.com/Workday/canvas-kit/releases/tag/v5.3.2) (2021-11-16)

### Infrastructure

- ci: Fix npm tagging in release script ([@NicholasBoll](https://github.com/NicholasBoll))


## [v5.3.1](https://github.com/Workday/canvas-kit/releases/tag/v5.3.1) (2021-11-16)

### Components

- Bump support to next major version ([@](https://github.com/))
- chore: Fix support release ([@NicholasBoll](https://github.com/NicholasBoll))


## [v5.2.12](https://github.com/Workday/canvas-kit/releases/tag/v5.2.12) (2021-11-10)

### Documentation

- docs: Add Version Support section to Readme ([#1337](https://github.com/Workday/canvas-kit/pull/1337)) ([@alanbsmith](https://github.com/alanbsmith))


## [v5.2.11](https://github.com/Workday/canvas-kit/releases/tag/v5.2.11) (2021-11-09)

### Components

- fix(tooltip): Fix findEllipsisElement IE11 ([#1330](https://github.com/Workday/canvas-kit/pull/1330)) ([@alorek](https://github.com/alorek))


## [v5.2.10](https://github.com/Workday/canvas-kit/releases/tag/v5.2.10) (2021-11-03)

### Components

- fix(tabs): Allow consumers to style the selected tab ([#1327](https://github.com/Workday/canvas-kit/pull/1327)) ([@sachinmorajkar](https://github.com/sachinmorajkar))


## [v5.2.9](https://github.com/Workday/canvas-kit/releases/tag/v5.2.9) (2021-10-21)

### Components

- Update Licence ([@jpante](https://github.com/jpante))


## [v5.2.8](https://github.com/Workday/canvas-kit/releases/tag/v5.2.8) (2021-10-07)

### Documentation

- docs: Remove travis badge ([#1299](https://github.com/Workday/canvas-kit/pull/1299)) ([@theiliad](https://github.com/theiliad))
- docs: Re-order content and fix links ([#1286](https://github.com/Workday/canvas-kit/pull/1286)) ([@willklein](https://github.com/willklein))
  Improved Contributing Guidelines
- docs(pagination): Update Pagination MDX to adhere to standardized template ([#1295](https://github.com/Workday/canvas-kit/pull/1295)) ([@jamesfan](https://github.com/jamesfan))
- docs: Fix miscellaneous content issues with MDX docs ([#1304](https://github.com/Workday/canvas-kit/pull/1304)) ([@jamesfan](https://github.com/jamesfan))

### Infrastructure

- ci: Fix New Issue workflow job ([@NicholasBoll](https://github.com/NicholasBoll))
- ci: Fix automerge by changing token to PAT ([@NicholasBoll](https://github.com/NicholasBoll))
- ci: Add support for skip release ([@NicholasBoll](https://github.com/NicholasBoll))
- ci: Update forward merge job to be once a day ([@NicholasBoll](https://github.com/NicholasBoll))


## [v5.2.7](https://github.com/Workday/canvas-kit/releases/tag/v5.2.7) (2021-09-30)

### Components

- docs(menu): Fix Menu examples to be self-contained and SSR-safe ([#1291](https://github.com/Workday/canvas-kit/pull/1291)) ([@jamesfan](https://github.com/jamesfan))


## [v5.2.6](https://github.com/Workday/canvas-kit/releases/tag/v5.2.6) (2021-09-24)

### Components

- fix(combobox): Add keyboard navigation autoscroll to ComboBox menu ([#1269](https://github.com/Workday/canvas-kit/pull/1269)) ([@BillGeoghegan](https://github.com/BillGeoghegan))

### Infrastructure

- ci: Change forward-merge to use PAT to trigger PR job' ([@NicholasBoll](https://github.com/NicholasBoll))


## [v5.2.5](https://github.com/Workday/canvas-kit/releases/tag/v5.2.5) (2021-09-23)

### Infrastructure

- ci: Fix canary publish job ([@NicholasBoll](https://github.com/NicholasBoll))
- ci: Fix canary publish message ([@NicholasBoll](https://github.com/NicholasBoll))


## [v5.2.4](https://github.com/Workday/canvas-kit/releases/tag/v5.2.4) (2021-09-23)

### Components

- docs(tabs): Update Tabs MDX to adhere to standardized template [skip ci] ([#1279](https://github.com/Workday/canvas-kit/pull/1279)) ([@jamesfan](https://github.com/jamesfan))

### Infrastructure

- ci: Add automerge job [skip ci] ([@NicholasBoll](https://github.com/NicholasBoll))
- ci: Update GA job names to help with branch checks [skip ci] ([@NicholasBoll](https://github.com/NicholasBoll))
- ci: Add prerelease canary builds ([@NicholasBoll](https://github.com/NicholasBoll))
  This change updates branch names for automated release management. Branch renames are as follows:

  - `support/v4.x` -> `support`
  - `prerelease/v5.3` -> `prerelease/minor`
  - `prerelease/v6` -> `prerelease/major`

  We renamed the `support` branch which could conflict with local refs. You may need to run the following if you've contributed to Canvas Kit in the past:
  ```
  git remote prune upstream
  ```
  Change `upstream` to whichever remote `Workday/canvas-kit` belongs to


## [v5.2.3](https://github.com/Workday/canvas-kit/releases/tag/v5.2.3) (2021-09-22)

### Components

- fix: Update import of static states when creating labs component ([#1266](https://github.com/Workday/canvas-kit/pull/1266)) ([@mannycarrera4](https://github.com/mannycarrera4))


## [v5.2.2](https://github.com/Workday/canvas-kit/releases/tag/v5.2.2) (2021-09-21)

### Components

- Fix: Fix PR template to include correct category shield ([@NicholasBoll](https://github.com/NicholasBoll))


## [v5.2.1](https://github.com/Workday/canvas-kit/releases/tag/v5.2.1) (2021-09-20)

### Components

- fix(tooltip): Fix OverflowTooltip with SVG in IE11 ([#1263](https://github.com/Workday/canvas-kit/pull/1263)) ([@NicholasBoll](https://github.com/NicholasBoll))
- chore: Update pull request template ([#1268](https://github.com/Workday/canvas-kit/pull/1268)) ([@NicholasBoll](https://github.com/NicholasBoll))

### Infrastructure

- ci: Add prefix to forward-merge job ([@NicholasBoll](https://github.com/NicholasBoll))
- ci: Update forward merge script ([@NicholasBoll](https://github.com/NicholasBoll))
- ci: Add automation to releases ([#1272](https://github.com/Workday/canvas-kit/pull/1272)) ([@NicholasBoll](https://github.com/NicholasBoll))
  This commit changes the interaction of contributors to Canvas Kit. All patches will be automatically released. In order to accomplish this, a new pull request link job is run to make sure that all features target a prerelease branch. For example, if you create a new pull request that adds a feature and the current version of Canvas Kit is `v5.2.0`, the target branch should be `prerelease/minor` instead of `master`. Don't worry, the pull request lint job will prevent mistakes. Also the Canvas Kit team can help by changing the base branch of your pull requests.
- ci: Add npm debug information ([@NicholasBoll](https://github.com/NicholasBoll))
- ci: Fix npm publish for release ([@NicholasBoll](https://github.com/NicholasBoll))
- ci: Fix npm token ([@NicholasBoll](https://github.com/NicholasBoll))
- ci: Fix npm publish ([@NicholasBoll](https://github.com/NicholasBoll))
- ci: Fix build process ([@NicholasBoll](https://github.com/NicholasBoll))
- ci: Fix push GH token ([@NicholasBoll](https://github.com/NicholasBoll))


## v5.2.0 (2021-09-08)

### Components

- fix(toast): Update to properly render rtl ([#1229](https://github.com/Workday/canvas-kit/pull/1229)) [@JaredWF](https://github.com/JaredWF)
- fix: Update search bar to properly render rtl ([#1231](https://github.com/Workday/canvas-kit/pull/1231)) [@JaredWF](https://github.com/JaredWF)
- fix(side-panel): Fix SidePanel RTL support ([#1234](https://github.com/Workday/canvas-kit/pull/1234)) [@alanbsmith](https://github.com/alanbsmith)
- feat(icon): Add shouldMirror prop to icons ([#1246](https://github.com/Workday/canvas-kit/pull/1246)) [@alanbsmith](https://github.com/alanbsmith)

### Hooks

- feat(labs): Add convertToStaticStates to useThemeRTL ([#1216](https://github.com/Workday/canvas-kit/pull/1216)) [@vibdev](https://github.com/vibdev)

### Docs

- docs: Update inter-linking to match Canvas Site ([#1220](https://github.com/Workday/canvas-kit/pull/1220)) [@NicholasBoll](https://github.com/NicholasBoll)
- docs: Update SidePanel docs to MDX ([#1236](https://github.com/Workday/canvas-kit/pull/1236)) [@alanbsmith](https://github.com/alanbsmith)
- docs: Update various issues prevent docs mdx files from being rendered remotely ([#1238](https://github.com/Workday/canvas-kit/pull/1238)) [@anicholls](https://github.com/anicholls)
- docs: Improve Variant/Type/State docs ([#1243](https://github.com/Workday/canvas-kit/pull/1243)) [@anicholls](https://github.com/anicholls)

### Infrastructure

- chore: Bump path-parse from 1.0.6 to 1.0.7 ([#1211](https://github.com/Workday/canvas-kit/pull/1211)) [@dependabot](https://github.com/dependabot)
- ci: Add Chromatic baseline to support branches ([#1219](https://github.com/Workday/canvas-kit/pull/1219)) [@NicholasBoll](https://github.com/NicholasBoll)
- fix: Fix create-component README template ([#1235](https://github.com/Workday/canvas-kit/pull/1235)) [@alanbsmith](https://github.com/alanbsmith)
- chore(table): Update polished package to fix security warning ([#1242](https://github.com/Workday/canvas-kit/pull/1242)) [@NicholasBoll](https://github.com/NicholasBoll)

## v5.1.0 (2021-08-16)

### Components

- fix(form-field): Updates legend to be direct child of FieldSet ([#1146](https://github.com/Workday/canvas-kit/pull/1146)) [@sahlhoff](https://github.com/sahlhoff)
- fix(popup): Fix RTL rendering for popups ([#1183](https://github.com/Workday/canvas-kit/pull/1183)) [@NicholasBoll](https://github.com/NicholasBoll)
- fix(combobox): Add type attribute and remove tabindex attribute ([#1172](https://github.com/Workday/canvas-kit/pull/1172)) [@vibdev](https://github.com/vibdev)
- test(popup): Add visual tests for RTL in Modal and Popup ([#1159](https://github.com/Workday/canvas-kit/pull/1159)) [@NicholasBoll](https://github.com/NicholasBoll)
- fix(menu): Fix Menu item icon colors ([#1157](https://github.com/Workday/canvas-kit/pull/1157)) [@sahlhoff](https://github.com/sahlhoff)
- fix: Fix changeFocus to take any input and Dialog/Modal to accept model config ([#1154](https://github.com/Workday/canvas-kit/pull/1154)) [@NicholasBoll](https://github.com/NicholasBoll)

### Hooks & Utils

- fix(common): Remove @ts-ignore from ExtractProps ([#1189](https://github.com/Workday/canvas-kit/pull/1189)) [@NicholasBoll](https://github.com/NicholasBoll)
- feat(common): Add useThemeRTL hook ([#1041](https://github.com/Workday/canvas-kit/pull/1041)) [@vibdev](https://github.com/vibdev)

### Docs

- fix(menu): Update readme to show correct import for menu item ([#1208](https://github.com/Workday/canvas-kit/pull/1208)) [@karapalumbo](https://github.com/karapalumbo)
- docs: Fix prop tables. Also add spec table to Modal ([#1155](https://github.com/Workday/canvas-kit/pull/1155)) [@NicholasBoll](https://github.com/NicholasBoll)
- docs: Add MDX docs and examples for Indicator components ([#1169](https://github.com/Workday/canvas-kit/pull/1169)) [@jamesfan](https://github.com/jamesfan)
- docs: Remove incorrect info on ExtractProps ([#1180](https://github.com/Workday/canvas-kit/pull/1180)) [@NicholasBoll](https://github.com/NicholasBoll)
- docs: Update MDX doc for Card and add MDX doc and examples for Table ([#1185](https://github.com/Workday/canvas-kit/pull/1185)) [@jamesfan](https://github.com/jamesfan)
- docs: Update Breadcrumbs stories to mdx ([#1206](https://github.com/Workday/canvas-kit/pull/1206)) [@alanbsmith](https://github.com/alanbsmith)
- docs(popup): Add Popper note and args table of subcomponents ([#1205](https://github.com/Workday/canvas-kit/pull/1205)) [@NicholasBoll](https://github.com/NicholasBoll)
- docs: Update common readme ([#1186](https://github.com/Workday/canvas-kit/pull/1186)) [@NicholasBoll](https://github.com/NicholasBoll)
- docs: Update Breadcrumbs stories from review feedback ([#1210](https://github.com/Workday/canvas-kit/pull/1210)) [@alanbsmith](https://github.com/alanbsmith)
- docs(popup): Update custom target example to accept ref ([#1209](https://github.com/Workday/canvas-kit/pull/1209)) [@divyanshu023](https://github.com/divyanshu023)
- docs: Add menu mdx docs ([#1203](https://github.com/Workday/canvas-kit/pull/1203)) [@sahlhoff](https://github.com/sahlhoff)
- fix: Fix misc. MDX fixes ([#1188](https://github.com/Workday/canvas-kit/pull/1188)) [@anicholls](https://github.com/anicholls)
- fix: Fix broken link in pagination.stories.mdx ([#1178](https://github.com/Workday/canvas-kit/pull/1178)) [@stuartmccoll](https://github.com/stuartmccoll)

### Infrastructure

- feat: Add comments in DTS files for JSDoc ([#1207](https://github.com/Workday/canvas-kit/pull/1207)) [@NicholasBoll](https://github.com/NicholasBoll)
- fix: Add support for React 17 in main ([#1182](https://github.com/Workday/canvas-kit/pull/1182)) [@alanbsmith](https://github.com/alanbsmith)
- chore: Update incorrect prop names ([#1181](https://github.com/Workday/canvas-kit/pull/1181)) [@NicholasBoll](https://github.com/NicholasBoll)
- ci: Add forward merge job ([#1173](https://github.com/Workday/canvas-kit/pull/1173)) [@NicholasBoll](https://github.com/NicholasBoll)
- ci: Add pull request title check ([#1153](https://github.com/Workday/canvas-kit/pull/1153)) [@NicholasBoll](https://github.com/NicholasBoll)
- chore: Bump prismjs from 1.23.0 to 1.24.0 ([#1129](https://github.com/Workday/canvas-kit/pull/1129)) [@dependabot](https://github.com/dependabot)
- ci: Delete main.yml [@NicholasBoll](https://github.com/NicholasBoll)

## v4.8.3 (2021-08-13)

### Components

- fix(combobox): Add type attribute and remove tabindex attribute ([#1172](https://github.com/Workday/canvas-kit/pull/1172)) [@vibdev](https://github.com/vibdev)
- fix(popup): Fix RTL rendering for popups ([#1183](https://github.com/Workday/canvas-kit/pull/1183)) [@NicholasBoll](https://github.com/NicholasBoll)

### Infrastructure

- ci: Add pull request title check ([#1153](https://github.com/Workday/canvas-kit/pull/1153)) [@NicholasBoll](https://github.com/NicholasBoll)
- ci: Add forward-merge job [@NicholasBoll](https://github.com/NicholasBoll)

## v5.0.4 (2021-07-12)

### Components

- feat(common): Add HTML attribute interface to ExtractProps ([#1147](https://github.com/Workday/canvas-kit/pull/1147)) [@NicholasBoll](https://github.com/NicholasBoll)

### Docs
- docs: Fix changelog issues [@anicholls](https://github.com/anicholls)

## v4.8.2 (2021-07-12)
### Infrastructure

- ci: Add additional check so support releases aren't treated as latest [@anicholls](https://github.com/anicholls)
- fix: Convert focus-trap-js to TS file to fix module-not-found error ([#1149](https://github.com/Workday/canvas-kit/pull/1149)) [@NicholasBoll](https://github.com/NicholasBoll)

## v5.0.3 (2021-07-09)

### Components

- docs: Convert Buttons category stories to use mdx ([#1127](https://github.com/Workday/canvas-kit/pull/1127)) [@anicholls](https://github.com/anicholls)
- docs: Add MDX docs and examples for Input components ([#1128](https://github.com/Workday/canvas-kit/pull/1128)) [@jamesfan](https://github.com/jamesfan)
- fix(tooltip): Fix overflow ellipsis detection ([#1132](https://github.com/Workday/canvas-kit/pull/1132)) [@NicholasBoll](https://github.com/NicholasBoll)
- fix(modal): Fix focus trap when Modal contains an iframe ([#1135](https://github.com/Workday/canvas-kit/pull/1135))

### Docs

- docs: Fix codemod link in v5 migration guide [@anicholls](https://github.com/anicholls)

### Infrastructure

- build: Pull component mdx + examples into docs module during build ([#1130](https://github.com/Workday/canvas-kit/pull/1130)) [@anicholls](https://github.com/anicholls)[@NicholasBoll](https://github.com/NicholasBoll)
- feat: Add storybook utils to labs common ([#1136](https://github.com/Workday/canvas-kit/pull/1136)) [@vibdev](https://github.com/vibdev)

## v5.0.2 (2021-06-22)

### Components

- feat(combobox): Modify combobox to accept empty string as initialValue ([#1116](https://github.com/workday/canvas-kit/pull/1116)) [@bsaggese14](https://github.com/bsaggese14)
- fix: Add missing exports for CKR bundle ([#1118](https://github.com/workday/canvas-kit/pull/1118)) [@anicholls](https://github.com/anicholls)
- fix(tokens): Fixes color token exports ([#1110](https://github.com/workday/canvas-kit/pull/1110)) [@alanbsmith](https://github.com/alanbsmith)
- fix(popup): Remove ref forwarding requirement in Popup.Target ([#1115](https://github.com/Workday/canvas-kit/pull/1115)) [@NicholasBoll](https://github.com/NicholasBoll)

## 5.0.1 (2021-06-16)

### Docs

- docs: Update readme links to use mdx ([#1103](https://github.com/Workday/canvas-kit/pull/1103)) [@jpante](https://github.com/jpante)
- docs: Update old labs references ([#1105](https://github.com/Workday/canvas-kit/pull/1105)) [@anicholls](https://github.com/anicholls)

### Infrastructure

- build: Remove baseUrl and paths from tsconfig ([#1107](https://github.com/Workday/canvas-kit/pull/1107)) [@anicholls](https://github.com/anicholls)
- chore: Fix circular dep in preview module ([#1104](https://github.com/Workday/canvas-kit/pull/1104)) [@anicholls](https://github.com/anicholls)

## 5.0.0 (2021-06-10)

The changes below include the changes made across all 5.0.0 beta and rc versions (`v5.0.0-beta.0 - v5.0.0-rc.0`).

To review the breaking changes made in this release, check out the [v5.0.0 Migration Guide](./modules/docs/mdx/5.0-MIGRATION-GUIDE.mdx). Use our new [codemod utility](./modules/codemod) to make the update as smooth as possible.

### Components

- fix(common): Remove unintended whitespace around bdo tag in IE11 ([#868](https://github.com/Workday/canvas-kit/pull/868)) [@vibdev](https://github.com/vibdev)
- feat(common): Spread additional props on CanvasProvider [@NicholasBoll](https://github.com/NicholasBoll)
- chore(tabs): Convert to a compound component utility functions ([#953](https://github.com/Workday/canvas-kit/pull/953)) [@NicholasBoll](https://github.com/NicholasBoll)
- feat(tabs): Update Tabs list model to support passing index position ([#990](https://github.com/Workday/canvas-kit/pull/990)) [@omasrii](https://github.com/omasrii)
- fix: Allow refs to be passed to createComponent components ([#1009](https://github.com/Workday/canvas-kit/pull/1009)) [@NicholasBoll](https://github.com/NicholasBoll)
- chore: Update spacing tokens + codemod ([#1010](https://github.com/Workday/canvas-kit/pull/1010)) [@alanbsmith](https://github.com/alanbsmith)
- chore: Refactor Button to use createComponent ([#1017](https://github.com/Workday/canvas-kit/pull/1017)) [@NicholasBoll](https://github.com/NicholasBoll)
- chore: Rename core packages to tokens and add codemod ([#1020](https://github.com/Workday/canvas-kit/pull/1020)) [@alanbsmith](https://github.com/alanbsmith)
- chore(card): Convert to a Compound Component and create codemod ([#1028](https://github.com/Workday/canvas-kit/pull/1028)) [@NicholasBoll](https://github.com/NicholasBoll)
- fix(tabs): Fix aria-selected for unselected tabs ([#1033](https://github.com/Workday/canvas-kit/pull/1033)) [@angadkaflay](https://github.com/angadkaflay)
- ci: Fix Tooltip flaky visual test ([#1035](https://github.com/Workday/canvas-kit/pull/1035)) [@NicholasBoll](https://github.com/NicholasBoll)
- fix(tooltip): Allow aria-label pass-through in muted tooltips ([#1037](https://github.com/Workday/canvas-kit/pull/1037)) [@NicholasBoll](https://github.com/NicholasBoll)
- docs: Add better documentation to the `as` prop ([#1046](https://github.com/Workday/canvas-kit/pull/1046)) [@NicholasBoll](https://github.com/NicholasBoll)
- docs(tabs): Update single tabs panel example ([#1047](https://github.com/Workday/canvas-kit/pull/1047)) [@NicholasBoll](https://github.com/NicholasBoll)
- docs: Update Create Compound Component docs ([#1048](https://github.com/Workday/canvas-kit/pull/1048)) [@NicholasBoll](https://github.com/NicholasBoll)
- fix(popup): Allow popups to be owners of each other ([#1054](https://github.com/Workday/canvas-kit/pull/1054)) [@csongnguyen](https://github.com/csongnguyen)
- fix(combobox): Fix Combobox RTL issue ([#1064](https://github.com/Workday/canvas-kit/pull/1064)) [@alanbsmith](https://github.com/alanbsmith)
- refactor(button): Button recategorization ([#1034](https://github.com/Workday/canvas-kit/pull/1034)) [@anicholls](https://github.com/anicholls)
- fix(popup): Allow tooltips to close alongside modals on click outside ([#1074](https://github.com/Workday/canvas-kit/pull/1074)) [@csongnguyen](https://github.com/csongnguyen)
- refactor: Move InputProvider from tokens to common ([#1076](https://github.com/Workday/canvas-kit/pull/1076)) [@anicholls](https://github.com/anicholls)
- feat(common): Add Box Component ([#1027](https://github.com/Workday/canvas-kit/pull/1027)) [@alanbsmith](https://github.com/alanbsmith)
- feat(comboxbox):Added default maxHeight to autocomplete container ([#1079](https://github.com/Workday/canvas-kit/pull/1079)) [@sraj](https://github.com/sraj)
- feat: Forward refs for input components ([#1068](https://github.com/Workday/canvas-kit/pull/1068)) [@jamesfan](https://github.com/jamesfan)
- feat(checkbox): Add aria-checked for accessibility and testability ([#1045](https://github.com/Workday/canvas-kit/pull/1045)) [@svagi](https://github.com/svagi)
- docs: Popup accessible example ([#1056](https://github.com/Workday/canvas-kit/pull/1056)) [@csongnguyen](https://github.com/csongnguyen)
- chore: Upgrade Card to use Box ([#1086](https://github.com/Workday/canvas-kit/pull/1086)) [@NicholasBoll](https://github.com/NicholasBoll)
- refactor(popup): Convert Popup to a compound component ([#1065](https://github.com/Workday/canvas-kit/pull/1065)) [@NicholasBoll](https://github.com/NicholasBoll)
- fix(skeleton): Change skeleton animation to fade in and out ([#1084](https://github.com/Workday/canvas-kit/pull/1084)) [@willklein](https://github.com/willklein)
- fix: Refactor/modal compound component ([#1091](https://github.com/Workday/canvas-kit/pull/1091)) [@NicholasBoll](https://github.com/NicholasBoll)
- feat: Remove Preview/Tokens & Upgrade CKR Labs Type Hierarchy ([#1078](https://github.com/Workday/canvas-kit/pull/1078)) [@alanbsmith](https://github.com/alanbsmith)
- fix: Fix type upgrade issues ([#1098](https://github.com/Workday/canvas-kit/pull/1098)) [@alanbsmith](https://github.com/alanbsmith)
- docs: Update migration and Popup docs ([#1095](https://github.com/Workday/canvas-kit/pull/1095)) [@NicholasBoll](https://github.com/NicholasBoll)

### Infrastructure

- feat: Add compound component utility functions ([#946](https://github.com/Workday/canvas-kit/pull/946)) [@NicholasBoll](https://github.com/NicholasBoll)
- test: Add verifyComponent test helper and fix test types ([#958](https://github.com/Workday/canvas-kit/pull/958)) [@NicholasBoll](https://github.com/NicholasBoll)
- docs: Add compound Component Creation Doc ([#950](https://github.com/Workday/canvas-kit/pull/950)) [@NicholasBoll](https://github.com/NicholasBoll)
- chore: Add slash imports ([#992](https://github.com/Workday/canvas-kit/pull/992)) [@anicholls](https://github.com/anicholls)
- docs: Relocate supplemental docs to new docs module ([#998](https://github.com/Workday/canvas-kit/pull/998)) [@anicholls](https://github.com/anicholls)
- chore: Deprecate CKCSS and update migration guide ([#1000](https://github.com/Workday/canvas-kit/pull/1000)) [@anicholls](https://github.com/anicholls)
- fix: Scope buttonRef codemod to only Button components ([#1022](https://github.com/Workday/canvas-kit/pull/1022)) [@NicholasBoll](https://github.com/NicholasBoll)
- fix: Fix slash import paths ([#1038](https://github.com/Workday/canvas-kit/pull/1038)) [@NicholasBoll](https://github.com/NicholasBoll)
- chore: Remove package.json from create component script ([#1039](https://github.com/Workday/canvas-kit/pull/1039)) [@NicholasBoll](https://github.com/NicholasBoll)
- chore: Bump y18n from 3.2.1 to 3.2.2 ([#1011](https://github.com/Workday/canvas-kit/pull/1011)) [@dependabot](https://github.com/dependabot)
- chore: Bump elliptic from 6.5.3 to 6.5.4 ([#993](https://github.com/Workday/canvas-kit/pull/993)) [@dependabot](https://github.com/dependabot)
- ci: Upgrade to node 14 ([#1044](https://github.com/Workday/canvas-kit/pull/1044)) [@NicholasBoll](https://github.com/NicholasBoll)
- chore: Upgrade storybook to v6.2.9 ([#1055](https://github.com/Workday/canvas-kit/pull/1055)) [@anicholls](https://github.com/anicholls)
- chore: Bump ssri, ua-parser-js, handlebars, lodash, and hosted-git-info ([#1049](https://github.com/Workday/canvas-kit/pull/1049)) [@dependabot](https://github.com/dependabot)
- feat: Add Canvas Kit Preview and focus the purpose of CK Labs ([#1069](https://github.com/Workday/canvas-kit/pull/1069)) [@anicholls](https://github.com/anicholls)
- feat: Add package version in Storybook ([#1082](https://github.com/Workday/canvas-kit/pull/1082)) [@mihaelamiches](https://github.com/mihaelamiches)
- docs: Review v5 migration guide ([#1089](https://github.com/Workday/canvas-kit/pull/1089)) [@jamesfan](https://github.com/jamesfan)
- fix: Update canvas-kit-react package.json ([#1099](https://github.com/Workday/canvas-kit/pull/1099)) [@alanbsmith](https://github.com/alanbsmith)

## 5.0.0-rc.0 (2021-06-07)

### Components

- fix(tabs): Fix aria-selected for unselected tabs ([#1033](https://github.com/Workday/canvas-kit/pull/1033)) [@angadkaflay](https://github.com/angadkaflay)
- fix(tooltip): Allow aria-label pass-through in muted tooltips ([#1037](https://github.com/Workday/canvas-kit/pull/1037)) [@NicholasBoll](https://github.com/NicholasBoll)
- fix(popup): Allow popups to be owners of each other ([#1054](https://github.com/Workday/canvas-kit/pull/1054)) [@csongnguyen](https://github.com/csongnguyen)
- fix(combobox): Fix Combobox RTL issue ([#1064](https://github.com/Workday/canvas-kit/pull/1064)) [@alanbsmith](https://github.com/alanbsmith)
- refactor: Button recategorization ([#1034](https://github.com/Workday/canvas-kit/pull/1034)) [@anicholls](https://github.com/anicholls)
- fix(popup): Allow tooltips to close alongside modals on click outside ([#1074](https://github.com/Workday/canvas-kit/pull/1074)) [@csongnguyen](https://github.com/csongnguyen)
- fix: Move InputProvider from tokens to common ([#1076](https://github.com/Workday/canvas-kit/pull/1076)) [@anicholls](https://github.com/anicholls)
- feat(common): Add Box Component [@alanbsmith](https://github.com/alanbsmith)
- feat(comboxbox):Added default maxHeight to autocomplete container ([#1079](https://github.com/Workday/canvas-kit/pull/1079)) [@sraj](https://github.com/sraj)
- feat: Forward refs for input components ([#1068](https://github.com/Workday/canvas-kit/pull/1068)) [@jamesfan](https://github.com/jamesfan)
- feat(checkbox): Add aria-checked for accessibility and testability ([#1045](https://github.com/Workday/canvas-kit/pull/1045)) [@svagi](https://github.com/svagi)
- chore: Upgrade Card to use Box ([#1086](https://github.com/Workday/canvas-kit/pull/1086)) [@NicholasBoll](https://github.com/NicholasBoll)
- refactor(popup): Convert Popup to a compound component ([#1065](https://github.com/Workday/canvas-kit/pull/1065)) [@NicholasBoll](https://github.com/NicholasBoll)
- fix(skeleton): Change skeleton animation to fade in and out ([#1084](https://github.com/Workday/canvas-kit/pull/1084)) [@willklein](https://github.com/willklein)
- fix: Refactor/modal compound component ([#1091](https://github.com/Workday/canvas-kit/pull/1091)) [@NicholasBoll](https://github.com/NicholasBoll)
- feat: Remove Preview/Tokens & Upgrade CKR Labs Type Hierarchy ([#1078](https://github.com/Workday/canvas-kit/pull/1078)) [@alanbsmith](https://github.com/alanbsmith)

### Documentation

- docs: Add better documentation to the `as` prop ([#1046](https://github.com/Workday/canvas-kit/pull/1046)) [@NicholasBoll](https://github.com/NicholasBoll)
- docs(tabs): Update single tabs panel example ([#1047](https://github.com/Workday/canvas-kit/pull/1047)) [@NicholasBoll](https://github.com/NicholasBoll)
- docs: Update Create Compound Component docs ([#1048](https://github.com/Workday/canvas-kit/pull/1048)) [@NicholasBoll](https://github.com/NicholasBoll)
- docs: Popup accessible example ([#1056](https://github.com/Workday/canvas-kit/pull/1056)) [@csongnguyen](https://github.com/csongnguyen)
- docs: Review v5 migration guide ([#1089](https://github.com/Workday/canvas-kit/pull/1089)) [@jamesfan](https://github.com/jamesfan)

### Infrastructure

- chore: Bump y18n from 3.2.1 to 3.2.2 ([#1011](https://github.com/Workday/canvas-kit/pull/1011)) [@dependabot](https://github.com/dependabot)
- chore: Bump elliptic from 6.5.3 to 6.5.4 ([#993](https://github.com/Workday/canvas-kit/pull/993)) [@dependabot](https://github.com/dependabot)
- ci: Fix Tooltip flaky visual test ([#1035](https://github.com/Workday/canvas-kit/pull/1035)) [@NicholasBoll](https://github.com/NicholasBoll)
- ci: Upgrade to node 14 ([#1044](https://github.com/Workday/canvas-kit/pull/1044)) [@NicholasBoll](https://github.com/NicholasBoll)
- chore: Upgrade storybook to v6.2.9 ([#1055](https://github.com/Workday/canvas-kit/pull/1055)) [@anicholls](https://github.com/anicholls)
- chore: Bump ssri, ua-parser-js, handlebars, lodash, and hosted-git-info ([#1049](https://github.com/Workday/canvas-kit/pull/1049)) [@dependabot](https://github.com/dependabot)
- fix: Prevent finding matches on the wrong imports (buttons codemod) [@anicholls](https://github.com/anicholls)
- feat: Add Canvas Kit Preview and focus the purpose of CK Labs [@anicholls](https://github.com/anicholls)
- fix: Update yarn.lock [@alanbsmith](https://github.com/alanbsmith)
- ci: Fix font-loading issue by predownloading [@NicholasBoll](https://github.com/NicholasBoll)
- feat: Add package version in Storybook ([#1082](https://github.com/Workday/canvas-kit/pull/1082)) [@mihaelamiches](https://github.com/mihaelamiches)

## 5.0.0-beta.2 (2021-04-26)

### Components

- chore(card): Convert to a Compound Component and create codemod ([#1028](https://github.com/Workday/canvas-kit/pull/1028)) [@NicholasBoll](https://github.com/NicholasBoll)

### Infrastructure

- fix: Fix slash import paths ([#1038](https://github.com/Workday/canvas-kit/pull/1038)) [@NicholasBoll](https://github.com/NicholasBoll)
- chore: Remove package.json from create component script ([#1039](https://github.com/Workday/canvas-kit/pull/1039)) [@NicholasBoll](https://github.com/NicholasBoll)

## 5.0.0-beta.1 (2021-04-12)

### Components

- feat(common): Spread additional props on CanvasProvider [@NicholasBoll](https://github.com/NicholasBoll)
- chore(tabs): Convert to a compound component utility functions ([#953](https://github.com/Workday/canvas-kit/pull/953)) [@NicholasBoll](https://github.com/NicholasBoll)
- feat(tabs): Update Tabs list model to support passing index position ([#990](https://github.com/Workday/canvas-kit/pull/990)) [@omasrii](https://github.com/omasrii)
- fix: Allow refs to be passed to createComponent components ([#1009](https://github.com/Workday/canvas-kit/pull/1009)) [@NicholasBoll](https://github.com/NicholasBoll)
- chore: Refactor Button to use createComponent ([#1017](https://github.com/Workday/canvas-kit/pull/1017)) [@NicholasBoll](https://github.com/NicholasBoll)

### Codemods

- chore: Add slash imports ([#992](https://github.com/Workday/canvas-kit/pull/992)) [@anicholls](https://github.com/anicholls)
- chore: Update spacing tokens + codemod ([#1010](https://github.com/Workday/canvas-kit/pull/1010)) [@alanbsmith](https://github.com/alanbsmith)
- fix: Scope buttonRef codemod to only Button components ([#1022](https://github.com/Workday/canvas-kit/pull/1022)) [@NicholasBoll](https://github.com/NicholasBoll)
- chore: Rename core packages to tokens and add codemod [@alanbsmith](https://github.com/alanbsmith)
- fix: Updates jscodeshift build directories [@alanbsmith](https://github.com/alanbsmith)

### Infrastructure

#### Docs

- docs: Add compound Component Creation Doc ([#950](https://github.com/Workday/canvas-kit/pull/950)) [@NicholasBoll](https://github.com/NicholasBoll)
- docs: Update v5 migration TOC and ordering [@anicholls](https://github.com/anicholls)
- docs: Relocate supplemental docs to new docs module ([#998](https://github.com/Workday/canvas-kit/pull/998)) [@anicholls](https://github.com/anicholls)
- chore: Deprecate CKCSS and update migration guide ([#1000](https://github.com/Workday/canvas-kit/pull/1000)) [@anicholls](https://github.com/anicholls)

#### Testing

- test: Add verifyComponent test helper and fix test types ([#958](https://github.com/Workday/canvas-kit/pull/958)) [@NicholasBoll](https://github.com/NicholasBoll)

#### CI

- ci: Fix error in prerelease logic in publish-canary script [@anicholls](https://github.com/anicholls)
- ci: Update setup-node action and remove custom matcher ([#994](https://github.com/Workday/canvas-kit/pull/994)) [@NicholasBoll](https://github.com/NicholasBoll)
- ci: Fix canary dist-tag for prerelease canaries in slack message ([#1003](https://github.com/Workday/canvas-kit/pull/1003)) [@anicholls](https://github.com/anicholls)

## v4.8.1 (2021-07-08)

### Components

- fix(combobox): Modify combobox to accept empty string as initialValue ([#1116](https://github.com/Workday/canvas-kit/pull/1116)) [@bsaggese14](https://github.com/bsaggese14)
- fix(tooltip): Fix overflow ellipsis detection ([#1132](https://github.com/Workday/canvas-kit/pull/1132)) [@NicholasBoll](https://github.com/NicholasBoll)
- fix(modal): Fix focus trap when Modal contains an iframe ([#1135](https://github.com/Workday/canvas-kit/pull/1135)) [@NicholasBoll](https://github.com/NicholasBoll)
- fix(breadcrumbs): Fix onAction bugs in Breadcrumbs ([#1073](https://github.com/Workday/canvas-kit/pull/1073)) [@alanbsmith](https://github.com/alanbsmith)
- fix(checkbox): Fix Checkbox width bug ([#1139](https://github.com/Workday/canvas-kit/pull/1139)) [@alanbsmith](https://github.com/alanbsmith)

## v4.8.0 (2021-06-16)

### Components

- feat(checkbox): Add aria-checked for accessibility and testability ([#1045](https://github.com/Workday/canvas-kit/pull/1045)) [@svagi](https://github.com/svagi)
- feat(comboxbox):Added default maxHeight to autocomplete container ([#1079](https://github.com/Workday/canvas-kit/pull/1079)) [@sraj](https://github.com/sraj)
- fix(combobox): Fix Combobox RTL issue ([#1064](https://github.com/Workday/canvas-kit/pull/1064)) [@alanbsmith](https://github.com/alanbsmith)
- fix(popup): Allow popups to be owners of each other ([#1054](https://github.com/Workday/canvas-kit/pull/1054)) [@csongnguyen](https://github.com/csongnguyen)
- fix(popup): Allow tooltips to close alongside modals on click outside ([#1074](https://github.com/Workday/canvas-kit/pull/1074)) [@csongnguyen](https://github.com/csongnguyen)
- fix(tabs): Fix aria-selected for unselected tabs ([#1033](https://github.com/Workday/canvas-kit/pull/1033)) [@angadkaflay](https://github.com/angadkaflay)
- fix(tooltip): Allow aria-label pass-through in muted tooltips ([#1037](https://github.com/Workday/canvas-kit/pull/1037)) [@NicholasBoll](https://github.com/NicholasBoll)

### Docs

- docs: Add better documentation to the `as` prop ([#1046](https://github.com/Workday/canvas-kit/pull/1046)) [@NicholasBoll](https://github.com/NicholasBoll)
- docs: Popup accessible example ([#1056](https://github.com/Workday/canvas-kit/pull/1056)) [@csongnguyen](https://github.com/csongnguyen)

### Infrastructure

- chore: Bump y18n from 3.2.1 to 3.2.2 ([#1011](https://github.com/Workday/canvas-kit/pull/1011)) [@dependabot](https://github.com/dependabot)
- chore: Bump elliptic from 6.5.3 to 6.5.4 ([#993](https://github.com/Workday/canvas-kit/pull/993)) [@dependabot](https://github.com/dependabot)
- chore: Upgrade storybook to v6.2.9 ([#1055](https://github.com/Workday/canvas-kit/pull/1055)) [@anicholls](https://github.com/anicholls)
- chore: Bump ssri, ua-parser-js, handlebars, lodash, and hosted-git-info ([#1049](https://github.com/Workday/canvas-kit/pull/1049)) [@dependabot](https://github.com/dependabot)
- ci: Fix font-loading issue by predownloading [@NicholasBoll](https://github.com/NicholasBoll)
- ci: Fix Tooltip flaky visual test ([#1035](https://github.com/Workday/canvas-kit/pull/1035)) [@NicholasBoll](https://github.com/NicholasBoll)
- ci: Upgrade to node 14 ([#1044](https://github.com/Workday/canvas-kit/pull/1044)) [@NicholasBoll](https://github.com/NicholasBoll)
- feat: Add package version in Storybook ([#1082](https://github.com/Workday/canvas-kit/pull/1082)) [@mihaelamiches](https://github.com/mihaelamiches)

## v4.7.0 (2021-04-12)

### Components
- fix(select): Fix undesired scrolling when activating the menu ([#1016](https://github.com/Workday/canvas-kit/pull/1016)) [@jamesfan](https://github.com/jamesfan)

### Infrastructure
- docs: Fix Github Pages story link in Specifications ([#1005](https://github.com/Workday/canvas-kit/pull/1005)) [@NicholasBoll](https://github.com/NicholasBoll)
- fix: Fix specification story links [@NicholasBoll](https://github.com/NicholasBoll)

### CSS

- feat: Add basic primary theme support to CSS components ([#995](https://github.com/Workday/canvas-kit/pull/995)) [@aaronanderson](https://github.com/aaronanderson)

## v4.6.0 (2021-03-19)

### Components

- feat(popup): Add OverflowTooltip and update Popup behaviors to match a11y specs ([#980](https://github.com/Workday/canvas-kit/pull/980)) [@NicholasBoll](https://github.com/NicholasBoll)

### Infrastructure

- fix(modal): Update readme with correct import ([#988](https://github.com/Workday/canvas-kit/pull/988)) [@mannycarrera4](https://github.com/mannycarrera4)
- chore: Bump prismjs from 1.17.1 to 1.23.0 ([#986](https://github.com/Workday/canvas-kit/pull/986)) [@dependabot](https://github.com/dependabot)
- ci: Update setup-node action and remove custom matcher ([#994](https://github.com/Workday/canvas-kit/pull/994)) [@NicholasBoll](https://github.com/NicholasBoll)

## v4.5.1 (2021-02-26)

### Components

- fix(popup): Fix Popup icon RTL bug ([#983](https://github.com/Workday/canvas-kit/pull/983)) [@alanbsmith](https://github.com/alanbsmith)
- fix(side-panel): Fix keyframes animation ([#984](https://github.com/Workday/canvas-kit/pull/984)) [@alanbsmith](https://github.com/alanbsmith)

### Infrastructure

- chore: Update peerDependencies to support React 17 ([#974](https://github.com/Workday/canvas-kit/pull/974)) [@alanbsmith](https://github.com/alanbsmith)
- docs: Update Component Status doc guideline links ([#979](https://github.com/Workday/canvas-kit/pull/979)) [@NicholasBoll](https://github.com/NicholasBoll)
- docs(toast): Update Toast docs ([#982](https://github.com/Workday/canvas-kit/pull/982)) [@alanbsmith](https://github.com/alanbsmith)


## 4.5.0 (2021-02-16)

### Components
- fix(tabs): Remove event.preventDefault from TabList [#969](https://github.com/Workday/canvas-kit/pull/969) [@NicholasBoll](https://github.com/NicholasBoll)
- feat(Pagination): Update Pagination component (see notes) [#954](https://github.com/Workday/canvas-kit/pull/954)  [@alanbsmith](https://github.com/alanbsmith)
- feat: Add closeButtonAriaLabel to Modal Component [#959](https://github.com/Workday/canvas-kit/pull/959) [@UltraTempest](https://github.com/UltraTempest)
- feat(skeleton): Add option for different skeleton colors [#939](https://github.com/Workday/canvas-kit/pull/939) [@stefanuros](https://github.com/stefanuros)
- feat(badge): Add custom limit to CountBadge [#935](https://github.com/Workday/canvas-kit/pull/935) [@alanbsmith](https://github.com/alanbsmith)

### Hooks
- feat(common): Add useIsRTL hook to common module [#971](https://github.com/Workday/canvas-kit/pull/971) [@alanbsmith](https://github.com/alanbsmith)

### Infrastructure
- fix: Add crossorigin to font preloads [#967](https://github.com/Workday/canvas-kit/pull/967) [@NicholasBoll](https://github.com/NicholasBoll)
- ci: Use pull_request_target in GH Actions [@NicholasBoll](https://github.com/NicholasBoll)
- docs: Fix Story names and extra imports [#966](https://github.com/Workday/canvas-kit/pull/966) [@NicholasBoll](https://github.com/NicholasBoll)
- docs: Improve documentation [#964](https://github.com/Workday/canvas-kit/pull/964) [@NicholasBoll](https://github.com/NicholasBoll)
- ci: Remove jest code-coverage threshold [#957](https://github.com/Workday/canvas-kit/pull/957) [@alanbsmith](https://github.com/alanbsmith)
- docs: Add compound component doc [#937](https://github.com/Workday/canvas-kit/pull/937) [@NicholasBoll](https://github.com/NicholasBoll)
- feat: Add window config option to inherit or override mono font family [#916](https://github.com/Workday/canvas-kit/pull/916) [@anicholls](https://github.com/anicholls)
- chore: Bump ini from 1.3.5 to 1.3.7 [#931](https://github.com/Workday/canvas-kit/pull/931) [@NicholasBoll](https://github.com/NicholasBoll)
- chore: Update @workday/canvas-system-icons-web dependency [#940](https://github.com/Workday/canvas-kit/pull/940) [@alanbsmith](https://github.com/alanbsmith)
- chore(form-field): Update FormField Readme [#930](https://github.com/Workday/canvas-kit/pull/930) [@alanbsmith](https://github.com/alanbsmith)
- fix: Fix create component scripts [#929](https://github.com/Workday/canvas-kit/pull/929) [@jamesfan](https://github.com/jamesfan)
- docs: Standardize README badges for Labs components [#928](https://github.com/Workday/canvas-kit/pull/928) [@jamesfan](https://github.com/jamesfan)

### Notes

- Update Pagination component  [#954](https://github.com/Workday/canvas-kit/pull/954)
  - This is a breaking change in this Labs component. Please refer to the [migration guide](https://github.com/Workday/canvas-kit/blob/master/modules/labs-react/pagination/react/MIGRATION_GUIDE.md) for more information on how to upgrade.

## 5.0.0-beta.0 (2021-01-27)

### Infrastructure
- feat: Add compound component utility functions ([#946](https://github.com/Workday/canvas-kit/pull/946)) [@NicholasBoll](https://github.com/NicholasBoll)
- build: Re-enable canary builds for prerelease/v5 [@anicholls](https://github.com/anicholls)

### Components

- fix(common): Remove unintended whitespace around bdo tag in IE11 ([#868](https://github.com/Workday/canvas-kit/pull/868)) [@vibdev](https://github.com/vibdev)

## 4.4.2 (2020-12-09)

### Components
- fix(menu): Remove minimum width and collapse around the content ([#922](https://github.com/Workday/canvas-kit/pull/922)) [@willklein](https://github.com/willklein)
- fix(common): Fix mouseFocusBehavior type issue ([#926](https://github.com/Workday/canvas-kit/pull/926)) [@NicholasBoll](https://github.com/NicholasBoll)

### Infrastructure
- feat: Upgrade Storybook to v6.1.3 ([#897](https://github.com/Workday/canvas-kit/pull/897)) [@anicholls](https://github.com/anicholls)
- fix: Add Emotion dependency to fix transient dep issue ([#917](https://github.com/Workday/canvas-kit/pull/917)) [@anicholls](https://github.com/anicholls)
- fix: Re-enable postcss for storybook builds to transpile svg-load ([#919](https://github.com/Workday/canvas-kit/pull/919)) [@anicholls](https://github.com/anicholls)

## 4.4.1 (2020-11-20)

### Components
- fix(color-picker): Detect different formats of `#ffffff` ([#884](https://github.com/Workday/canvas-kit/pull/884)) [@NicholasBoll](https://github.com/NicholasBoll)
- docs(popup): Fix usePopup hook example docs ([#911](https://github.com/Workday/canvas-kit/pull/911)) [@Parker-Ledoux](https://github.com/Parker-Ledoux)
- fix(select): Allow a single option ([#914](https://github.com/Workday/canvas-kit/pull/914)) [@NicholasBoll](https://github.com/NicholasBoll)

### Infrastructure
- ci: Use exec instead of node-cmd ([#908](https://github.com/Workday/canvas-kit/pull/908)) [@lychyi](https://github.com/lychyi)
- chore: Fix create component scripts ([#912](https://github.com/Workday/canvas-kit/pull/912)) [@Parker-Ledoux](https://github.com/Parker-Ledoux)

## 4.4.0 (2020-11-13)

### Components
- feat: Add SidePanel to labs ([#866](https://github.com/Workday/canvas-kit/pull/866)) [@lychyi](https://github.com/lychyi)
- fix(button): Fix accent colors on IconButton when toggled on ([#895](https://github.com/Workday/canvas-kit/pull/895)) [@jamesfan](https://github.com/jamesfan)
- fix(side-panel): Update Toggle spacing ([#902](https://github.com/Workday/canvas-kit/pull/902)) [@lychyi](https://github.com/lychyi)
- feat(labs): Add Tabs component ([#569](https://github.com/Workday/canvas-kit/pull/569)) [@darcar31](https://github.com/darcar31)

### Infrastructure
- docs: Remove universal selector for section elements ([#896](https://github.com/Workday/canvas-kit/pull/896)) [@lychyi](https://github.com/lychyi)
- chore: Update publish-canary.js [@lychyi](https://github.com/lychyi)
- ci: Increase buffer size for publish cmd ([#903](https://github.com/Workday/canvas-kit/pull/903)) [@lychyi](https://github.com/lychyi)

### Notes
With the #895, if you're using a toggleable `IconButton` component, you will experience visual diffs for the following icons (they were not rendering properly prior, they should now look correct when "toggled" on):

```
adHocDelivery
alarmClockPlus
alarmClock
boxPlus
boxTextCheck
boxTextPlus
boxTextSearch
boxTextUser
cArea100
cAreaLayered
cAreaStacked
cBar100
cBarClustered
cBarStacked
cBubble
cColumn100
cColumnClustered
cColumnLine
cColumnStacked
cDualLine
cPie
cScatter
calendarUser
cameraPlus
cardView
clipboardBlankCheck
clipboardCheck
commentActive
dashboardExpenses
documentCandidateSearch
documentsCheck
flashAuto
fontSize
highlight
jobInfo
lockPlus
manageDelivery
orderedList
pill
qrCode
receipts
region
reportParameter
rowsCheck
rowsPlus
select
timeOffBalance
time
timelinePerson
unlink
userForward
userPlus
workbook
```
#### Before Fix

![image](https://user-images.githubusercontent.com/146020/97763546-27001e80-1ac9-11eb-854d-58e2fd94637e.png)

#### After Fix

![image](https://user-images.githubusercontent.com/146020/97763552-2a93a580-1ac9-11eb-9988-6eb468fdfeef.png)


## 4.3.1 (2020-10-22)

### Components
- refactor(select): Convert more of Select to FC and improve code style ([#827](https://github.com/Workday/canvas-kit/pull/827)) [@jamesfan](https://github.com/jamesfan)
- fix(popup): Cannot read property 'createContainer' of undefined ([#889](https://github.com/Workday/canvas-kit/pull/889)) [@mannycarrera4](https://github.com/mannycarrera4)
- fix(modal): Add exception to modal enter animation ([#867](https://github.com/Workday/canvas-kit/pull/867)) [@NicholasBoll](https://github.com/NicholasBoll)
- fix(menu): Update MenuItem icon styles ([#885](https://github.com/Workday/canvas-kit/pull/885)) [@alanbsmith](https://github.com/alanbsmith)

### Infrastructure
- docs: Fix broken links in Storybook ([#876](https://github.com/Workday/canvas-kit/pull/876)) [@NicholasBoll](https://github.com/NicholasBoll)


## 4.3.0 (2020-10-09)

### Components
- fix(popup-stack): Move adapter var to popup-stack global namespace ([#865](https://github.com/Workday/canvas-kit/pull/865)) [@csongnguyen](https://github.com/csongnguyen)
- feat(badge): Add canvas-kit-css-badge to canvas-kit-css ([#860](https://github.com/Workday/canvas-kit/pull/860)) [@alanbsmith](https://github.com/alanbsmith)
- fix(color-picker): Separate popup from color picker ([#846](https://github.com/Workday/canvas-kit/pull/846)) [@mannycarrera4](https://github.com/mannycarrera4)
- docs(core): Update core CSS border-radius docs ([#871](https://github.com/Workday/canvas-kit/pull/871)) [@alanbsmith](https://github.com/alanbsmith)
- docs(popup): Change language around use of usePopupStack ([#874](https://github.com/Workday/canvas-kit/pull/874)) [@NicholasBoll](https://github.com/NicholasBoll)
- feat(popup): Add previousFocusRef to useCloseOnEscape hook ([#873](https://github.com/Workday/canvas-kit/pull/873)) [@alanbsmith](https://github.com/alanbsmith)
- fix(drawer): Add support for word wrapping in IE11 ([#879](https://github.com/Workday/canvas-kit/pull/879)) [@alanbsmith](https://github.com/alanbsmith)
- feat(breadcrumbs): Add Breadcrumbs component ([#776](https://github.com/Workday/canvas-kit/pull/776)) [@alanbsmith](https://github.com/alanbsmith)

### Infrastructure
- fix: Revert prismjs from 1.21.0 back to 1.17.1 ([#870](https://github.com/Workday/canvas-kit/pull/870)) [@jamesfan](https://github.com/jamesfan)

## 4.2.0 (2020-09-15)

### Components
- fix(color-picker): Fix IE rendering for color picker swatchbook ([#832](https://github.com/Workday/canvas-kit/pull/832)) [@jtschult](https://github.com/jtschult)
- feat(menu): exported MenuProps ([#829](https://github.com/Workday/canvas-kit/pull/829)) [@rileymiller](https://github.com/rileymiller)
- docs(segmented-control): Remove reference to labs ([#839](https://github.com/Workday/canvas-kit/pull/839)) [@lychyi](https://github.com/lychyi)
- fix(select): Prevent disabled options from being keyboard-focused ([#837](https://github.com/Workday/canvas-kit/pull/837)) [@jamesfan](https://github.com/jamesfan)
- fix(color-picker): Remove data attributes ([#838](https://github.com/Workday/canvas-kit/pull/838)) [@lychyi](https://github.com/lychyi)
- feat(color-picker): Update and export default color set ([#831](https://github.com/Workday/canvas-kit/pull/831)) [@jtschult](https://github.com/jtschult)
- test: Add cypress test for placeholder in input and text area component ([#841](https://github.com/Workday/canvas-kit/pull/841)) [@mannycarrera4](https://github.com/mannycarrera4)
- fix(select): Replace disabled attribute on options with aria-disabled ([#844](https://github.com/Workday/canvas-kit/pull/844)) [@jamesfan](https://github.com/jamesfan)
- fix(modal): Bump focus-trap-js to 1.1.0 and add test ([#857](https://github.com/Workday/canvas-kit/pull/857)) [@alexandrzavalii](https://github.com/alexandrzavalii)
- fix(form-field): Fix legend overflow bug (IE11) ([#853](https://github.com/Workday/canvas-kit/pull/853)) [@lychyi](https://github.com/lychyi)

### Infrastructure
- docs: Create suggestion template ([#819](https://github.com/Workday/canvas-kit/pull/819)) [@jpante](https://github.com/jpante)
- docs: Create spike issue template ([#818](https://github.com/Workday/canvas-kit/pull/818)) [@jpante](https://github.com/jpante)
- ci: Add new issues into Backlog project ([#823](https://github.com/Workday/canvas-kit/pull/823)) [@NicholasBoll](https://github.com/NicholasBoll)
- docs: Update CHANGELOG w/ correct release dates ([#821](https://github.com/Workday/canvas-kit/pull/821)) [@lychyi](https://github.com/lychyi)
- chore: Bump prismjs from 1.17.1 to 1.21.0 ([#826](https://github.com/Workday/canvas-kit/pull/826)) [@dependabot](https://github.com/dependabot)
- chore: Bump node-fetch from 2.6.0 to 2.6.1 ([#854](https://github.com/Workday/canvas-kit/pull/854)) [@dependabot](https://github.com/dependabot)

## 4.1.2 (2020-08-04)

### Components
- fix(skeleton): Remove aria-live and add loading text content ([#804](https://github.com/Workday/canvas-kit/pull/804)) [@NicholasBoll](https://github.com/NicholasBoll)
- fix(menu): Auto scroll to selected menu item if necessary ([#812](https://github.com/Workday/canvas-kit/pull/812)) [@NicholasBoll](https://github.com/NicholasBoll)
- test(menu): Fix assertion name to be more clear [@NicholasBoll](https://github.com/NicholasBoll)
- docs(skeleton): Update to remove mention of aria-live ([#814](https://github.com/Workday/canvas-kit/pull/814)) [@lychyi](https://github.com/lychyi)

### Infrastructure
- chore: Upgrade dependencies ([#811](https://github.com/Workday/canvas-kit/pull/811)) [@NicholasBoll](https://github.com/NicholasBoll)

## 4.0.3 (2020-08-04)

### Components
- fix(skeleton): Remove aria-live and add loading text content ([#804](https://github.com/Workday/canvas-kit/pull/804)) [@NicholasBoll](https://github.com/NicholasBoll)
- fix(menu): Auto scroll to selected menu item if necessary ([#812](https://github.com/Workday/canvas-kit/pull/812)) [@NicholasBoll](https://github.com/NicholasBoll)
- test(menu): Fix assertion name to be more clear [@NicholasBoll](https://github.com/NicholasBoll)
- docs(skeleton): Update to remove mention of aria-live ([#814](https://github.com/Workday/canvas-kit/pull/814)) [@lychyi](https://github.com/lychyi)

## 3.9.3 (2020-08-04)

### Components
- fix(skeleton): Remove aria-live and add loading text content ([#804](https://github.com/Workday/canvas-kit/pull/804)) [@NicholasBoll](https://github.com/NicholasBoll)
- fix(menu): Auto scroll to selected menu item if necessary ([#812](https://github.com/Workday/canvas-kit/pull/812)) [@NicholasBoll](https://github.com/NicholasBoll)
- test(menu): Fix assertion name to be more clear [@NicholasBoll](https://github.com/NicholasBoll)
- docs(skeleton): Update to remove mention of aria-live ([#814](https://github.com/Workday/canvas-kit/pull/814)) [@lychyi](https://github.com/lychyi)

## 4.1.1 (2020-07-27)

### Components

- fix(select): Fix undesired scrolling when activating menu ([#795](https://github.com/Workday/canvas-kit/pull/795)) [@jamesfan](https://github.com/jamesfan)
- fix: Update Popup readme example ([#798](https://github.com/Workday/canvas-kit/pull/798)) [@alanbsmith](https://github.com/alanbsmith)
- fix(select): Support required and aria-required ([#797](https://github.com/Workday/canvas-kit/pull/797)) [@jamesfan](https://github.com/jamesfan)
- fix(color-picker): Prevent enter key forwarding to next focus target ([#799](https://github.com/Workday/canvas-kit/pull/799)) [@NicholasBoll](https://github.com/NicholasBoll)
- fix(select): Add cancelAnimationFrame to unmount ([#803](https://github.com/Workday/canvas-kit/pull/803)) [@jamesfan](https://github.com/jamesfan)
- fix(menu): Delay focus to prevent scrolling ([#802](https://github.com/Workday/canvas-kit/pull/802)) [@NicholasBoll](https://github.com/NicholasBoll)

## 4.0.2 (2020-07-24)

### Components
- fix(menu): Delay focus to prevent scrolling ([#802](https://github.com/Workday/canvas-kit/pull/802)) [@NicholasBoll](https://github.com/NicholasBoll)

## 3.9.2 (2020-07-21)

### Components
- fix(button): Remove literal fontFamily ([#787](https://github.com/Workday/canvas-kit/pull/787)) [@lychyi](https://github.com/lychyi)

## 4.1.0 (2020-07-17)

### Components
- test(radio): Fix prop table logic ([#748](https://github.com/Workday/canvas-kit/pull/748)) [@lychyi](https://github.com/lychyi)
- fix(select): Fix theming colors for proper contrast ([#747](https://github.com/Workday/canvas-kit/pull/747)) [@jamesfan](https://github.com/jamesfan)
- test(skeleton): Add stories and enabled snapshots ([#720](https://github.com/Workday/canvas-kit/pull/720)) [@mannycarrera4](https://github.com/mannycarrera4)
- chore: Add iconRef to Icon components ([#707](https://github.com/Workday/canvas-kit/pull/707)) [@alanbsmith](https://github.com/alanbsmith)
- chore(popup-stack): Fix repo url in package.json ([#753](https://github.com/Workday/canvas-kit/pull/753)) [@lychyi](https://github.com/lychyi)
- fix(select): Fix a11y issues ([#764](https://github.com/Workday/canvas-kit/pull/764)) [@jamesfan](https://github.com/jamesfan)
- fix(select): Fix typeahead behavior and scrolling ([#754](https://github.com/Workday/canvas-kit/pull/754)) [@jamesfan](https://github.com/jamesfan)
- feat(popup): Add getAnchorClientRect prop for custom positioning ([#765](https://github.com/Workday/canvas-kit/pull/765)) [@luislikescoffee](https://github.com/luislikescoffee)
- fix: Add explicit arg to initEvent in ComboBox and header SearchBar ([#767](https://github.com/Workday/canvas-kit/pull/767)) [@lychyi](https://github.com/lychyi)
- test(text-area): Added placeholder with value unit test ([#772](https://github.com/Workday/canvas-kit/pull/772)) [@amritbhullar](https://github.com/amritbhullar)
- refactor(form-field): Update error message color ([#774](https://github.com/Workday/canvas-kit/pull/774)) [@jamesfan](https://github.com/jamesfan)
- feat(combobox): Allow grouping of listbox items ([#535](https://github.com/Workday/canvas-kit/pull/535)) [@vibdev](https://github.com/vibdev)
- fix(menu): Fix style so item is not truncated in IE11 ([#777](https://github.com/Workday/canvas-kit/pull/777)) [@mannycarrera4](https://github.com/mannycarrera4)
- fix(avatar): Fix undesired halo around Dark variant ([#783](https://github.com/Workday/canvas-kit/pull/783)) [@6r3al](https://github.com/6r3al)

### Infrastructure
- fix: Address various publish-canary.js bugs ([#749](https://github.com/Workday/canvas-kit/pull/749)) [@lychyi](https://github.com/lychyi)
- docs: Added Workday Design page to README file ([#737](https://github.com/Workday/canvas-kit/pull/737)) [@tiarebalbi](https://github.com/tiarebalbi)
- ci: Fix canary regex to grab version ([#758](https://github.com/Workday/canvas-kit/pull/758)) [@anicholls](https://github.com/anicholls)
- feat: Support SSR ([#649](https://github.com/Workday/canvas-kit/pull/649)) [@anicholls](https://github.com/anicholls)

### Theming
- refactor(common): Update pickForegroundColor to use fallback color logic ([#752](https://github.com/Workday/canvas-kit/pull/752)) [@donovangini](https://github.com/donovangini)

### Breaking Changes:
- feat(popup-stack): Add adapter API to integrate with other popup systems ([#782](https://github.com/Workday/canvas-kit/pull/782)) [@NicholasBoll](https://github.com/NicholasBoll)

This is a potentially breaking  change if you use `usePopupStack` and `ReactDOM.createPortal(contents, document.body)`:
We added `createContainer` to `PopupStack`. React no longer controls the element that is given to the the `PopupStack`. The `PopupStack` will now create a containing element that your content should render into. If you recognize this pattern, you'll need to render into `stackRef.current` instead of `document.body`.

Before:
```tsx
const ref = React.createRef<HTMLDivElement>(null);

usePopupStack(ref)

React.createPortal(contents, document.body)
```

Now
```tsx
const stackRef = usePopupStack()

React.createPortal(contents, stackRef.current)
```

## 4.0.1 (2020-07-08)

### Components
- fix(combobox): Add explicit arg to initEvent in ComboBox and header SearchBar ([#767](https://github.com/Workday/canvas-kit/pull/767)) [@lychyi](https://github.com/lychyi)

## 3.9.1 (2020-07-07)

### Components
- fix(combobox): Add explicit arg to initEvent in ComboBox and header SearchBar ([#767](https://github.com/Workday/canvas-kit/pull/767)) [@lychyi](https://github.com/lychyi)

## 4.0.0 (2020-06-15)

The changes below are the consolidation of changes made across all 4.0.0 beta versions (`v4.0.0-beta.0-5`).

To review the breaking changes made in this release, check out the [v4.0.0 Migration Guide](./modules/docs/mdx/4.0-MIGRATION-GUIDE.mdx).

### Infrastructure
- ci: Release canary builds for prerelease branches ([#481](https://github.com/Workday/canvas-kit/pull/481)) [@anicholls](https://github.com/anicholls)
- ci: Fix prerelease canary builds ([#501](https://github.com/Workday/canvas-kit/pull/501)) [@anicholls](https://github.com/anicholls)
- feat: Add script for easy promotion of labs components ([#522](https://github.com/Workday/canvas-kit/pull/522)) [@anicholls](https://github.com/anicholls)
- chore: Manage dependencies ([#533](https://github.com/Workday/canvas-kit/pull/533)) [@anicholls](https://github.com/anicholls)
- fix: Remove SyntheticEvent type usage ([#499](https://github.com/Workday/canvas-kit/pull/499)) [@donovangini](https://github.com/donovangini)
- refactor: Destructure default props ([#525](https://github.com/Workday/canvas-kit/pull/525)) [@mannycarrera4](https://github.com/mannycarrera4)
- chore: Upgrade packages to fix vulnerabilities ([#531](https://github.com/Workday/canvas-kit/pull/531)) [@anicholls](https://github.com/anicholls)
- feat(core): Add window configuration option to inherit font family ([#553](https://github.com/Workday/canvas-kit/pull/553)) [@anicholls](https://github.com/anicholls)
- fix: Add type checking to PRs and fix type errors ([#609](https://github.com/Workday/canvas-kit/pull/609)) [@NicholasBoll](https://github.com/NicholasBoll)
- ci: Use sha in prerelease version to avoid duplicates ([#616](https://github.com/Workday/canvas-kit/pull/616)) [@anicholls](https://github.com/anicholls)
- ci: Trim sha before using it for canary preid ([#619](https://github.com/Workday/canvas-kit/pull/619)) [@anicholls](https://github.com/anicholls)
- ci: Fix version regex for canary publish ([#622](https://github.com/Workday/canvas-kit/pull/622)) [@anicholls](https://github.com/anicholls)
- fix: Clean up ts3.5 files ([#630](https://github.com/Workday/canvas-kit/pull/630)) [@NicholasBoll](https://github.com/NicholasBoll)
- ci: Add script to announce trunk build failures in slack ([#628](https://github.com/Workday/canvas-kit/pull/628)) [@anicholls](https://github.com/anicholls)
- chore: Upgrade Babel and presets to support optional chaining ([#631](https://github.com/Workday/canvas-kit/pull/631)) [@NicholasBoll](https://github.com/NicholasBoll)
- chore: Fix version issue in beta build ([#644](https://github.com/Workday/canvas-kit/pull/644)) [@anicholls](https://github.com/anicholls)
- chore: Fix create-module and promote-module ([#660](https://github.com/Workday/canvas-kit/pull/660)) [@NicholasBoll](https://github.com/NicholasBoll)
- fix: Fix check-lockfile call during precommit linting ([#663](https://github.com/Workday/canvas-kit/pull/663)) [@jamesfan](https://github.com/jamesfan)
- ci: Improve canary builds & publish behavior ([#665](https://github.com/Workday/canvas-kit/pull/665)) [@anicholls](https://github.com/anicholls)
- docs: Clean up 4.0 migration guide ([#677](https://github.com/Workday/canvas-kit/pull/677)) [@anicholls](https://github.com/anicholls)
- fix: Cleanup after merging master into prerelease/v4 [@anicholls](https://github.com/anicholls)
- chore: Update canvas-colors-web dependencies ([#706](https://github.com/Workday/canvas-kit/pull/706)) [@anicholls](https://github.com/anicholls)

### Theming

- chore: Promote theming functions out of labs ([#558](https://github.com/Workday/canvas-kit/pull/558)) [@mannycarrera4](https://github.com/mannycarrera4)
- chore: Move theme functionality from labs to common ([#594](https://github.com/Workday/canvas-kit/pull/594)) [@mannycarrera4](https://github.com/mannycarrera4)
- fix(common): Improve theming API stability ([#593](https://github.com/Workday/canvas-kit/pull/593)) [@anicholls](https://github.com/anicholls)
- fix(common): Auto-generate contrast color for partial theme ([#700](https://github.com/Workday/canvas-kit/pull/700)) [@donovangini](https://github.com/donovangini)

### Components
- refactor(button): Simplify Button components and prep for theming ([#471](https://github.com/Workday/canvas-kit/pull/471)) [@anicholls](https://github.com/anicholls)
- refactor: Rename and move IconButtonToggleGroup to SegmentedControl ([#505](https://github.com/Workday/canvas-kit/pull/505)) [@anicholls](https://github.com/anicholls)
- fix(modal): Use React portals for accessibility fixes ([#419](https://github.com/Workday/canvas-kit/pull/419)) [@NicholasBoll](https://github.com/NicholasBoll)
- chore: Promote SegmentedControl out of labs ([#524](https://github.com/Workday/canvas-kit/pull/524)) [@anicholls](https://github.com/anicholls)
- fix(button): Misc. fixes after refactor ([#509](https://github.com/Workday/canvas-kit/pull/509)) [@anicholls](https://github.com/anicholls)
- feat(button): Add theming support to buttons ([#527](https://github.com/Workday/canvas-kit/pull/527)) [@anicholls](https://github.com/anicholls)
- refactor(button): TextButton design updates ([#540](https://github.com/Workday/canvas-kit/pull/540)) [@anicholls](https://github.com/anicholls)
- feat(button): Add Hyperlink component ([#541](https://github.com/Workday/canvas-kit/pull/541)) [@anicholls](https://github.com/anicholls)
- feat(tooltip): Refactor to a simpler API ([#528](https://github.com/Workday/canvas-kit/pull/528)) [@NicholasBoll](https://github.com/NicholasBoll)
- feat(core): Allow InputProvider to use a configurable container ([#546](https://github.com/Workday/canvas-kit/pull/546)) [@mannycarrera4](https://github.com/mannycarrera4)
- fix(button): Fix IconButton states and update TextButton CSS ([#577](https://github.com/Workday/canvas-kit/pull/577)) [@anicholls](https://github.com/anicholls)
- ci(tooltip): Fix chromatic flag ([#585](https://github.com/Workday/canvas-kit/pull/585)) [@NicholasBoll](https://github.com/NicholasBoll)
- fix: Rename prop labels to match aria labels ([#551](https://github.com/Workday/canvas-kit/pull/551)) [@mannycarrera4](https://github.com/mannycarrera4)
- fix(modal): Add missing aria-modal=true and add aria-label ([#588](https://github.com/Workday/canvas-kit/pull/588)) [@alexandrzavalii](https://github.com/alexandrzavalii)
- feat(button): Add href support ([#590](https://github.com/Workday/canvas-kit/pull/590)) [@anicholls](https://github.com/anicholls)
- fix(color-picker): Fix accessibility announcement for color input ([#639](https://github.com/Workday/canvas-kit/pull/639)) [@mannycarrera4](https://github.com/mannycarrera4)
- test(toast): Fix chromatic stories for toast ([#625](https://github.com/Workday/canvas-kit/pull/625)) [@mannycarrera4](https://github.com/mannycarrera4)
- fix(pagination): Provide aria live attribute for accessbility ([#620](https://github.com/Workday/canvas-kit/pull/620)) [@mannycarrera4](https://github.com/mannycarrera4)
- fix(avatar): Combine Avatar & AvatarButton and provide fallback image ([#614](https://github.com/Workday/canvas-kit/pull/614)) [@vibdev](https://github.com/vibdev)
- feat(select): Add theming to select in labs ([#648](https://github.com/Workday/canvas-kit/pull/648)) [@mannycarrera4](https://github.com/mannycarrera4)
- fix(avatar): Fix misalignment on ie11 ([#676](https://github.com/Workday/canvas-kit/pull/676)) [@alexandrzavalii](https://github.com/alexandrzavalii)
- fix(toast): Action link align on new line ([#682](https://github.com/Workday/canvas-kit/pull/682)) [@alexandrzavalii](https://github.com/alexandrzavalii)
- fix(button):  Update button readme with toolbar section ([#680](https://github.com/Workday/canvas-kit/pull/680)) [@mannycarrera4](https://github.com/mannycarrera4)
- feat(button): Add toolbar dropdown button ([#684](https://github.com/Workday/canvas-kit/pull/684)) [@mannycarrera4](https://github.com/mannycarrera4)
- test(card): Add stories and enable snapshots ([#708](https://github.com/Workday/canvas-kit/pull/708)) [@mannycarrera4](https://github.com/mannycarrera4)
- feat: Add a Popup Stack manager to Canvas Kit ([#670](https://github.com/Workday/canvas-kit/pull/670)) [@NicholasBoll](https://github.com/NicholasBoll)
- fix: Use theme contrast color for input "checks" ([#719](https://github.com/Workday/canvas-kit/pull/719)) [@anicholls](https://github.com/anicholls)
- fix(button): Misc. styling fixes and update to focusRing API ([#726](https://github.com/Workday/canvas-kit/pull/726)) [@anicholls](https://github.com/anicholls)
- fix(form-field): Fix default prop bug ([#702](https://github.com/Workday/canvas-kit/pull/702)) [@alanbsmith](https://github.com/alanbsmith)
- fix(segmented-control): Misc. fixes and story improvements ([#730](https://github.com/Workday/canvas-kit/pull/730)) [@anicholls](https://github.com/anicholls)
- fix(icon): Fix icon color references ([#733](https://github.com/Workday/canvas-kit/pull/733)) [@anicholls](https://github.com/anicholls)
- feat(select): Render menu using a portal ([#641](https://github.com/Workday/canvas-kit/pull/641)) [@jamesfan](https://github.com/jamesfan)

## 4.0.0-beta.5 (2020-06-12)

### Infrastructure
- docs: Clean up 4.0 migration guide ([#677](https://github.com/Workday/canvas-kit/pull/677)) [@anicholls](https://github.com/anicholls)
- fix: Cleanup after merging master into prerelease/v4 [@anicholls](https://github.com/anicholls)
- chore: Update canvas-colors-web dependencies ([#706](https://github.com/Workday/canvas-kit/pull/706)) [@anicholls](https://github.com/anicholls)

### Components
- fix(avatar): Fix misalignment on ie11 ([#676](https://github.com/Workday/canvas-kit/pull/676)) [@alexandrzavalii](https://github.com/alexandrzavalii)
- fix(toast): Action link align on new line ([#682](https://github.com/Workday/canvas-kit/pull/682)) [@alexandrzavalii](https://github.com/alexandrzavalii)
- fix(button):  Update button readme with toolbar section ([#680](https://github.com/Workday/canvas-kit/pull/680)) [@mannycarrera4](https://github.com/mannycarrera4)
- feat(button): Add toolbar dropdown button ([#684](https://github.com/Workday/canvas-kit/pull/684)) [@mannycarrera4](https://github.com/mannycarrera4)
- test(card): Add stories and enable snapshots ([#708](https://github.com/Workday/canvas-kit/pull/708)) [@mannycarrera4](https://github.com/mannycarrera4)
- fix(common): Auto-generate contrast color for partial theme ([#700](https://github.com/Workday/canvas-kit/pull/700)) [@donovangini](https://github.com/donovangini)
- feat: Add a Popup Stack manager to Canvas Kit ([#670](https://github.com/Workday/canvas-kit/pull/670)) [@NicholasBoll](https://github.com/NicholasBoll)
- fix: Use theme contrast color for input "checks" ([#719](https://github.com/Workday/canvas-kit/pull/719)) [@anicholls](https://github.com/anicholls)
- fix(button): Misc. styling fixes and update to focusRing API ([#726](https://github.com/Workday/canvas-kit/pull/726)) [@anicholls](https://github.com/anicholls)
- fix(form-field): Fix default prop bug ([#702](https://github.com/Workday/canvas-kit/pull/702)) [@alanbsmith](https://github.com/alanbsmith)
- fix(segmented-control): Misc. fixes and story improvements ([#730](https://github.com/Workday/canvas-kit/pull/730)) [@anicholls](https://github.com/anicholls)
- fix(icon): Fix icon color references ([#733](https://github.com/Workday/canvas-kit/pull/733)) [@anicholls](https://github.com/anicholls)
- feat(select): Render menu using a portal ([#641](https://github.com/Workday/canvas-kit/pull/641)) [@jamesfan](https://github.com/jamesfan)

## 3.9.0 (2020-06-15)

### Infrastructure
- test: Improve snapshot infrastructure and organization ([#687](https://github.com/Workday/canvas-kit/pull/687)) [@anicholls](https://github.com/anicholls)
- chore: Bump websocket-extensions from 0.1.3 to 0.1.4 ([#703](https://github.com/Workday/canvas-kit/pull/703)) [@dependabot](https://github.com/dependabot)
- chore: Remove unneeded dependency ([#721](https://github.com/Workday/canvas-kit/pull/721)) [@NicholasBoll](https://github.com/NicholasBoll)

### Components
- fix(select): Fix miscellaneous UI issues ([#672](https://github.com/Workday/canvas-kit/pull/672)) [@jamesfan](https://github.com/jamesfan)
- test(select): Fix visual testing states for options ([#606](https://github.com/Workday/canvas-kit/pull/606)) [@jamesfan](https://github.com/jamesfan)
- test(avatar): Add snapshot tests for Avatar and AvatarButton ([#690](https://github.com/Workday/canvas-kit/pull/690)) [@anicholls](https://github.com/anicholls)
- test(tooltip): Add snapshot test for various placements ([#691](https://github.com/Workday/canvas-kit/pull/691)) [@anicholls](https://github.com/anicholls)
- test(status-indicator): Add snapshots ([#692](https://github.com/Workday/canvas-kit/pull/692)) [@anicholls](https://github.com/anicholls)
- test(modal): Add modal snapshots ([#693](https://github.com/Workday/canvas-kit/pull/693)) [@anicholls](https://github.com/anicholls)
- test(avatar): Fix visual regression threshold ([#723](https://github.com/Workday/canvas-kit/pull/723)) [@NicholasBoll](https://github.com/NicholasBoll)
- test(core): Add new stories and enable snapshots ([#696](https://github.com/Workday/canvas-kit/pull/696)) [@anicholls](https://github.com/anicholls)
- test(drawer): Add stories and snapshots for drawer ([#727](https://github.com/Workday/canvas-kit/pull/727)) [@mannycarrera4](https://github.com/mannycarrera4)
- feat(core): Add window configuration option to inherit font family ([#722](https://github.com/Workday/canvas-kit/pull/722)) [@anicholls](https://github.com/anicholls)
- test(side-panel): Add stories and enable snapshots ([#715](https://github.com/Workday/canvas-kit/pull/715)) [@mannycarrera4](https://github.com/mannycarrera4)
- ci(avatar): Fixed threshold setting ([#731](https://github.com/Workday/canvas-kit/pull/731)) [@NicholasBoll](https://github.com/NicholasBoll)
- test(status-indicator): Fix visual testing story icons ([#732](https://github.com/Workday/canvas-kit/pull/732)) [@anicholls](https://github.com/anicholls)
- chore(core): Update Labs Core stories and add snapshots ([#735](https://github.com/Workday/canvas-kit/pull/735)) [@alanbsmith](https://github.com/alanbsmith)

## 3.8.0 (2020-05-22)

### Infrastructure
- docs: Remove rebase section for pull requests ([#647](https://github.com/Workday/canvas-kit/pull/647)) [@NicholasBoll](https://github.com/NicholasBoll)
- chore: Add invalid import rule ([#652](https://github.com/Workday/canvas-kit/pull/652)) [@alanbsmith](https://github.com/alanbsmith)
- fix: Fix incorrect dep listing ([#668](https://github.com/Workday/canvas-kit/pull/668)) [@lychyi](https://github.com/lychyi)
- chore: Add public config to create-component script ([#667](https://github.com/Workday/canvas-kit/pull/667)) [@alanbsmith](https://github.com/alanbsmith)

### Components
- feat(badge): Add CountBadge component ([#566](https://github.com/Workday/canvas-kit/pull/566)) [@alanbsmith](https://github.com/alanbsmith)
- fix: Add public access to Badge publish config ([#653](https://github.com/Workday/canvas-kit/pull/653)) [@alanbsmith](https://github.com/alanbsmith)
- fix: Align hover ripple for checkbox and radio components in IE11 ([#651](https://github.com/Workday/canvas-kit/pull/651)) [@lychyi](https://github.com/lychyi)
- fix(switch): Fix click target for switch ([#671](https://github.com/Workday/canvas-kit/pull/671)) [@mannycarrera4](https://github.com/mannycarrera4)

## 4.0.0-beta.4 (2020-05-20)

### Infrastructure
- chore: Fix create-module and promote-module ([#660](https://github.com/Workday/canvas-kit/pull/660)) [@NicholasBoll](https://github.com/NicholasBoll)
- fix: Fix check-lockfile call during precommit linting ([#663](https://github.com/Workday/canvas-kit/pull/663)) [@jamesfan](https://github.com/jamesfan)
- ci: Improve canary builds & publish behavior ([#665](https://github.com/Workday/canvas-kit/pull/665)) [@anicholls](https://github.com/anicholls)

### Components

- fix(avatar): Combine Avatar & AvatarButton and provide fallback image ([#614](https://github.com/Workday/canvas-kit/pull/614)) [@vibdev](https://github.com/vibdev)
- feat(select): Add theming to select in labs ([#648](https://github.com/Workday/canvas-kit/pull/648)) [@mannycarrera4](https://github.com/mannycarrera4)

## 4.0.0-beta.3 (2020-05-12)

### Infrastructure

- chore: Upgrade Babel and presets to support optional chaining ([#631](https://github.com/Workday/canvas-kit/pull/631)) [@NicholasBoll](https://github.com/NicholasBoll)
- chore: Fix version issue in beta build ([#644](https://github.com/Workday/canvas-kit/pull/644)) [@anicholls](https://github.com/anicholls)

### Components

- fix(pagination): Provide aria live attribute for accessbility ([#620](https://github.com/Workday/canvas-kit/pull/620)) [@mannycarrera4](https://github.com/mannycarrera4)

## 4.0.0-beta.2 (2020-05-11)

### Infrastructure

- chore: Upgrade packages to fix vulnerabilities ([#531](https://github.com/Workday/canvas-kit/pull/531)) [@anicholls](https://github.com/anicholls)
- feat(core): Add window configuration option to inherit font family ([#553](https://github.com/Workday/canvas-kit/pull/553)) [@anicholls](https://github.com/anicholls)
- fix: Add type checking to PRs and fix type errors ([#609](https://github.com/Workday/canvas-kit/pull/609)) [@NicholasBoll](https://github.com/NicholasBoll)
- ci: Use sha in prerelease version to avoid duplicates ([#616](https://github.com/Workday/canvas-kit/pull/616)) [@anicholls](https://github.com/anicholls)
- ci: Trim sha before using it for canary preid ([#619](https://github.com/Workday/canvas-kit/pull/619)) [@anicholls](https://github.com/anicholls)
- ci: Fix version regex for canary publish ([#622](https://github.com/Workday/canvas-kit/pull/622)) [@anicholls](https://github.com/anicholls)
- fix: Clean up ts3.5 files ([#630](https://github.com/Workday/canvas-kit/pull/630)) [@NicholasBoll](https://github.com/NicholasBoll)
- ci: Add script to announce trunk build failures in slack ([#628](https://github.com/Workday/canvas-kit/pull/628)) [@anicholls](https://github.com/anicholls)

### Theming

- chore: Promote theming functions out of labs ([#558](https://github.com/Workday/canvas-kit/pull/558)) [@mannycarrera4](https://github.com/mannycarrera4)
- chore: Move theme functionality from labs to common ([#594](https://github.com/Workday/canvas-kit/pull/594)) [@mannycarrera4](https://github.com/mannycarrera4)
- fix(common): Improve theming API stability ([#593](https://github.com/Workday/canvas-kit/pull/593)) [@anicholls](https://github.com/anicholls)

### Components

- fix(button): Fix IconButton states and update TextButton CSS ([#577](https://github.com/Workday/canvas-kit/pull/577)) [@anicholls](https://github.com/anicholls)
- ci(tooltip): Fix chromatic flag ([#585](https://github.com/Workday/canvas-kit/pull/585)) [@NicholasBoll](https://github.com/NicholasBoll)
- fix: Rename prop labels to match aria labels ([#551](https://github.com/Workday/canvas-kit/pull/551)) [@mannycarrera4](https://github.com/mannycarrera4)
- fix(modal): Add missing aria-modal=true and add aria-label ([#588](https://github.com/Workday/canvas-kit/pull/588)) [@alexandrzavalii](https://github.com/alexandrzavalii)
- feat(button): Add href support ([#590](https://github.com/Workday/canvas-kit/pull/590)) [@anicholls](https://github.com/anicholls)
- fix(color-picker): Fix accessibility announcement for color input ([#639](https://github.com/Workday/canvas-kit/pull/639)) [@mannycarrera4](https://github.com/mannycarrera4)
- test(toast): Fix chromatic stories for toast ([#625](https://github.com/Workday/canvas-kit/pull/625)) [@mannycarrera4](https://github.com/mannycarrera4)

## 3.7.0 (2020-05-06)

### Infrastructure
- ci: Enable Github Actions for pull requests ([#557](https://github.com/Workday/canvas-kit/pull/557)) [@NicholasBoll](https://github.com/NicholasBoll)
- ci: Fix annotation for extra dependencies ([#578](https://github.com/Workday/canvas-kit/pull/578)) [@NicholasBoll](https://github.com/NicholasBoll)
- chore: Update Lerna ([#583](https://github.com/Workday/canvas-kit/pull/583)) [@lychyi](https://github.com/lychyi)
- fix: Fix eslint for VSCode ([#589](https://github.com/Workday/canvas-kit/pull/589)) [@NicholasBoll](https://github.com/NicholasBoll)
- chore: Update Cypress to 4.4.1 and remove custom TS handling ([#596](https://github.com/Workday/canvas-kit/pull/596)) [@NicholasBoll](https://github.com/NicholasBoll)
- chore: Refactor control wrapper to hooks for easier examples ([#597](https://github.com/Workday/canvas-kit/pull/597)) [@NicholasBoll](https://github.com/NicholasBoll)
- chore: Decrease output of build-storybook ([#598](https://github.com/Workday/canvas-kit/pull/598)) [@NicholasBoll](https://github.com/NicholasBoll)
- fix: Fix ESLint VSCode plugin ([#599](https://github.com/Workday/canvas-kit/pull/599)) [@NicholasBoll](https://github.com/NicholasBoll)
- chore: Update copyright in license files ([#615](https://github.com/Workday/canvas-kit/pull/615)) [@jpante](https://github.com/jpante)

### Components
- fix(ColorPicker): Export ColorSwatch from the ColorPicker index ([#580](https://github.com/Workday/canvas-kit/pull/580)) [@BlueVajra](https://github.com/BlueVajra)
- fix(table): Remove focus on CSS table rows ([#595](https://github.com/Workday/canvas-kit/pull/595)) [@NicholasBoll](https://github.com/NicholasBoll)
- test(toast): Write test for Toasts ([#584](https://github.com/Workday/canvas-kit/pull/584)) [@mannycarrera4](https://github.com/mannycarrera4)
- feat(select): Implement Canvas menu ([#454](https://github.com/Workday/canvas-kit/pull/454)) [@jamesfan](https://github.com/jamesfan)
- test(popup): Add tests for Popup ([#600](https://github.com/Workday/canvas-kit/pull/600)) [@mannycarrera4](https://github.com/mannycarrera4)

## 4.0.0-beta.1 (2020-04-13)

### Infrastructure

- fix: Remove SyntheticEvent type usage ([#499](https://github.com/Workday/canvas-kit/pull/499)) [@donovangini](https://github.com/donovangini)
- refactor: Destructure default props ([#525](https://github.com/Workday/canvas-kit/pull/525)) [@mannycarrera4](https://github.com/mannycarrera4)

### Components
- refactor(button): TextButton design updates ([#540](https://github.com/Workday/canvas-kit/pull/540)) [@anicholls](https://github.com/anicholls)
- feat(button): Add Hyperlink component ([#541](https://github.com/Workday/canvas-kit/pull/541)) [@anicholls](https://github.com/anicholls)
- feat(tooltip): Refactor to a simpler API ([#528](https://github.com/Workday/canvas-kit/pull/528)) [@NicholasBoll](https://github.com/NicholasBoll)
- feat(core): Allow InputProvider to use a configurable container ([#546](https://github.com/Workday/canvas-kit/pull/546)) [@mannycarrera4](https://github.com/mannycarrera4)

## 3.6.0 (2020-04-13)

### Infrastructure
- chore: Update thank you on README ([#511](https://github.com/Workday/canvas-kit/pull/511)) [@lychyi](https://github.com/lychyi)
- ci: Quiet Travis build-storybook webpack logs ([#516](https://github.com/Workday/canvas-kit/pull/516)) [@anicholls](https://github.com/anicholls)
- docs: Update Component Status ([#547](https://github.com/Workday/canvas-kit/pull/547)) [@jpante](https://github.com/jpante)

### Components
- feat(color-picker): Add color picker ([#462](https://github.com/Workday/canvas-kit/pull/462)) [@laurenraddatz](https://github.com/laurenraddatz)
- fix: Combobox and search bar not in container ([#513](https://github.com/Workday/canvas-kit/pull/513)) [@vibdev](https://github.com/vibdev)
- test(form-field): Add testing-library/react and cypress tests ([#482](https://github.com/Workday/canvas-kit/pull/482)) [@mannycarrera4](https://github.com/mannycarrera4)
- fix(menu): Update aria role for menu ([#520](https://github.com/Workday/canvas-kit/pull/520)) [@mannycarrera4](https://github.com/mannycarrera4)
- feat(combobox): Convert to functional component and add translation function for status text ([#532](https://github.com/Workday/canvas-kit/pull/532)) [@vibdev](https://github.com/vibdev)
- fix(color-picker): Design & use case improvements ([#519](https://github.com/Workday/canvas-kit/pull/519)) [@anicholls](https://github.com/anicholls)
- fix(menu): Fix flashing on initial selected index ([#561](https://github.com/Workday/canvas-kit/pull/561)) [@NicholasBoll](https://github.com/NicholasBoll)

## 4.0.0-beta.0 (2020-03-30)

### Infrastructure

- ci: Release canary builds for prerelease branches ([#481](https://github.com/Workday/canvas-kit/pull/481)) [@anicholls](https://github.com/anicholls)
- ci: Fix prerelease canary builds ([#501](https://github.com/Workday/canvas-kit/pull/501)) [@anicholls](https://github.com/anicholls)
- feat: Add script for easy promotion of labs components ([#522](https://github.com/Workday/canvas-kit/pull/522)) [@anicholls](https://github.com/anicholls)
- chore: Manage dependencies ([#533](https://github.com/Workday/canvas-kit/pull/533)) [@anicholls](https://github.com/anicholls)

### Components

- **[BREAKING]** refactor(button): Simplify Button components and prep for theming ([#471](https://github.com/Workday/canvas-kit/pull/471)) [@anicholls](https://github.com/anicholls)
- **[BREAKING]** refactor: Rename and move IconButtonToggleGroup to SegmentedControl ([#505](https://github.com/Workday/canvas-kit/pull/505)) [@anicholls](https://github.com/anicholls)
- **[BREAKING]** fix(modal): Use React portals for accessibility fixes ([#419](https://github.com/Workday/canvas-kit/pull/419)) [@NicholasBoll](https://github.com/NicholasBoll)
- **[BREAKING]** chore: Promote SegmentedControl out of labs ([#524](https://github.com/Workday/canvas-kit/pull/524)) [@anicholls](https://github.com/anicholls)
- fix(button): Misc. fixes after refactor ([#509](https://github.com/Workday/canvas-kit/pull/509)) [@anicholls](https://github.com/anicholls)
- feat(button): Add theming support to buttons ([#527](https://github.com/Workday/canvas-kit/pull/527)) [@anicholls](https://github.com/anicholls)

## 3.5.0 (2020-03-12)

### Infrastructure
- test: Explicitly enable snapshots ([#478](https://github.com/Workday/canvas-kit/pull/478)) [@lychyi](https://github.com/lychyi)
- docs: Update docs for visual testing change ([#490](https://github.com/Workday/canvas-kit/pull/490)) [@NicholasBoll](https://github.com/NicholasBoll)
- chore: Add lab modules as valid scopes for commit messages ([#491](https://github.com/Workday/canvas-kit/pull/491)) [@NicholasBoll](https://github.com/NicholasBoll)
- feat: Allow a module's story to self-reference the package ([#494](https://github.com/Workday/canvas-kit/pull/494)) [@NicholasBoll](https://github.com/NicholasBoll)
- fix: Avoid polyfill requirements ([#492](https://github.com/Workday/canvas-kit/pull/492)) [@anicholls](https://github.com/anicholls)
- chore: Simplify Chromatic CI runs ([#495](https://github.com/Workday/canvas-kit/pull/495)) [@anicholls](https://github.com/anicholls)
- fix: Update contributing readme with correct testing reference ([#498](https://github.com/Workday/canvas-kit/pull/498)) [@anicholls](https://github.com/anicholls)
- build: Improve PR build times ([#500](https://github.com/Workday/canvas-kit/pull/500)) [@lychyi](https://github.com/lychyi)
- chore: Update Storybook to 5.3 ([#453](https://github.com/Workday/canvas-kit/pull/453)) [@lychyi](https://github.com/lychyi)
- chore: Remove unused typescript-eslint depenency ([#502](https://github.com/Workday/canvas-kit/pull/502)) [@anicholls](https://github.com/anicholls)
- ci: Explicit use of yarn for Chromatic cmd ([#503](https://github.com/Workday/canvas-kit/pull/503)) [@lychyi](https://github.com/lychyi)
- ci: Travis build speed improvements ([#504](https://github.com/Workday/canvas-kit/pull/504)) [@lychyi](https://github.com/lychyi)

### Components
- feat(radio): Add theming support ([#457](https://github.com/Workday/canvas-kit/pull/457)) [@anicholls](https://github.com/anicholls)
- feat(switch): Add theming support ([#465](https://github.com/Workday/canvas-kit/pull/465)) [@anicholls](https://github.com/anicholls)
- test(button): Add static state tables for all Button components ([#469](https://github.com/Workday/canvas-kit/pull/469)) [@anicholls](https://github.com/anicholls)
- feat(pagination): Add pagination component to labs ([#301](https://github.com/Workday/canvas-kit/pull/301)) [@nikolasjchaconas](https://github.com/nikolasjchaconas)
- feat(drawer): Make the close icon in DrawerHeader optional ([#507](https://github.com/Workday/canvas-kit/pull/507)) [@devonsoto77](https://github.com/devonsoto77)

## 3.4.0 (2020-02-19)

### Infrastructure
- ci: Add check for missing or unused dependencies ([#437](https://github.com/Workday/canvas-kit/pull/437)) [@anicholls](https://github.com/anicholls)
- chore: Change nvmrc to use lts/dubnium ([#441](https://github.com/Workday/canvas-kit/pull/441)) [@lychyi](https://github.com/lychyi)
- chore: Update Cypress/Storybook integration to use cypress-storybook ([#439](https://github.com/Workday/canvas-kit/pull/439)) [@NicholasBoll](https://github.com/NicholasBoll)
- ci: Add canary build script on master commit/merge ([#443](https://github.com/Workday/canvas-kit/pull/443)) [@anicholls](https://github.com/anicholls)
- ci: Fix canary build null version error ([#444](https://github.com/Workday/canvas-kit/pull/444)) [@anicholls](https://github.com/anicholls)
- ci: Run canary publish on master commit instead of tag ([#446](https://github.com/Workday/canvas-kit/pull/446)) [@anicholls](https://github.com/anicholls)
- test: Add @testing-library/cypress to the project ([#442](https://github.com/Workday/canvas-kit/pull/442)) [@NicholasBoll](https://github.com/NicholasBoll)
- fix: Use correct module names in readmes for labs components ([#445](https://github.com/Workday/canvas-kit/pull/445)) [@anicholls](https://github.com/anicholls)
- ci: Force publish all modules instead of relying on version check ([#448](https://github.com/Workday/canvas-kit/pull/448)) [@anicholls](https://github.com/anicholls)
- ci: Disable git clone depth ([#449](https://github.com/Workday/canvas-kit/pull/449)) [@anicholls](https://github.com/anicholls)
- chore: Upgrade Cypress to 4.0.0 ([#450](https://github.com/Workday/canvas-kit/pull/450)) [@NicholasBoll](https://github.com/NicholasBoll)
- ci: Announce canary builds on slack ([#458](https://github.com/Workday/canvas-kit/pull/458)) [@anicholls](https://github.com/anicholls)
- ci: Use node script for publishing canary versions ([#461](https://github.com/Workday/canvas-kit/pull/461)) [@anicholls](https://github.com/anicholls)
- ci: Pull canary version from lerna publish logs instead of lerna.json ([#463](https://github.com/Workday/canvas-kit/pull/463)) [@anicholls](https://github.com/anicholls)
- ci: Fix undefined variable in canary publish ([#464](https://github.com/Workday/canvas-kit/pull/464)) [@anicholls](https://github.com/anicholls)
- ci: Fix testing mistake with canary publish ([#466](https://github.com/Workday/canvas-kit/pull/466)) [@anicholls](https://github.com/anicholls)
- ci: Take quieter lerna output into account in canary publish ([#467](https://github.com/Workday/canvas-kit/pull/467)) [@anicholls](https://github.com/anicholls)

### Components
- test(color-picker): Add tests and convert them to react-testing-library ([#407](https://github.com/Workday/canvas-kit/pull/407)) [@sahlhoff](https://github.com/sahlhoff)
- test(text-area): Change tests to react-testing-library and improve coverage ([#394](https://github.com/Workday/canvas-kit/pull/394)) [@stephanerangaya](https://github.com/stephanerangaya)
- fix(popup): Fix responsiveness for popup ([#438](https://github.com/Workday/canvas-kit/pull/438)) [@alexandrzavalii](https://github.com/alexandrzavalii)
- fix(radio): Update checked dot position to scale properly ([#393](https://github.com/Workday/canvas-kit/pull/393)) [@erik-vanlankvelt](https://github.com/erik-vanlankvelt)
- fix(icon): Remove React dependency from CSS kit ([#447](https://github.com/Workday/canvas-kit/pull/447)) [@jamesfan](https://github.com/jamesfan)
- test(radio): Change tests to react-testing-library and improve coverage ([#381](https://github.com/Workday/canvas-kit/pull/381)) [@mannycarrera4](https://github.com/mannycarrera4)
- test(select): Change tests to react-testing-library and improve coverage ([#412](https://github.com/Workday/canvas-kit/pull/412)) [@jamesfan](https://github.com/jamesfan)
- feat(text-input): Add theming to Text Input ([#411](https://github.com/Workday/canvas-kit/pull/411)) [@mannycarrera4](https://github.com/mannycarrera4)
- docs(labs): Fix broken link on  ComboBox Readme ([#455](https://github.com/Workday/canvas-kit/pull/455)) [@NicholasBoll](https://github.com/NicholasBoll)
- feat(checkbox): Add theming support ([#456](https://github.com/Workday/canvas-kit/pull/456)) [@anicholls](https://github.com/anicholls)
- fix(button): Avoid using transition: all for buttons ([#460](https://github.com/Workday/canvas-kit/pull/460)) [@mannycarrera4](https://github.com/mannycarrera4)
- feat(text-area): Add theming support ([#459](https://github.com/Workday/canvas-kit/pull/459)) [@mannycarrera4](https://github.com/mannycarrera4)
- fix(button): Fix Component Selector Issue ([#474](https://github.com/Workday/canvas-kit/pull/474)) [@lychyi](https://github.com/lychyi)
- fix(icon): Support second accent layer ([#475](https://github.com/Workday/canvas-kit/pull/475)) [@mannycarrera4](https://github.com/mannycarrera4)

## 3.3.2 (2020-01-29)

### Infrastructure:
- docs: Add test documentation ([#382](https://github.com/Workday/canvas-kit/pull/382)) [@NicholasBoll](https://github.com/NicholasBoll)
- chore: Correct Changelog ([#433](https://github.com/Workday/canvas-kit/pull/433)) [@lychyi](https://github.com/lychyi)

### Components:
- fix: Add missing labs-core imports ([#435](https://github.com/Workday/canvas-kit/pull/435)) [@anicholls](https://github.com/anicholls)


## 3.3.1 (2020-01-28)

### Components:
- test(switch): Redo switch tests in react-testing-library ([#386](https://github.com/Workday/canvas-kit/pull/386)) [@lychyi](https://github.com/lychyi)
- fix(labs): Remove global type from useTheme hook ([#430](https://github.com/Workday/canvas-kit/pull/430)) [@lychyi](https://github.com/lychyi)

## 3.3.0 (2020-01-03)

### Infrastructure:
- chore: Update Storybook Chromatic ([#397](https://github.com/Workday/canvas-kit/pull/397)) [@NicholasBoll](https://github.com/NicholasBoll)
- fix: Add missing rtl-css-js dependency ([#399](https://github.com/Workday/canvas-kit/pull/399)) [@josephnle](https://github.com/josephnle)
- docs: Fix Storybook iframe rendering ([#401](https://github.com/Workday/canvas-kit/pull/401)) [@NicholasBoll](https://github.com/NicholasBoll)
- fix: Increase storybook test timeout ([#402](https://github.com/Workday/canvas-kit/pull/402)) [@NicholasBoll](https://github.com/NicholasBoll)
- fix: Fix Wallaby config for labs components ([#403](https://github.com/Workday/canvas-kit/pull/403)) [@NicholasBoll](https://github.com/NicholasBoll)
- chore: Upgrade to Chromatic 2.0 ([#405](https://github.com/Workday/canvas-kit/pull/405)) [@NicholasBoll](https://github.com/NicholasBoll)
- test: Fix StaticStatesTable row check ([#415](https://github.com/Workday/canvas-kit/pull/415)) [@anicholls](https://github.com/anicholls)
- refactor: Update StaticStatesTable to be more flexible ([#418](https://github.com/Workday/canvas-kit/pull/418)) [@anicholls](https://github.com/anicholls)
- ci: Add Chroma v1 for cross-browser visual regression ([#421](https://github.com/Workday/canvas-kit/pull/421)) [@NicholasBoll](https://github.com/NicholasBoll)
- test: Add tests for permutateProps utility function ([#424](https://github.com/Workday/canvas-kit/pull/424)) [@anicholls](https://github.com/anicholls)

### Components:
- fix(text-input): Removed the "clear" button on text input in IE 11 ([#396](https://github.com/Workday/canvas-kit/pull/396)) [@Parker-Ledoux](https://github.com/Parker-Ledoux)
- feat: Add bidirectionality support to input components ([#337](https://github.com/Workday/canvas-kit/pull/337)) [@stephanerangaya](https://github.com/stephanerangaya)
- feat(button): Add support for icons in CSS buttons ([#353](https://github.com/Workday/canvas-kit/pull/353)) [@stephanerangaya](https://github.com/stephanerangaya)
- fix(select): Includes Select to CKR main exports ([#410](https://github.com/Workday/canvas-kit/pull/410)) [@sahlhoff](https://github.com/sahlhoff)
- fix(combobox): default to using ARIA 1.0 spec ([#380](https://github.com/Workday/canvas-kit/pull/380)) [@vibdev](https://github.com/vibdev)
- test(checkbox): Change tests to react-testing-library and improve coverage ([#372](https://github.com/Workday/canvas-kit/pull/372)) [@anicholls](https://github.com/anicholls)
- fix(toast): Fix typo in success message story ([#417](https://github.com/Workday/canvas-kit/pull/417)) [@zorfling](https://github.com/zorfling)
- docs: Audit prop descriptions ([#326](https://github.com/Workday/canvas-kit/pull/326)) [@sahlhoff](https://github.com/sahlhoff)
- test(text-input): Change tests to react-testing-library and improve coverage ([#390](https://github.com/Workday/canvas-kit/pull/390)) [@stephanerangaya](https://github.com/stephanerangaya)
- fix(form-field): Provide translation props for alert and error labels ([#423](https://github.com/Workday/canvas-kit/pull/423)) [@mannycarrera4](https://github.com/mannycarrera4)
- fix(button): Address issues with various IconButton states ([#271](https://github.com/Workday/canvas-kit/pull/271)) [@mannycarrera4](https://github.com/mannycarrera4)
- fix(header): Allow elements to flex correctly in IE11 ([#427](https://github.com/Workday/canvas-kit/pull/427)) [@lychyi](https://github.com/lychyi)

## 3.2.0 (2020-01-03)

### Infrastructure:
- chore: Use proper prettier file in configs ([#348](https://github.com/Workday/canvas-kit/pull/348)) [@Parker-Ledoux](https://github.com/Parker-Ledoux)
- docs: Update Storybook IA ([#300](https://github.com/Workday/canvas-kit/pull/300)) [@sahlhoff](https://github.com/sahlhoff)
- docs: Update incorrect story category for deprecated CSS buttons ([#355](https://github.com/Workday/canvas-kit/pull/355)) [@sahlhoff](https://github.com/sahlhoff)
- docs: Fix Storybook category for CSS Text Input (Left Label) ([#357](https://github.com/Workday/canvas-kit/pull/357)) [@jamesfan](https://github.com/jamesfan)
- fix: Update storybook so knobs work as expected ([#384](https://github.com/Workday/canvas-kit/pull/384)) [@vibdev](https://github.com/vibdev)
- fix:  Build Storybook for IE11 ([#370](https://github.com/Workday/canvas-kit/pull/370)) [@lychyi](https://github.com/lychyi)
- chore: Add StaticStates wrapper ([#377](https://github.com/Workday/canvas-kit/pull/377)) [@mannycarrera4](https://github.com/mannycarrera4)
- build(deps): Bump handlebars from 4.1.2 to 4.5.3 ([#388](https://github.com/Workday/canvas-kit/pull/388)) [@dependabot](https://github.com/dependabot)
- chore: Update readme with thankyous ([#395](https://github.com/Workday/canvas-kit/pull/395)) [@lychyi](https://github.com/lychyi)

### Components:
- feat(fonts): Add missing CSS fonts module ([#342](https://github.com/Workday/canvas-kit/pull/342)) [@anicholls](https://github.com/anicholls)
- feat(button): Add text button css ([#335](https://github.com/Workday/canvas-kit/pull/335)) [@mannycarrera4](https://github.com/mannycarrera4)
- feat(modal): Update focus-trap library to focus-trap-js ([#328](https://github.com/Workday/canvas-kit/pull/328)) [@alexandrzavalii](https://github.com/alexandrzavalii)
- fix(text-input): Update type of inputRef ([#346](https://github.com/Workday/canvas-kit/pull/346)) [@davvidbaker](https://github.com/davvidbaker)
- feat(labs): Theming (react) ([#272](https://github.com/Workday/canvas-kit/pull/272)) [@anicholls](https://github.com/anicholls)
- fix: Allow icon injecting in shadowDOM ([#345](https://github.com/Workday/canvas-kit/pull/345)) [@vibdev](https://github.com/vibdev)
- fix(labs): Fix theming implementation ([#360](https://github.com/Workday/canvas-kit/pull/360)) [@anicholls](https://github.com/anicholls)
- feat: Add bidirectionality support ([#288](https://github.com/Workday/canvas-kit/pull/288)) [@stephanerangaya](https://github.com/stephanerangaya)
- test: Fix modal specs ([#374](https://github.com/Workday/canvas-kit/pull/374)) [@NicholasBoll](https://github.com/NicholasBoll)

## 3.1.1 (2019-12-02)

### Infrastructure:
- ci: Temporarily convert to TravisCI while billing is being figured out ([#318](https://github.com/Workday/canvas-kit/pull/318)) [@NicholasBoll](https://github.com/NicholasBoll)
- ci: Exit 0 on ChromaticQA changes ([#325](https://github.com/Workday/canvas-kit/pull/325)) [@NicholasBoll](https://github.com/NicholasBoll)
- fix: Add missing dependencies to CKCSS universal module ([#322](https://github.com/Workday/canvas-kit/pull/322)) [@jamesfan](https://github.com/jamesfan)
- build: Add Mdx support to webpack config ([#296](https://github.com/Workday/canvas-kit/pull/296)) [@sahlhoff](https://github.com/sahlhoff)

### Components:
- fix(side-panel): Add flexibility for aria attributes ([#327](https://github.com/Workday/canvas-kit/pull/327)) [@mannycarrera4](https://github.com/mannycarrera4)
- fix(modal): Add z-index to modal ([#331](https://github.com/Workday/canvas-kit/pull/331)) [@mannycarrera4](https://github.com/mannycarrera4)
- feat(menu): Fix import of React dependency. ([#334](https://github.com/Workday/canvas-kit/pull/334)) [@jsievenpiper](https://github.com/jsievenpiper)
- docs: Fix Component Status table ([#332](https://github.com/Workday/canvas-kit/pull/332)) [@jpante](https://github.com/jpante)
- fix(common): bad quote marks on accessible hide CSS ([#344](https://github.com/Workday/canvas-kit/pull/344)) [@vibdev](https://github.com/vibdev)

## 3.1.0 (2019-11-11)

### Infrastructure:
- build: Upgrade Storybook to 5.2 ([#267](https://github.com/Workday/canvas-kit/pull/267)) [@sahlhoff](https://github.com/sahlhoff)
- test: Add dependencies sync check ([#292](https://github.com/Workday/canvas-kit/pull/292)) [@NicholasBoll](https://github.com/NicholasBoll)
- chore: Add wallaby config ([#297](https://github.com/Workday/canvas-kit/pull/297)) [@NicholasBoll](https://github.com/NicholasBoll)
- chore: Update chromatic master job ([#299](https://github.com/Workday/canvas-kit/pull/299)) [@NicholasBoll](https://github.com/NicholasBoll)
- docs: Add browser support section ([#287](https://github.com/Workday/canvas-kit/pull/287)) [@NicholasBoll](https://github.com/NicholasBoll)
- fix: Add missing tilde on SASS imports and update Canvas Kit CSS usage README ([#307](https://github.com/Workday/canvas-kit/pull/307)) (#308) [@vibdev](https://github.com/vibdev)

### Components:
- fix(icon): Add index.scss to package.json for css icon ([#306](https://github.com/Workday/canvas-kit/pull/306)) [@mannycarrera4](https://github.com/mannycarrera4)
- feat(labs): Add Drawer component ([#277](https://github.com/Workday/canvas-kit/pull/277)) [@mannycarrera4](https://github.com/mannycarrera4)
- fix(side-panel): Change width of children container when closed ([#304](https://github.com/Workday/canvas-kit/pull/304)) [@mannycarrera4](https://github.com/mannycarrera4)
- fix: Rename -webkit-font-smoothing- to WebkitFontSmoothing ([#298](https://github.com/Workday/canvas-kit/pull/298)) [@alexandrzavalii](https://github.com/alexandrzavalii)
- fix(common): Port accessible hide styles from JS to CSS ([#310](https://github.com/Workday/canvas-kit/pull/310)) [@vibdev](https://github.com/vibdev)

## 3.0.1 (2019-11-01)

### Infrastructure
- fix(labs): Update incorrect emotion version in labs core ([#290](https://github.com/Workday/canvas-kit/pull/290)) [@anicholls](https://github.com/anicholls)
- fix: Add @emotion/is-prop-valid to components that need it ([#289](https://github.com/Workday/canvas-kit/pull/289)) [@anicholls](https://github.com/anicholls)

## 3.0.0 (2019-10-30)

### Infrastructure:
- ci: Update ChromaticQA for better baselines ([#269](https://github.com/Workday/canvas-kit/pull/269)) [@NicholasBoll](https://github.com/NicholasBoll)
- ci: Update to use chroma/action ([#273](https://github.com/Workday/canvas-kit/pull/273)) [@NicholasBoll](https://github.com/NicholasBoll)
- test: Add axe to Cypress tests ([#274](https://github.com/Workday/canvas-kit/pull/274)) [@NicholasBoll](https://github.com/NicholasBoll)
- fix: Resolve lint and test warnings ([#276](https://github.com/Workday/canvas-kit/pull/276)) [@anicholls](https://github.com/anicholls)
- fix: Add authors to 3.0.0-beta release changelog ([#281](https://github.com/Workday/canvas-kit/pull/281)) [@mannycarrera4](https://github.com/mannycarrera4)

### Components:
- fix(layout): Add shouldForwardProp to Layout and Column components ([#265](https://github.com/Workday/canvas-kit/pull/265)) [@sahlhoff](https://github.com/sahlhoff)
- fix(header): Support onMenuClick without menuToggle ([#268](https://github.com/Workday/canvas-kit/pull/268)) [@jamesfan](https://github.com/jamesfan)
- fix(button): Update missed css styles for buttons ([#260](https://github.com/Workday/canvas-kit/pull/260)) [@mannycarrera4](https://github.com/mannycarrera4)
- feat: Add support for translation ([#251](https://github.com/Workday/canvas-kit/pull/251)) [@mannycarrera4](https://github.com/mannycarrera4)
- fix(checkbox): Added an indeterminate checkbox type ([#275](https://github.com/Workday/canvas-kit/pull/275)) [@Parker-Ledoux](https://github.com/Parker-Ledoux)
- feat(button): Utilize input provider for mouse input focus ([#280](https://github.com/Workday/canvas-kit/pull/280)) [@anicholls](https://github.com/anicholls)
- refactor(Header): Move search out and create combobox component ([#157](https://github.com/Workday/canvas-kit/pull/157)) [@vibdev](https://github.com/vibdev)

### Breaking Changes:
- chore: Upgrade to Emotion 10 ([#246](https://github.com/Workday/canvas-kit/pull/246)) [@anicholls](https://github.com/anicholls)

## 3.0.0-beta.1 (2019-10-14)

### Infrastructure:
- ci: Fix fork failures ([#241](https://github.com/Workday/canvas-kit/pull/241)) [@NicholasBoll](https://github.com/NicholasBoll)
- ci: Fix Cypress tests (maybe?) ([#248](https://github.com/Workday/canvas-kit/pull/248)) [@NicholasBoll](https://github.com/NicholasBoll)
- ci: Add ChromaticQA to CI ([#254](https://github.com/Workday/canvas-kit/pull/254)) [@NicholasBoll](https://github.com/NicholasBoll)
- ci: Remove Travis from pull requests ([#258](https://github.com/Workday/canvas-kit/pull/258)) [@NicholasBoll](https://github.com/NicholasBoll)
- build: Replace TSLint with ESLint ([#242](https://github.com/Workday/canvas-kit/pull/242)) [@anicholls](https://github.com/anicholls)
- chore: Remove snapshot tests ([#259](https://github.com/Workday/canvas-kit/pull/259)) [@NicholasBoll](https://github.com/NicholasBoll)

### Components:
- chore(core): Add react-emotion as a dep ([#256](https://github.com/Workday/canvas-kit/pull/256)) [@lychyi](https://github.com/lychyi)
- fix(toast): Fix background color on Safari ([#245](https://github.com/Workday/canvas-kit/pull/245)) [@stephanerangaya](https://github.com/stephanerangaya)
- fix(layout): Compensate column width calculations ([#238](https://github.com/Workday/canvas-kit/pull/238)) [@sahlhoff](https://github.com/sahlhoff)

### Breaking Changes:
- fix(skeleton): Remove z-index ([#257](https://github.com/Workday/canvas-kit/pull/257)) [@lychyi](https://github.com/lychyi)

## 3.0.0-beta.0 (2019-10-07)

### Infrastructure:
- docs: Update component_status.md
- ci: Create github action for CI and add Cypress to CI ([#240](https://github.com/Workday/canvas-kit/pull/240)) [@NicholasBoll](https://github.com/NicholasBoll)

### Components:
- feat(modal): Implement CSS Modal to match React implementation ([#185](https://github.com/Workday/canvas-kit/pull/185)) [@jamesfan](https://github.com/jamesfan)
- refactor: A11y updates for CSS stories and Readmes ([#221](https://github.com/Workday/canvas-kit/pull/221)) [@anicholls](https://github.com/anicholls)
- fix: Address misc. bugs in create-component script ([#232](https://github.com/Workday/canvas-kit/pull/232)) [@anicholls](https://github.com/anicholls)
- fix: Change casing for aria-labelledby attr ([#236](https://github.com/Workday/canvas-kit/pull/236)) [@lychyi](https://github.com/lychyi)
- fix: Move uuid from defaultProps to component instance ([#228](https://github.com/Workday/canvas-kit/pull/228)) [@stephanerangaya](https://github.com/stephanerangaya)
- fix(checkbox): Change default id to be unique per instance ([#192](https://github.com/Workday/canvas-kit/pull/192)) [@mannycarrera4](https://github.com/mannycarrera4)
- fix(menu): Add Menu example with icons and grow support ([#147](https://github.com/Workday/canvas-kit/pull/147)) [@jamesfan](https://github.com/jamesfan)
- fix(button): Fix accessibility styling for CSS buttons ([#186](https://github.com/Workday/canvas-kit/pull/186)) [@stephanerangaya](https://github.com/stephanerangaya)
- fix(menu): Always focus selected menu item and add tab accessibility ([#239](https://github.com/Workday/canvas-kit/pull/239)) [@jayscheidt](https://github.com/jayscheidt)
- refactor(card): Update CSS styles to match React implementation ([#113](https://github.com/Workday/canvas-kit/pull/113)) [@mannycarrera4](https://github.com/mannycarrera4)
- refactor(icon): Update CSS styles to match React implementation ([#159](https://github.com/Workday/canvas-kit/pull/159)) [@jamesfan](https://github.com/jamesfan)
- refactor(tooltip): Update CSS story to match the React version ([#198](https://github.com/Workday/canvas-kit/pull/198)) [@stephanerangaya](https://github.com/stephanerangaya)
- refactor: Fix references to react attributes in css readmes

### Breaking Changes:
- fix: Update alert colors and error colors
- test: Add Cypress modal specifications ([#184](https://github.com/Workday/canvas-kit/pull/184)) [@NicholasBoll](https://github.com/NicholasBoll)
- feat(button): Promote React beta Button ([#191](https://github.com/Workday/canvas-kit/pull/191)) [@mannycarrera4](https://github.com/mannycarrera4)
- feat(button): Add blue css buttons ([#231](https://github.com/Workday/canvas-kit/pull/231)) [@mannycarrera4](https://github.com/mannycarrera4)
- feat(core): Add border radius variables to CSS and React ([#204](https://github.com/Workday/canvas-kit/pull/204)) [@stephanerangaya](https://github.com/stephanerangaya)
- feat(banner): Update CSS styles to match React ([#50](https://github.com/Workday/canvas-kit/pull/50)) [@stephanerangaya](https://github.com/stephanerangaya)
- refactor(tooltip): Update CSS styles to match React implementation ([#49](https://github.com/Workday/canvas-kit/pull/49)) [@stephanerangaya](https://github.com/stephanerangaya)
- refactor(forms): Split CSS forms module into individual modules ([#24](https://github.com/Workday/canvas-kit/pull/24)) [@stephanerangaya](https://github.com/stephanerangaya)
- refactor(loading-animation): Update CSS styles to match React implementation ([#83](https://github.com/Workday/canvas-kit/pull/83)) [@jamesfan](https://github.com/jamesfan)
- refactor(menu): Update CSS styles to match React implementation ([#117](https://github.com/Workday/canvas-kit/pull/117)) [@jamesfan](https://github.com/jamesfan)
- refactor(button): Update CSS styles to match React implementation ([#53](https://github.com/Workday/canvas-kit/pull/53)) [@stephanerangaya](https://github.com/stephanerangaya)
- fix(button): CSS button fixes ([#156](https://github.com/Workday/canvas-kit/pull/156)) [@anicholls](https://github.com/anicholls)
- refactor(page-header): Refactor CSS to match React implementation ([#151](https://github.com/Workday/canvas-kit/pull/151)) [@mannycarrera4](https://github.com/mannycarrera4)
- refactor(layout): Update CSS naming to match React implementation ([#168](https://github.com/Workday/canvas-kit/pull/168)) [@jamesfan](https://github.com/jamesfan)
- refactor(popup): Refactor CSS to match React implementation ([#155](https://github.com/Workday/canvas-kit/pull/155)) [@mannycarrera4](https://github.com/mannycarrera4)
- fix(popup): CSS cleanup ([#188](https://github.com/Workday/canvas-kit/pull/188)) [@anicholls](https://github.com/anicholls)
- refactor(form): Update CSS form styles and structure to match React implementation ([#112](https://github.com/Workday/canvas-kit/pull/112)) [@stephanerangaya](https://github.com/stephanerangaya)
- fix(button): Update incorrect delete button colors
- refactor(text-input): Remove error icon in CSS ([#222](https://github.com/Workday/canvas-kit/pull/222)) [@stephanerangaya](https://github.com/stephanerangaya)
- refactor: Add components to labs module ([#210](https://github.com/Workday/canvas-kit/pull/210)) [@sahlhoff](https://github.com/sahlhoff)
- fix: Card, Popup and Modal cleanup ([#233](https://github.com/Workday/canvas-kit/pull/233)) [@anicholls](https://github.com/anicholls)
- fix(form): Form field spacing ([#234](https://github.com/Workday/canvas-kit/pull/234)) [@stephanerangaya](https://github.com/stephanerangaya)

## 3.0.0-alpha.9 (2019-09-26)

### Infrastructure:
- feat: Refactor and improve our create-module script ([#211](https://github.com/Workday/canvas-kit/pull/211)) [@anicholls](https://github.com/anicholls)

### Components:
- fix(select): Tighten up onChange typing ([#212](https://github.com/Workday/canvas-kit/pull/212)) [@lychyi](https://github.com/lychyi)
- fix(switch): Hide checkbox input ([#224](https://github.com/Workday/canvas-kit/pull/224)) [@stephanerangaya](https://github.com/stephanerangaya)

### Breaking Changes:
- refactor(text-input): Remove error icon in React ([#218](https://github.com/Workday/canvas-kit/pull/218)) [@MackenzieBerliner-Glasser](https://github.com/MackenzieBerliner-Glasser)

## 3.0.0-alpha.8 (2019-09-24)

### Components:
- fix(avatar): Add AvatarButton component and convert Avatar into ordinary div ([#206](https://github.com/Workday/canvas-kit/pull/206)) [@6r3al](https://github.com/6r3al)

## 3.0.0-alpha.7 (2019-09-19)

### Infrastructure:
- feat: Add Cypress tests to canvas-kit ([#174](https://github.com/Workday/canvas-kit/pull/174)) [@NicholasBoll](https://github.com/NicholasBoll)
- chore: Bump eslint-utils from 1.3.1 to 1.4.2 ([#176](https://github.com/Workday/canvas-kit/pull/176)) [@dependabot](https://github.com/dependabot)
- chore: Bump lodash-es from 4.17.11 to 4.17.15 ([#177](https://github.com/Workday/canvas-kit/pull/177)) [@dependabot](https://github.com/dependabot)
- chore: Bump lodash.template from 4.4.0 to 4.5.0 ([#178](https://github.com/Workday/canvas-kit/pull/178)) [@dependabot](https://github.com/dependabot)
- chore: Bump jest-axe from 3.1.1 to 3.2.0 ([#179](https://github.com/Workday/canvas-kit/pull/179)) [@NicholasBoll](https://github.com/NicholasBoll)
- feat: Add faster testing of stories in Cypress ([#183](https://github.com/Workday/canvas-kit/pull/183)) [@NicholasBoll](https://github.com/NicholasBoll)
- docs(core): Fix broken link ([#187](https://github.com/Workday/canvas-kit/pull/187)) [@anicholls](https://github.com/anicholls)

### Components:
- fix: Extend component props with correct interfaces ([#181](https://github.com/Workday/canvas-kit/pull/181)) [@lychyi](https://github.com/lychyi)
- refactor(switch): Add a11y messaging in Readme and move story location ([#197](https://github.com/Workday/canvas-kit/pull/197)) [@stephanerangaya](https://github.com/stephanerangaya)
- feat(form-field): Add red asterisk support for required inputs ([#196](https://github.com/Workday/canvas-kit/pull/196)) [@elliot-at-workday](https://github.com/elliot-at-workday)
- feat(switch): add support for alert and error text ([#203](https://github.com/Workday/canvas-kit/pull/203)) [@stephanerangaya](https://github.com/stephanerangaya)
- feat: Add support for Canvas Kit Labs modules ([#175](https://github.com/Workday/canvas-kit/pull/175)) [@anicholls](https://github.com/anicholls)

### Breaking Changes:
- refactor(side-panel): API update and fixes ([#123](https://github.com/Workday/canvas-kit/pull/123)) [@anicholls](https://github.com/anicholls)
- feat: Standardize elemProps prop spread behavior ([#150](https://github.com/Workday/canvas-kit/pull/150)) [@anicholls](https://github.com/anicholls)
- refactor(table): TableRow API update and cleanup ([#172](https://github.com/Workday/canvas-kit/pull/172)) [@sahlhoff](https://github.com/sahlhoff)
- refactor(button): API Updates ([#129](https://github.com/Workday/canvas-kit/pull/129)) [@anicholls](https://github.com/anicholls)
- refactor(avatar): Change themeColor to variant ([#194](https://github.com/Workday/canvas-kit/pull/194)) [@stephanerangaya](https://github.com/stephanerangaya)
- refactor(banner): Change BannerTheme to ErrorType ([#195](https://github.com/Workday/canvas-kit/pull/195)) [@stephanerangaya](https://github.com/stephanerangaya)
- refactor(core): Rename enums to singular ([#199](https://github.com/Workday/canvas-kit/pull/199)) [@mannycarrera4](https://github.com/mannycarrera4)

## 3.0.0-alpha.6 (2019-09-02)

### Infrastructure:
- chore: Fix console warnings in Storybook (#116) @anicholls
- docs: Update contributing git guidelines to reflect new PR strategy (#109) @anicholls
- feat: Reduce number of manual steps required after running create-module.sh (#46) @roblevintennis
- ci: Break out Travis testing to stages (#82) @d-bye
- fix: Add code-coverage to \*.ts files (#148) @NicholasBoll
- chore: Update commit validation to use commitlint (#124) @Patil2099
- feat: Add watch support for faster development (#161) @NicholasBoll

### Components:
- fix(button): Update TextButton focus outline for accessibility (#115) @jstin
- fix(avatar): Update background color when url is defined (#120) @anicholls
- fix(header): Remove duplicate icon buttons (#122) @anicholls
- fix(button): Pass buttonRef to IconButton button element (#128) @mannycarrera4
- fix(menu): Add menu component to universal module (#127) @lychyi
- fix(layout): Add check for null children (#119) @anicholls
- fix(page-header): Add missing dependency (#149) @anicholls
- refactor: Move InputProviderDecorators to Storybook config (#164) @stephanerangaya
- fix: Change positioning of Checkbox and Radio react components to relative (#160) @stephanerangaya
- fix(status-indicator): Export type and emphasis enums (#166) @anicholls

### Breaking Change:
- fix: Add missing static variables and fix Popup padding static variable (#110) @anicholls
- refactor(loading-animation): Deprecate LoadingSpinner (#142) @sahlhoff
- fix(form-field): Add component prefix to exported enums and interfaces #146 @sahlhoff
- refactor(page-header): Update marketing and breakpoint props (#143) @sahlhoff

## 3.0.0-alpha.5 (2019-08-13)

### Infrastructure:

- chore: update lint-staged to v8 (#76) (@Patil2099)

### Components:

- fix(SidePanel): Remove resize event on unmount (#78) (@mannycarrera4)
- fix(Menu): Allow aria role of menu item to be overridden (#75) (@jayscheidt)
- fix(TextArea): Align border color to match other inputs (#66) (@neilpelow)
- fix(Avatar): Change prop spread order to allow for overriding the aria label (#92) (@mannycarrera4)
- feat(Type): Add styled components for type primitives (#106) (@drschulz)
- fix(ActionBar): Match css styles to react action bar (#111) (@mannycarrera4)


## 3.0.0-alpha.4 (2019-08-05)

### Infrastructure:

- fix: Update lodash version to resolve vulnerability (#41)
- ci(travis): Enable tag publishing and re-enable master storybook (#52)
- chore: Pull in version bumps from old release branch (#71)
- build(travis): skip cleanup on npm publish (#79)
- ci(travis): fix npm publish conditional (#81)

### Components:

- fix(Tooltip): Add missing fontFamily property (#47)
- fix(Popper): Spread remainder props on wrapper div (#44)
- feat(menu): Enable MenuItems to skip onClose (#48)
- fix(header): Header search accessibility & prop spread fixes (#43)
- fix(SidePanel): remove resize event handler on unmount (#74)

### Breaking Changes:

- refactor(Icon): Move icon-list from core into icon module (#30)
- refactor(Fonts): Remove @workday/canvas-kit-react-fonts from universal module (#40)<|MERGE_RESOLUTION|>--- conflicted
+++ resolved
@@ -3,7 +3,6 @@
 All notable changes to this project will be documented in this file.
 See [Conventional Commits](https://conventionalcommits.org) for commit guidelines.
 
-<<<<<<< HEAD
 ## [v5.3.6](https://github.com/Workday/canvas-kit/releases/tag/v5.3.6) (2021-12-17)
 
 ### Components
@@ -17,10 +16,6 @@
 ### Revert
 
 - fix: Revert uuid upgrade to get releases working ([#1371](https://github.com/Workday/canvas-kit/pull/1371)) ([@NicholasBoll](https://github.com/NicholasBoll))
-
-
-## [v5.3.5](https://github.com/Workday/canvas-kit/releases/tag/v5.3.5) (2021-11-23)
-=======
 ## [v6.1.3](https://github.com/Workday/canvas-kit/releases/tag/v6.1.3) (2021-12-17)
 
 ### Components
@@ -54,7 +49,6 @@
 
 
 ## [v6.0.7](https://github.com/Workday/canvas-kit/releases/tag/v6.0.7) (2021-12-06)
->>>>>>> 729934bb
 
 ### Components
 
@@ -123,7 +117,6 @@
 
 - fix(tooltip): Add delay to Tooltip show and hide ([#1339](https://github.com/Workday/canvas-kit/pull/1339)) ([@wooksauce](https://github.com/wooksauce))
   This change could cause visual regression tests to fail if a screen shot is taken expecting a tooltip to show immediately. Your visual regression will either have to add an explicit wait of 300ms, or change the delay to 1ms only under test.
-
 ## [v6.0.1](https://github.com/Workday/canvas-kit/releases/tag/v6.0.1) (2021-11-17)
 
 ### Infrastructure
